// This file is part of the dune-gdt project:
//   https://github.com/dune-community/dune-gdt
// Copyright 2010-2018 dune-gdt developers and contributors. All rights reserved.
// License: Dual licensed as BSD 2-Clause License (http://opensource.org/licenses/BSD-2-Clause)
//      or  GPL-2.0+ (http://opensource.org/licenses/gpl-license)
//          with "runtime exception" (http://www.dune-project.org/license.html)
// Authors:
//   Felix Schindler (2017)
//   Rene Milk       (2016 - 2018)

/* begin dune-gdt */
// NEVER delete/alter above comment, dune's cmake relies on it

/* Define to the version of dune-gdt */
#define DUNE_GDT_VERSION ${DUNE_GDT_VERSION}

/* Define to the major version of dune-gdt */
#define DUNE_GDT_VERSION_MAJOR ${DUNE_GDT_VERSION_MAJOR}

/* Define to the minor version of dune-gdt */
#define DUNE_GDT_VERSION_MINOR ${DUNE_GDT_VERSION_MINOR}

/* Define to the revision of dune-gdt */
#define DUNE_GDT_VERSION_REVISION ${DUNE_GDT_VERSION_REVISION}

<<<<<<< HEAD
// alberta and lpsolve both define a clashing get_max_level
#if HAVE_LPSOLVE && HAVE_ALBERTA
#undef HAVE_LPSOLVE
#endif

#define GDT_BINDINGS_GRID ${GDT_BINDINGS_GRID}
=======
>>>>>>> 3748daef
/* end dune-gdt */
// NEVER delete/alter above comment, dune's cmake relies on it<|MERGE_RESOLUTION|>--- conflicted
+++ resolved
@@ -23,14 +23,7 @@
 /* Define to the revision of dune-gdt */
 #define DUNE_GDT_VERSION_REVISION ${DUNE_GDT_VERSION_REVISION}
 
-<<<<<<< HEAD
-// alberta and lpsolve both define a clashing get_max_level
-#if HAVE_LPSOLVE && HAVE_ALBERTA
-#undef HAVE_LPSOLVE
-#endif
 
 #define GDT_BINDINGS_GRID ${GDT_BINDINGS_GRID}
-=======
->>>>>>> 3748daef
 /* end dune-gdt */
 // NEVER delete/alter above comment, dune's cmake relies on it