--- conflicted
+++ resolved
@@ -682,20 +682,7 @@
     return *this;
   } // ... append(...)
 
-<<<<<<< HEAD
-  using BaseType::add;
-
-  template <class... Args>
-  DUNE_DEPRECATED_MSG("Use append() instead (since 11.01.2017)!")
-  ThisType& add(Args&&... args)
-  {
-    return append(std::forward<Args>(args)...);
-  }
-
   void apply(const bool use_tbb = false)
-=======
-  void apply()
->>>>>>> 423502c2
   {
     if (!walked_) {
       this->walk(use_tbb);
