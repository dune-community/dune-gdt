// This file is part of the dune-gdt project:
//   https://github.com/dune-community/dune-gdt
// Copyright 2010-2018 dune-gdt developers and contributors. All rights reserved.
// License: Dual licensed as BSD 2-Clause License (http://opensource.org/licenses/BSD-2-Clause)
//      or  GPL-2.0+ (http://opensource.org/licenses/gpl-license)
//          with "runtime exception" (http://www.dune-project.org/license.html)
// Authors:
//   Felix Schindler (2018)
//   René Fritze     (2018)

#ifndef DUNE_GDT_OPERATORS_LINCOMB_HH
#define DUNE_GDT_OPERATORS_LINCOMB_HH

#include <vector>

#include <dune/xt/common/memory.hh>
#include <dune/xt/la/container.hh>

#include "interfaces.hh"

namespace Dune {
namespace GDT {


template <class AGV,
          size_t s_r = 1,
          size_t s_rC = 1,
          size_t r_r = s_r,
          size_t r_rC = s_rC,
          class F = double,
          class M = XT::LA::IstlRowMajorSparseMatrix<F>,
          class SGV = AGV,
          class RGV = AGV>
class ConstLincombOperator : public OperatorInterface<AGV, s_r, s_rC, r_r, r_rC, F, M, SGV, RGV>
{
public:
  using ThisType = ConstLincombOperator;
  using BaseType = OperatorInterface<AGV, s_r, s_rC, r_r, r_rC, F, M, SGV, RGV>;

  using typename BaseType::AssemblyGridViewType;
  using typename BaseType::ConstLincombOperatorType;
  using typename BaseType::FieldType;
  using typename BaseType::MatrixOperatorType;
  using typename BaseType::RangeSpaceType;
  using typename BaseType::SourceFunctionType;
  using typename BaseType::SourceSpaceType;
  using typename BaseType::VectorType;

  using OperatorType = BaseType;

  ConstLincombOperator(const AssemblyGridViewType& assembly_grid_vw,
                       const SourceSpaceType& src_space,
                       const RangeSpaceType& rng_space,
                       const std::string& logging_prefix = "",
                       const std::array<bool, 3>& logging_enabled = XT::Common::default_logger_state())
    : BaseType({}, logging_prefix.empty() ? "ConstLincombOperator" : logging_prefix, logging_enabled)
    , assembly_grid_view_(assembly_grid_vw)
    , source_space_(src_space)
    , range_space_(rng_space)
  {
    LOG_(debug) << "ConstLincombOperator(assembly_grid_view=" << &assembly_grid_vw << ", source_space=" << &src_space
                << ", range_space=" << &rng_space << ")" << std::endl;
  }

  ConstLincombOperator(const ThisType& other) = default;

  ConstLincombOperator(ThisType&& source) = default;

  // pull in methods from various base classes
  using BaseType::apply;
  using BaseType::jacobian;
  using BaseType::operator+;
  using BaseType::operator-;
  using BaseType::operator*;
  using BaseType::operator/;

  /// \name Required by OperatorInterface.
  /// \{

  const RangeSpaceType& range_space() const override final
  {
    return range_space_;
  }

  bool linear() const final
  {
    for (const auto& op : const_ops_)
      if (!op.access().linear())
        return false;
    return true;
  }

<<<<<<< HEAD
  // avoid non-optimal default implementation in OperatorInterface
  void apply(SourceFunctionType source_function,
             VectorType& range_vector,
             const XT::Common::Parameter& param = {}) const override final
  {
    LOG_(debug) << "apply(source_function=" << &source_function
                << ", range_vector.sup_norm()=" << range_vector.sup_norm() << ", param=" << print(param) << ")"
                << std::endl;
    this->assert_matching_range(range_vector);
    LOG_(info) << "applying " << this->num_ops() << " operators ..." << std::endl;
    range_vector.set_all(0);
    auto tmp_range_vector = range_vector;
    for (size_t ii = 0; ii < this->num_ops(); ++ii) {
      this->op(ii).apply(source_function, tmp_range_vector, param);
      tmp_range_vector *= this->coeff(ii);
      range_vector += tmp_range_vector;
    }
  } // ... apply(...)

  /// \}
  /// \name Required by OperatorInterface.
  /// \{

  const SourceSpaceType& source_space() const override final
=======
  const SourceSpaceType& source_space() const final
>>>>>>> 421b6316
  {
    return source_space_;
  }

<<<<<<< HEAD
  const AssemblyGridViewType& assembly_grid_view() const override final
=======
  const RangeSpaceType& range_space() const final
>>>>>>> 421b6316
  {
    return assembly_grid_view_;
  }

<<<<<<< HEAD
  void apply(const VectorType& source_vector,
             VectorType& range_vector,
             const XT::Common::Parameter& param = {}) const override final
=======
  using BaseType::apply;

  void apply(const VectorType& source, VectorType& range, const XT::Common::Parameter& param = {}) const final
>>>>>>> 421b6316
  {
    LOG_(debug) << "apply(source_vector.sup_norm()=" << source_vector.sup_norm()
                << ", range_vector.sup_norm()=" << range_vector.sup_norm() << ", param=" << print(param) << ")"
                << std::endl;
    this->assert_matching_source(source_vector);
    this->assert_matching_range(range_vector);
    LOG_(info) << "applying " << this->num_ops() << " operators ..." << std::endl;
    range_vector.set_all(0);
    auto tmp_range_vector = range_vector;
    for (size_t ii = 0; ii < this->num_ops(); ++ii) {
      this->op(ii).apply(source_vector, tmp_range_vector, param);
      tmp_range_vector *= this->coeff(ii);
      range_vector += tmp_range_vector;
    }
<<<<<<< HEAD
  } // ... apply(...)

protected:
  std::vector<XT::Common::Configuration> all_jacobian_options() const override final
=======
  } // ... append(...)

  std::vector<std::string> jacobian_options() const final
  {
    return {"lincomb"};
  }

  XT::Common::Configuration jacobian_options(const std::string& type) const final
>>>>>>> 421b6316
  {
    std::vector<XT::Common::Configuration> ret(1);
    auto& cfg = ret[0];
    cfg["type"] = "lincomb";
    using XT::Common::to_string;
    for (size_t ii = 0; ii < this->num_ops(); ++ii)
      cfg.add(this->op(ii).jacobian_options(this->op(ii).jacobian_options().at(0)), "op." + to_string(ii));
    for (size_t ii = 0; ii < this->num_ops(); ++ii) {
      const auto back_ii = ssize_t(this->num_ops()) - 1 - ssize_t(ii);
      cfg.add(this->op(back_ii).jacobian_options(this->op(back_ii).jacobian_options().at(0)),
              "back_op." + to_string(back_ii));
    }
    return ret;
  } // ... all_jacobian_options(...)

public:
  void jacobian(const VectorType& source_vector,
                MatrixOperatorType& jacobian_op,
                const XT::Common::Configuration& opts,
<<<<<<< HEAD
                const XT::Common::Parameter& param = {}) const override
=======
                const XT::Common::Parameter& param = {}) const final
>>>>>>> 421b6316
  {

    LOG_(debug) << "jacobian(source_vector.sup_norm()=" << source_vector.sup_norm()
                << ", jacobian_op.matrix().sup_norm()=" << jacobian_op.matrix().sup_norm()
                << ",\n   opts=" << print(opts, {{"oneline", "true"}}) << ",\n   param=" << print(param) << ")"
                << std::endl;
    this->assert_matching_source(source_vector);
    this->assert_jacobian_opts(opts); // ensures that "lincomb" is requested
    using XT::Common::to_string;
    LOG_(info) << "appending " << this->num_ops() << " jacobians ..." << std::endl;
    for (size_t ii = 0; ii < this->num_ops(); ++ii) {
      // parse opts
      XT::Common::Configuration op_opts;
      if (opts.has_sub("op." + to_string(ii) + ".opts"))
        op_opts = opts.sub("op." + to_string(ii));
      const auto back_ii = ssize_t(this->num_ops()) - 1 - ssize_t(ii);
      if (opts.has_sub("back_op." + to_string(back_ii) + ".opts")) {
        auto back_op_opts = opts.sub("back_op." + to_string(back_ii));
        DUNE_THROW_IF(!opts.empty() && !back_op_opts.empty() && (op_opts != back_op_opts),
                      Exceptions::operator_error,
                      "Conflicting opts specified for operator " << ii << " (once as op." << ii << ", onse as back_op."
                                                                 << back_ii << ", see below)!"
                                                                 << "\n\n"
                                                                 << opts);
      }
      if (op_opts.empty())
        op_opts["type"] = this->op(ii).jacobian_options().at(0);
      // save curent scaling
      const auto scaling = jacobian_op.scaling;
      // add op
      jacobian_op.scaling *= this->coeff(ii);
      LOG_(debug) << "   backing up scaling = " << scaling << "\n   this->coeff(ii) = " << this->coeff(ii)
                  << "\n   jacobian_op.scaling = " << jacobian_op.scaling << std::endl;
      this->op(ii).jacobian(source_vector, jacobian_op, op_opts, param);
      // restore scaling
      LOG_(debug) << "   restoring jacobian_op.scaling = " << scaling << std::endl;
      jacobian_op.scaling = scaling;
    }
  } // ... jacobian(...)

  /// \}
  /// \name These methods allow access to the summands of the linear combination
  /// \{

  size_t num_ops() const
  {
    return const_ops_.size();
  }

  const OperatorType& op(const size_t ii) const
  {
    DUNE_THROW_IF(ii >= this->num_ops(),
                  Exceptions::operator_error,
                  "ii = " << ii << "\n   this->num_ops() = " << this->num_ops());
    return const_ops_[ii].access();
  }

  const FieldType& coeff(const size_t ii) const
  {
    DUNE_THROW_IF(ii >= this->num_ops(),
                  Exceptions::operator_error,
                  "ii = " << ii << "\n   this->num_ops() = " << this->num_ops());
    return coeffs_[ii];
  }

  /// \}
  /// \name These methods allow to add a summand to the linear combination
  /// \{

  void add(const OperatorType& op, const FieldType& coeff = 1.)
  {
    this->logger.state_or(op.logger.state);
    LOG_(debug) << "add(const_op_ref=" << &op << ", coeff=" << coeff << ")" << std::endl;
    this->extend_parameter_type(op.parameter_type());
    const_ops_.emplace_back(op);
    coeffs_.emplace_back(coeff);
  }

  void add(OperatorType*&& op, const FieldType& coeff = 1.)
  {
    this->logger.state_or(op->logger.state);
    LOG_(debug) << "add(op_ptr=" << op << ", coeff=" << coeff << ")" << std::endl;
    this->extend_parameter_type(op->parameter_type());
    keep_alive_.emplace_back(std::move(op));
    const_ops_.emplace_back(*keep_alive_.back());
    coeffs_.emplace_back(coeff);
  }

  void add(const ThisType& op, const FieldType& coeff = 1.)
  {
    this->logger.state_or(op.logger.state);
    LOG_(debug) << "add(const_lincomb_op_ref=" << &op << ", coeff=" << coeff << ")" << std::endl;
    this->extend_parameter_type(op.parameter_type());
    // only adding op itself would lead to segfaults if op is a temporary, so we need to
    // - keep all those operators alive that op cared about
    for (auto shrd_ptr : op.keep_alive_)
      this->keep_alive_.emplace_back(shrd_ptr);
    // - take over ops linear decomposition
    for (size_t ii = 0; ii < op.num_ops(); ++ii) {
      LOG_(debug) << "  adding op=" << &(op.const_ops_[ii]) << ", coeff=" << coeff << std::endl;
      const_ops_.emplace_back(op.const_ops_[ii]);
      coeffs_.emplace_back(coeff * op.coeffs_[ii]);
    }
  } // ... add(...)

  // we need this, otherwise add(OperatorType*&&) would be used
  void add(ThisType*&& op, const FieldType& coeff = 1.)
  {
    this->add(*op, coeff);
  }

  /// \}
  /// \name These numeric operators extend the ones from OperatorInterface
  /// \{

  ThisType& operator*=(const FieldType& alpha)
  {
    LOG_(debug) << "operator*=(alpha=" << alpha << ")" << std::endl;
    for (auto& coeff : coeffs_)
      coeff *= alpha;
    return *this;
  }

  ThisType& operator/=(const FieldType& alpha)
  {
    LOG_(debug) << "operator/=(alpha=" << alpha << ")" << std::endl;
    for (auto& coeff : coeffs_)
      coeff /= alpha;
    return *this;
  }

  ThisType& operator+=(const BaseType& other)
  {
    LOG_(debug) << "operator+=(other_op=" << &other << ")" << std::endl;
    this->add(other);
    return *this;
  }

  ThisType& operator+=(const ThisType& other)
  {
    this->logger.state_or(other.logger.state);
    LOG_(debug) << "operator+=(other_const_lincomb_op=" << &other << ")" << std::endl;
    for (size_t ii = 0; ii < other.num_ops(); ++ii) {
      LOG_(debug) << "  adding op=" << &(other.const_ops_[ii]) << ", coeff=" << other.coeffs_[ii] << std::endl;
      const_ops_.emplace_back(other.const_ops_[ii]);
      coeffs_.emplace_back(other.coeffs_[ii]);
    }
    return *this;
  } // ... operator+=(...)

  ThisType& operator-=(const BaseType& other)
  {
    LOG_(debug) << "operator-=(other_op=" << &other << ")" << std::endl;
    this->add(other, -1.);
    return *this;
  }

  ThisType& operator-=(const ThisType& other)
  {
    this->logger.state_or(other.logger.state);
    LOG_(debug) << "operator-=(other_const_lincomb_op=" << &other << ")" << std::endl;
    for (size_t ii = 0; ii < other.num_ops(); ++ii) {
      LOG_(debug) << "  adding op=" << &(other.const_ops_[ii]) << ", coeff=" << -1 * other.coeffs_[ii] << std::endl;
      const_ops_.emplace_back(other.const_ops_[ii]);
      coeffs_.emplace_back(-1 * other.coeffs_[ii]);
    }
    return *this;
  } // ... operator-=(...)

  /// \}
  /// \name These numeric operators override the const ones from OperatorInterface to avoid segfaults due to
  ///       temporaries (which we achieve since *this has the correct type here to select the correct add)
  /// \{

  ConstLincombOperatorType operator*(const FieldType& alpha) const final
  {
    return BaseType::make_operator_mul(*this, alpha);
  }

  ConstLincombOperatorType operator/(const FieldType& alpha) const final
  {
    return BaseType::make_operator_div(*this, alpha);
  }

<<<<<<< HEAD
  ConstLincombOperatorType operator+(const ConstLincombOperatorType& other) const override final
=======
  using BaseType::operator+;

  ConstLincombOperatorType operator+(const ConstLincombOperatorType& other) const final
>>>>>>> 421b6316
  {
    return BaseType::make_operator_addsub(*this, other, /*add=*/true);
  }

  ConstLincombOperatorType operator+(const BaseType& other) const final
  {
    return BaseType::make_operator_addsub(*this, other, /*add=*/true);
  }

<<<<<<< HEAD
  /// \note vector is interpreted as a ConstantOperator
  /// \sa ConstantOperator
  ConstLincombOperatorType operator+(const VectorType& vector) const override final
=======
  ConstLincombOperatorType operator+(const VectorType& vector) const final
>>>>>>> 421b6316
  {
    return BaseType::make_operator_addsub(*this, vector, /*add=*/true);
  }

<<<<<<< HEAD
  ConstLincombOperatorType operator-(const ConstLincombOperatorType& other) const override final
=======
  using BaseType::operator-;

  ConstLincombOperatorType operator-(const ConstLincombOperatorType& other) const final
>>>>>>> 421b6316
  {
    return BaseType::make_operator_addsub(*this, other, /*add=*/false);
  }

  ConstLincombOperatorType operator-(const BaseType& other) const final
  {
    return BaseType::make_operator_addsub(*this, other, /*add=*/false);
  }

<<<<<<< HEAD
  /// \note vector is interpreted as a ConstantOperator
  /// \sa ConstantOperator
  // we need to implement this to have *this the correct type in the add() below
  ConstLincombOperatorType operator-(const VectorType& vector) const override final
=======
  ConstLincombOperatorType operator-(const VectorType& vector) const final
>>>>>>> 421b6316
  {
    return BaseType::make_operator_addsub(*this, vector, /*add=*/false);
  }

  /// \}

protected:
  const AssemblyGridViewType& assembly_grid_view_;
  const SourceSpaceType& source_space_;
  const RangeSpaceType& range_space_;
  std::vector<std::shared_ptr<OperatorType>> keep_alive_;
  std::vector<XT::Common::ConstStorageProvider<OperatorType>> const_ops_;
  std::vector<FieldType> coeffs_;
}; // class ConstLincombOperator


template <class MatrixType, // <- needs to be manually specified
          class AssemblyGridViewType,
          class SGV,
          size_t s_r,
          size_t s_rC,
          class F,
          class RGV,
          size_t r_r,
          size_t r_rC>
auto make_const_lincomb_operator(const AssemblyGridViewType& assembly_grid_view,
                                 const SpaceInterface<SGV, s_r, s_rC, F>& source_space,
                                 const SpaceInterface<RGV, r_r, r_rC, F>& range_space,
                                 const std::string& logging_prefix = "",
                                 const std::array<bool, 3>& logging_state = XT::Common::default_logger_state())
{
  static_assert(XT::Grid::is_view<AssemblyGridViewType>::value, "");
  static_assert(XT::LA::is_matrix<MatrixType>::value, "");
  return ConstLincombOperator<AssemblyGridViewType, s_r, s_rC, r_r, r_rC, F, MatrixType, SGV, RGV>(
      assembly_grid_view, source_space, range_space, logging_prefix, logging_state);
}

template <class AssemblyGridViewType, class SGV, size_t s_r, size_t s_rC, class F, class RGV, size_t r_r, size_t r_rC>
auto make_const_lincomb_operator(const AssemblyGridViewType& assembly_grid_view,
                                 const SpaceInterface<SGV, s_r, s_rC, F>& source_space,
                                 const SpaceInterface<RGV, r_r, r_rC, F>& range_space,
                                 const std::string& logging_prefix = "",
                                 const std::array<bool, 3>& logging_state = XT::Common::default_logger_state())
{
  return make_const_lincomb_operator<XT::LA::IstlRowMajorSparseMatrix<F>>(
      assembly_grid_view, source_space, range_space, logging_prefix, logging_state);
}


template <class MatrixType, // <- needs to be manually specified
          class GV,
          size_t r,
          size_t rC,
          class F>
auto make_const_lincomb_operator(const SpaceInterface<GV, r, r, F>& space,
                                 const std::string& logging_prefix = "",
                                 const std::array<bool, 3>& logging_state = XT::Common::default_logger_state())
{
  static_assert(XT::LA::is_matrix<MatrixType>::value, "");
  return ConstLincombOperator<GV, r, rC, r, rC, F, MatrixType, GV, GV>(
      space.grid_view(), space, space, logging_prefix, logging_state);
}

template <class GV, size_t r, size_t rC, class F>
auto make_const_lincomb_operator(const SpaceInterface<GV, r, r, F>& space,
                                 const std::string& logging_prefix = "",
                                 const std::array<bool, 3>& logging_state = XT::Common::default_logger_state())
{
  return make_const_lincomb_operator<XT::LA::IstlRowMajorSparseMatrix<F>>(space, logging_prefix, logging_state);
}


template <class AGV,
          size_t s_r = 1,
          size_t s_rC = 1,
          size_t r_r = s_r,
          size_t r_rC = s_rC,
          class F = double,
          class M = XT::LA::IstlRowMajorSparseMatrix<F>,
          class SGV = AGV,
          class RGV = AGV>
class LincombOperator : public ConstLincombOperator<AGV, s_r, s_rC, r_r, r_rC, F, M, SGV, RGV>
{
  using ThisType = LincombOperator;
  using BaseType = ConstLincombOperator<AGV, s_r, s_rC, r_r, r_rC, F, M, SGV, RGV>;

public:
  using typename BaseType::AssemblyGridViewType;
  using typename BaseType::FieldType;
  using typename BaseType::LincombOperatorType;
  using typename BaseType::MatrixOperatorType;
  using typename BaseType::OperatorType;
  using typename BaseType::RangeSpaceType;
  using typename BaseType::SourceSpaceType;
  using typename BaseType::VectorType;

  LincombOperator(const AssemblyGridViewType& assembly_grid_vw,
                  const SourceSpaceType& src_space,
                  const RangeSpaceType& rng_space,
                  const std::string& logging_prefix = "",
                  const std::array<bool, 3>& logging_enabled = XT::Common::default_logger_state())
    : BaseType(assembly_grid_vw,
               src_space,
               rng_space,
               logging_prefix.empty() ? "LincombOperator" : logging_prefix,
               logging_enabled)
  {
    LOG_(debug) << "LincombOperator(assembly_grid_view=" << &assembly_grid_vw << ", source_space=" << &src_space
                << ", range_space=" << &rng_space << ")" << std::endl;
  }

  LincombOperator(ThisType& other) = default;

  LincombOperator(ThisType&& source) = default;

  // pull in methods from various base classes
  using BaseType::apply;
  using BaseType::jacobian;
  using BaseType::operator+;
  using BaseType::operator+=;
  using BaseType::operator-;
  using BaseType::operator-=;
  using BaseType::operator*;
  using BaseType::operator*=;
  using BaseType::operator/;
  using BaseType::operator/=;
  using BaseType::add;
  using BaseType::op;

  /// \name Required by BilinearFormInterface.
  /// \{

  void assemble(const bool use_tbb = false) override final
  {
    for (auto& oo : ops_)
      oo.access().assemble(use_tbb);
  }

  /// \}
  /// \name These methods extend the ones from ConstLincombOperator
  /// \{

  OperatorType& op(const size_t ii)
  {
    DUNE_THROW_IF(ii >= this->num_ops(),
                  Exceptions::operator_error,
                  "ii = " << ii << "\n   this->num_ops() = " << this->num_ops());
    return ops_[ii].access();
  }

  void add(OperatorType& op, const FieldType& coeff = 1.)
  {
    this->logger.state_or(op.logger.state);
    LOG_(debug) << "add(op_ref=" << &op << ", coeff=" << coeff << ")" << std::endl;
    ops_.emplace_back(op);
    BaseType::add(ops_.back().access(), coeff); // extends parameter type
  }

  void add(OperatorType*&& op, const FieldType& coeff = 1.)
  {
    this->logger.state_or(op->logger.state);
    LOG_(debug) << "add(op_ptr=" << op << ", coeff=" << coeff << ")" << std::endl;
    BaseType::add(std::move(op), coeff); // extends parameter type
    ops_.emplace_back(*this->keep_alive_.back());
  }

  void add(ThisType& op, const FieldType& coeff = 1.)
  {
    this->logger.state_or(op.logger.state);
    LOG_(debug) << "add(lincomb_op_ref=" << &op << ", coeff=" << coeff << ")" << std::endl;
    BaseType::add(op, coeff); // // extends parameter type
    for (size_t ii = 0; ii < op.num_ops(); ++ii) {
      LOG_(debug) << "  adding op=" << &(op.ops_[ii]) << std::endl;
      ops_.emplace_back(op.ops_[ii]);
    }
  } // ... add(...)

  // we need this, otherwise add(OperatorType*&&) would be used
  void add(ThisType*&& op, const FieldType& coeff = 1.)
  {
    this->add(*op, coeff);
  }

<<<<<<< HEAD
  /// \}
  /// \name These numeric operators override the ones from ConstLincombOperator to keep track of the mutable ops
  /// \{
=======
  using BaseType::op;

  OperatorType& op(const size_t ii)
  {
    DUNE_THROW_IF(ii >= this->num_ops(),
                  Exceptions::operator_error,
                  "ii = " << ii << "\n   this->num_ops() = " << this->num_ops());
    return ops_[ii].access();
  }

  OperatorType& assemble(const bool use_tbb = false) final
  {
    for (auto& oo : ops_)
      oo.access().assemble(use_tbb);
    return *this;
  }

  // we need to override some operators, see above

  using BaseType::operator+=;
>>>>>>> 421b6316

  ThisType& operator+=(ThisType& other)
  {
    this->logger.state_or(op.logger.state);
    LOG_(debug) << "operator+=(other_lincomb_op=" << &other << ")" << std::endl;
    this->extend_parameter_type(other.parameter_type());
    for (size_t ii = 0; ii < other.num_ops(); ++ii) {
      LOG_(debug) << "  adding const_op=" << &(other.const_ops_[ii]) << ", op=" << &(other.ops_[ii])
                  << ", coeff=" << other.coeffs_[ii] << std::endl;
      this->const_ops_.emplace_back(other.const_ops_[ii]);
      ops_.emplace_back(other.ops_[ii]);
      this->coeffs_.emplace_back(other.coeffs_[ii]);
    }
    return *this;
  } // ... operator+=(...)

  ThisType& operator-=(ThisType& other)
  {
    this->logger.state_or(op.logger.state);
    this->extend_parameter_type(other.parameter_type());
    LOG_(debug) << "operator-=(other_lincomb_op=" << &other << ")" << std::endl;
    for (size_t ii = 0; ii < other.num_ops(); ++ii) {
      LOG_(debug) << "  adding const_op=" << &(other.const_ops_[ii]) << ", op=" << &(other.ops_[ii])
                  << ", coeff=" << -1 * other.coeffs_[ii] << std::endl;
      this->const_ops_.emplace_back(other.const_ops_[ii]);
      ops_.emplace_back(other.ops_[ii]);
      this->coeffs_.emplace_back(-1 * other.coeffs_[ii]);
    }
    return *this;
  } // ... operator-=(...)

  /// \}
  /// \name These numeric operators override the mutable ones from OperatorInterface to avoid segfaults due to
  ///       temporaries (which we achieve since *this has the correct type here to select the correct add)
  /// \{

  LincombOperatorType operator*(const FieldType& alpha)override final
  {
    return OperatorType::make_operator_mul(*this, alpha);
  }

<<<<<<< HEAD
  LincombOperatorType operator/(const FieldType& alpha) override final
=======
  using BaseType::operator/;

  LincombOperatorType operator/(const FieldType& alpha) final
>>>>>>> 421b6316
  {
    return OperatorType::make_operator_div(*this, alpha);
  }

<<<<<<< HEAD
  LincombOperatorType operator+(LincombOperatorType& other) override final
=======
  using BaseType::operator+;

  LincombOperatorType operator+(LincombOperatorType& other) final
>>>>>>> 421b6316
  {
    return OperatorType::make_operator_addsub(*this, other, /*add=*/true);
  }

  LincombOperatorType operator+(OperatorType& other) final
  {
    return OperatorType::make_operator_addsub(*this, other, /*add=*/true);
  }

<<<<<<< HEAD
  /// \note vector is interpreted as a ConstantOperator
  /// \sa ConstantOperator
  LincombOperatorType operator+(const VectorType& vector) override final
=======
  LincombOperatorType operator+(const VectorType& vector) final
>>>>>>> 421b6316
  {
    return OperatorType::make_operator_addsub(*this, vector, /*add=*/true);
  }

<<<<<<< HEAD
  LincombOperatorType operator-(LincombOperatorType& other) override final
=======
  using BaseType::operator-;

  LincombOperatorType operator-(LincombOperatorType& other) final
>>>>>>> 421b6316
  {
    return OperatorType::make_operator_addsub(*this, other, /*add=*/false);
  }

  LincombOperatorType operator-(OperatorType& other) final
  {
    return OperatorType::make_operator_addsub(*this, other, /*add=*/false);
  }

<<<<<<< HEAD
  /// \note vector is interpreted as a ConstantOperator
  /// \sa ConstantOperator
  LincombOperatorType operator-(const VectorType& vector) override final
=======
  LincombOperatorType operator-(const VectorType& vector) final
>>>>>>> 421b6316
  {
    return OperatorType::make_operator_addsub(*this, vector, /*add=*/false);
  }

  /// \}

private:
  std::vector<XT::Common::StorageProvider<OperatorType>> ops_;
}; // class LincombOperator


template <class MatrixType, // <- needs to be manually specified
          class AssemblyGridViewType,
          class SGV,
          size_t s_r,
          size_t s_rC,
          class F,
          class RGV,
          size_t r_r,
          size_t r_rC>
auto make_lincomb_operator(const AssemblyGridViewType& assembly_grid_view,
                           const SpaceInterface<SGV, s_r, s_rC, F>& source_space,
                           const SpaceInterface<RGV, r_r, r_rC, F>& range_space,
                           const std::string& logging_prefix = "",
                           const std::array<bool, 3>& logging_state = XT::Common::default_logger_state())
{
  static_assert(XT::Grid::is_view<AssemblyGridViewType>::value, "");
  static_assert(XT::LA::is_matrix<MatrixType>::value, "");
  return LincombOperator<AssemblyGridViewType, s_r, s_rC, r_r, r_rC, F, MatrixType, SGV, RGV>(
      assembly_grid_view, source_space, range_space, logging_prefix, logging_state);
}

template <class AssemblyGridViewType, class SGV, size_t s_r, size_t s_rC, class F, class RGV, size_t r_r, size_t r_rC>
auto make_lincomb_operator(const AssemblyGridViewType& assembly_grid_view,
                           const SpaceInterface<SGV, s_r, s_rC, F>& source_space,
                           const SpaceInterface<RGV, r_r, r_rC, F>& range_space,
                           const std::string& logging_prefix = "",
                           const std::array<bool, 3>& logging_state = XT::Common::default_logger_state())
{
  return make_lincomb_operator<XT::LA::IstlRowMajorSparseMatrix<F>>(
      assembly_grid_view, source_space, range_space, logging_prefix, logging_state);
}


template <class MatrixType, // <- needs to be manually specified
          class GV,
          size_t r,
          size_t rC,
          class F>
auto make_lincomb_operator(const SpaceInterface<GV, r, rC, F>& space,
                           const std::string& logging_prefix = "",
                           const std::array<bool, 3>& logging_state = XT::Common::default_logger_state())
{
  static_assert(XT::LA::is_matrix<MatrixType>::value, "");
  return LincombOperator<GV, r, rC, r, rC, F, MatrixType, GV, GV>(
      space.grid_view(), space, space, logging_prefix, logging_state);
}

template <class GV, size_t r, size_t rC, class F>
auto make_lincomb_operator(const SpaceInterface<GV, r, rC, F>& space,
                           const std::string& logging_prefix = "",
                           const std::array<bool, 3>& logging_state = XT::Common::default_logger_state())
{
  return make_lincomb_operator<XT::LA::IstlRowMajorSparseMatrix<F>>(space, logging_prefix, logging_state);
}


} // namespace GDT
} // namespace Dune

#endif // DUNE_GDT_OPERATORS_LINCOMB_HH<|MERGE_RESOLUTION|>--- conflicted
+++ resolved
@@ -77,7 +77,7 @@
   /// \name Required by OperatorInterface.
   /// \{
 
-  const RangeSpaceType& range_space() const override final
+  const RangeSpaceType& range_space() const final
   {
     return range_space_;
   }
@@ -90,11 +90,10 @@
     return true;
   }
 
-<<<<<<< HEAD
   // avoid non-optimal default implementation in OperatorInterface
   void apply(SourceFunctionType source_function,
              VectorType& range_vector,
-             const XT::Common::Parameter& param = {}) const override final
+             const XT::Common::Parameter& param = {}) const final
   {
     LOG_(debug) << "apply(source_function=" << &source_function
                 << ", range_vector.sup_norm()=" << range_vector.sup_norm() << ", param=" << print(param) << ")"
@@ -114,32 +113,18 @@
   /// \name Required by OperatorInterface.
   /// \{
 
-  const SourceSpaceType& source_space() const override final
-=======
   const SourceSpaceType& source_space() const final
->>>>>>> 421b6316
   {
     return source_space_;
   }
 
-<<<<<<< HEAD
-  const AssemblyGridViewType& assembly_grid_view() const override final
-=======
-  const RangeSpaceType& range_space() const final
->>>>>>> 421b6316
+  const AssemblyGridViewType& assembly_grid_view() const final
   {
     return assembly_grid_view_;
   }
 
-<<<<<<< HEAD
-  void apply(const VectorType& source_vector,
-             VectorType& range_vector,
-             const XT::Common::Parameter& param = {}) const override final
-=======
-  using BaseType::apply;
-
-  void apply(const VectorType& source, VectorType& range, const XT::Common::Parameter& param = {}) const final
->>>>>>> 421b6316
+  void
+  apply(const VectorType& source_vector, VectorType& range_vector, const XT::Common::Parameter& param = {}) const final
   {
     LOG_(debug) << "apply(source_vector.sup_norm()=" << source_vector.sup_norm()
                 << ", range_vector.sup_norm()=" << range_vector.sup_norm() << ", param=" << print(param) << ")"
@@ -154,21 +139,10 @@
       tmp_range_vector *= this->coeff(ii);
       range_vector += tmp_range_vector;
     }
-<<<<<<< HEAD
   } // ... apply(...)
 
 protected:
-  std::vector<XT::Common::Configuration> all_jacobian_options() const override final
-=======
-  } // ... append(...)
-
-  std::vector<std::string> jacobian_options() const final
-  {
-    return {"lincomb"};
-  }
-
-  XT::Common::Configuration jacobian_options(const std::string& type) const final
->>>>>>> 421b6316
+  std::vector<XT::Common::Configuration> all_jacobian_options() const final
   {
     std::vector<XT::Common::Configuration> ret(1);
     auto& cfg = ret[0];
@@ -188,11 +162,7 @@
   void jacobian(const VectorType& source_vector,
                 MatrixOperatorType& jacobian_op,
                 const XT::Common::Configuration& opts,
-<<<<<<< HEAD
                 const XT::Common::Parameter& param = {}) const override
-=======
-                const XT::Common::Parameter& param = {}) const final
->>>>>>> 421b6316
   {
 
     LOG_(debug) << "jacobian(source_vector.sup_norm()=" << source_vector.sup_norm()
@@ -377,13 +347,7 @@
     return BaseType::make_operator_div(*this, alpha);
   }
 
-<<<<<<< HEAD
-  ConstLincombOperatorType operator+(const ConstLincombOperatorType& other) const override final
-=======
-  using BaseType::operator+;
-
   ConstLincombOperatorType operator+(const ConstLincombOperatorType& other) const final
->>>>>>> 421b6316
   {
     return BaseType::make_operator_addsub(*this, other, /*add=*/true);
   }
@@ -393,24 +357,14 @@
     return BaseType::make_operator_addsub(*this, other, /*add=*/true);
   }
 
-<<<<<<< HEAD
   /// \note vector is interpreted as a ConstantOperator
   /// \sa ConstantOperator
-  ConstLincombOperatorType operator+(const VectorType& vector) const override final
-=======
   ConstLincombOperatorType operator+(const VectorType& vector) const final
->>>>>>> 421b6316
   {
     return BaseType::make_operator_addsub(*this, vector, /*add=*/true);
   }
 
-<<<<<<< HEAD
-  ConstLincombOperatorType operator-(const ConstLincombOperatorType& other) const override final
-=======
-  using BaseType::operator-;
-
   ConstLincombOperatorType operator-(const ConstLincombOperatorType& other) const final
->>>>>>> 421b6316
   {
     return BaseType::make_operator_addsub(*this, other, /*add=*/false);
   }
@@ -420,14 +374,10 @@
     return BaseType::make_operator_addsub(*this, other, /*add=*/false);
   }
 
-<<<<<<< HEAD
   /// \note vector is interpreted as a ConstantOperator
   /// \sa ConstantOperator
   // we need to implement this to have *this the correct type in the add() below
-  ConstLincombOperatorType operator-(const VectorType& vector) const override final
-=======
   ConstLincombOperatorType operator-(const VectorType& vector) const final
->>>>>>> 421b6316
   {
     return BaseType::make_operator_addsub(*this, vector, /*add=*/false);
   }
@@ -560,7 +510,7 @@
   /// \name Required by BilinearFormInterface.
   /// \{
 
-  void assemble(const bool use_tbb = false) override final
+  void assemble(const bool use_tbb = false) final
   {
     for (auto& oo : ops_)
       oo.access().assemble(use_tbb);
@@ -611,32 +561,9 @@
     this->add(*op, coeff);
   }
 
-<<<<<<< HEAD
   /// \}
   /// \name These numeric operators override the ones from ConstLincombOperator to keep track of the mutable ops
   /// \{
-=======
-  using BaseType::op;
-
-  OperatorType& op(const size_t ii)
-  {
-    DUNE_THROW_IF(ii >= this->num_ops(),
-                  Exceptions::operator_error,
-                  "ii = " << ii << "\n   this->num_ops() = " << this->num_ops());
-    return ops_[ii].access();
-  }
-
-  OperatorType& assemble(const bool use_tbb = false) final
-  {
-    for (auto& oo : ops_)
-      oo.access().assemble(use_tbb);
-    return *this;
-  }
-
-  // we need to override some operators, see above
-
-  using BaseType::operator+=;
->>>>>>> 421b6316
 
   ThisType& operator+=(ThisType& other)
   {
@@ -673,29 +600,17 @@
   ///       temporaries (which we achieve since *this has the correct type here to select the correct add)
   /// \{
 
-  LincombOperatorType operator*(const FieldType& alpha)override final
+  LincombOperatorType operator*(const FieldType& alpha)final
   {
     return OperatorType::make_operator_mul(*this, alpha);
   }
 
-<<<<<<< HEAD
-  LincombOperatorType operator/(const FieldType& alpha) override final
-=======
-  using BaseType::operator/;
-
   LincombOperatorType operator/(const FieldType& alpha) final
->>>>>>> 421b6316
   {
     return OperatorType::make_operator_div(*this, alpha);
   }
 
-<<<<<<< HEAD
-  LincombOperatorType operator+(LincombOperatorType& other) override final
-=======
-  using BaseType::operator+;
-
   LincombOperatorType operator+(LincombOperatorType& other) final
->>>>>>> 421b6316
   {
     return OperatorType::make_operator_addsub(*this, other, /*add=*/true);
   }
@@ -705,24 +620,14 @@
     return OperatorType::make_operator_addsub(*this, other, /*add=*/true);
   }
 
-<<<<<<< HEAD
   /// \note vector is interpreted as a ConstantOperator
   /// \sa ConstantOperator
-  LincombOperatorType operator+(const VectorType& vector) override final
-=======
   LincombOperatorType operator+(const VectorType& vector) final
->>>>>>> 421b6316
   {
     return OperatorType::make_operator_addsub(*this, vector, /*add=*/true);
   }
 
-<<<<<<< HEAD
-  LincombOperatorType operator-(LincombOperatorType& other) override final
-=======
-  using BaseType::operator-;
-
   LincombOperatorType operator-(LincombOperatorType& other) final
->>>>>>> 421b6316
   {
     return OperatorType::make_operator_addsub(*this, other, /*add=*/false);
   }
@@ -732,13 +637,9 @@
     return OperatorType::make_operator_addsub(*this, other, /*add=*/false);
   }
 
-<<<<<<< HEAD
   /// \note vector is interpreted as a ConstantOperator
   /// \sa ConstantOperator
-  LincombOperatorType operator-(const VectorType& vector) override final
-=======
   LincombOperatorType operator-(const VectorType& vector) final
->>>>>>> 421b6316
   {
     return OperatorType::make_operator_addsub(*this, vector, /*add=*/false);
   }
