// This file is part of the dune-gdt project:
//   https://github.com/dune-community/dune-gdt
// Copyright 2010-2017 dune-gdt developers and contributors. All rights reserved.
// License: Dual licensed as BSD 2-Clause License (http://opensource.org/licenses/BSD-2-Clause)
//      or  GPL-2.0+ (http://opensource.org/licenses/gpl-license)
//          with "runtime exception" (http://www.dune-project.org/license.html)
// Authors:
//   Felix Schindler (2014 - 2017)
//   Rene Milk       (2016 - 2017)
//   Tobias Leibner  (2014)

#ifndef DUNE_GDT_OPERATORS_OSWALD_HH
#define DUNE_GDT_OPERATORS_OSWALD_HH

#include <vector>
#include <set>
#include <limits>

#include <boost/numeric/conversion/cast.hpp>

#include <dune/xt/common/vector.hh>
#include <dune/xt/common/float_cmp.hh>
#include <dune/xt/common/print.hh>
#include <dune/xt/common/ranges.hh>
#include <dune/xt/grid/walker.hh>

#include <dune/gdt/discretefunction/default.hh>
#include <dune/gdt/spaces/dg/dune-fem-wrapper.hh>
#include <dune/gdt/playground/spaces/block.hh>

#include "interfaces.hh"

namespace Dune {
namespace GDT {


// forward
template <class GridLayerImp, class FieldImp = double>
class OswaldInterpolationOperator;


namespace internal {


template <class GridLayerImp, class FieldImp>
class OswaldInterpolationOperatorTraits
{
public:
  typedef OswaldInterpolationOperator<GridLayerImp, FieldImp> derived_type;
  typedef GridLayerImp GridLayerType;
  typedef FieldImp FieldType;
  typedef NoJacobian JacobainType;
};


} // namespace internal


template <class GridLayerImp, class FieldImp>
class OswaldInterpolationOperator
    : public OperatorInterface<internal::OswaldInterpolationOperatorTraits<GridLayerImp, FieldImp>>
{
  typedef OperatorInterface<internal::OswaldInterpolationOperatorTraits<GridViewImp, FieldImp>> BaseType;

public:
<<<<<<< HEAD
  using typename BaseType::JacobianType;
  typedef internal::OswaldInterpolationOperatorTraits<GridViewImp, FieldImp> Traits;
  typedef typename Traits::GridViewType GridViewType;
=======
  typedef internal::OswaldInterpolationOperatorTraits<GridLayerImp, FieldImp> Traits;
  typedef typename Traits::GridLayerType GridLayerType;
>>>>>>> f3542bd6
  typedef typename Traits::FieldType FieldType;
  static const size_t dimDomain = GridLayerType::dimension;

  OswaldInterpolationOperator(const GridLayerType& grd_layr, const bool zero_boundary = true)
    : grid_layer_(grd_layr)
    , zero_boundary_(zero_boundary)
  {
  }

  template <class SGP, class SV, class RGP, class RV>
  void apply(const ConstDiscreteFunction<DuneFemDgSpaceWrapper<SGP, 1, FieldType, 1, 1>, SV>& source,
             DiscreteFunction<DuneFemDgSpaceWrapper<RGP, 1, FieldType, 1, 1>, RV>& range,
             const Dune::XT::Common::Parameter& /*param*/ = {}) const
  {
    apply_dg_fem(source, range);
  }

  template <class SGP, class SV, class RGP, class RV>
  void apply(const ConstDiscreteFunction<BlockSpace<DuneFemDgSpaceWrapper<SGP, 1, FieldType, 1, 1>>, SV>& source,
             DiscreteFunction<BlockSpace<DuneFemDgSpaceWrapper<RGP, 1, FieldType, 1, 1>>, RV>& range,
             const Dune::XT::Common::Parameter& /*param*/ = {}) const
  {
    apply_dg_fem(source, range);
  }

  template <class SourceType>
  JacobianType jacobian(const SourceType& /*source*/, const Dune::XT::Common::Parameter& /*param*/ = {}) const
  {
    DUNE_THROW(NotImplemented, "This operator does not provide a jacobian (yet)!");
    return JacobianType();
  }

  template <class SourceType>
  void
  jacobian(const SourceType& /*source*/, JacobianType& /*jac*/, const Dune::XT::Common::Parameter& /*param*/ = {}) const
  {
    DUNE_THROW(NotImplemented, "This operator does not provide a jacobian (yet)!");
  }

  template <class RangeType, class SourceType>
  void apply_inverse(const RangeType& /*range*/,
                     SourceType& /*source*/,
                     const XT::Common::Configuration& /*opts*/,
                     const Dune::XT::Common::Parameter& /*param*/ = {}) const
  {
    DUNE_THROW(NotImplemented, "");
  }

private:
  template <class SourceType, class RangeType>
  void apply_dg_fem(const SourceType& source, RangeType& range) const
  {
    // data structures we need
    // * a map from a global vertex index to global DoF indices
    //   given a vertex, one obtains a set of all global DoF ids, which are associated with this vertex
    std::map<size_t, std::set<size_t>> global_vertex_id_to_global_DoF_id_map;
    // * a map from a global DoF index to the global index of its associated vertex
    std::vector<size_t> global_DoF_id_to_global_vertex_id_map(source.space().mapper().size());
    // * a set to hold the global id of all boundary vertices
    std::set<size_t> boundary_vertices;

    const auto entity_it_end = grid_layer_.template end<0>();
    // walk the grid to create the maps explained above and to find the boundary vertices
    for (auto entity_it = grid_layer_.template begin<0>(); entity_it != entity_it_end; ++entity_it) {
      const auto& entity = *entity_it;
      const size_t num_vertices = entity.subEntities(dimDomain);
      const auto basis = source.space().base_function_set(entity);
      if (basis.size() != num_vertices)
        DUNE_THROW(Dune::XT::Common::Exceptions::internal_error, "basis.size() = " << basis.size());

      // loop over all vertices of the entitity, to find their associated global DoF indices
      for (size_t local_vertex_id = 0; local_vertex_id < num_vertices; ++local_vertex_id) {
        const auto vertex = entity.template subEntity<dimDomain>(boost::numeric_cast<int>(local_vertex_id));
        const auto global_vertex_id = grid_layer_.indexSet().index(vertex);
        const auto vertex_center = vertex.geometry().center();
        // find the local basis function which corresponds to this vertex
        const auto basis_values = basis.evaluate(entity.geometry().local(vertex_center));
        if (basis_values.size() != num_vertices)
          DUNE_THROW(Dune::XT::Common::Exceptions::internal_error, "basis_values.size() = " << basis_values.size());
        size_t ones = 0;
        size_t zeros = 0;
        size_t failures = 0;
        size_t local_DoF_index = 0;
        for (size_t ii = 0; ii < basis.size(); ++ii) {
          if (std::abs(basis_values[ii][0] - 1.0) < 1e-14) {
            local_DoF_index = ii;
            ++ones;
          } else if (std::abs(basis_values[ii][0] - 0.0) < 1e-14)
            ++zeros;
          else
            ++failures;
        }
        if (ones != 1 || zeros != (basis.size() - 1) || failures > 0) {
          std::stringstream ss;
          ss << "ones = " << ones << ", zeros = " << zeros << ", failures = " << failures
             << ", num_vertices = " << num_vertices << ", entity " << grid_layer_.indexSet().index(entity)
             << ", vertex " << local_vertex_id << ": [ " << vertex_center << "], ";
          XT::Common::print(basis_values, "basis_values", ss);
          DUNE_THROW(Dune::XT::Common::Exceptions::internal_error, ss.str());
        }
        // now we know that the local DoF index of this vertex is ii
        const size_t global_DoF_index = source.space().mapper().mapToGlobal(entity, local_DoF_index);
        global_DoF_id_to_global_vertex_id_map[global_DoF_index] = global_vertex_id;
        global_vertex_id_to_global_DoF_id_map[global_vertex_id].insert(global_DoF_index);
      } // loop over all vertices

      if (zero_boundary_) {
        // in order to determine the boundary vertices, we need to
        // loop over all intersections
        const auto intersectionEndIt = grid_layer_.iend(entity);
        for (auto intersectionIt = grid_layer_.ibegin(entity); intersectionIt != intersectionEndIt; ++intersectionIt) {
          const auto& intersection = *intersectionIt;
          if (intersection.boundary() && !intersection.neighbor()) {
            const auto& intersection_geometry = intersection.geometry();
            for (auto local_intersection_corner_id : Dune::XT::Common::value_range(intersection_geometry.corners())) {
              const auto global_intersection_corner = intersection_geometry.corner(local_intersection_corner_id);
              // now, we need to find the entity's vertex this intersection's corner point equals to, so we
              // loop over all vertices of the entity
              for (size_t local_vertex_id = 0; local_vertex_id < num_vertices; ++local_vertex_id) {
                const auto vertex = entity.template subEntity<dimDomain>(boost::numeric_cast<int>(local_vertex_id));
                const auto global_vertex_id = grid_layer_.indexSet().index(vertex);
                const auto vertex_center = vertex.geometry().center();
                if (XT::Common::FloatCmp::eq(global_intersection_corner, vertex_center))
                  boundary_vertices.insert(global_vertex_id);
              } // loop over all vertices of the entity
            } // loop over all intersection corners
          } // if (intersection.boundary() && !intersection.neighbor())
        } // loop over all intersections
      } // if(zero_boundary)
    } // walk the grid for the first time

    // walk the grid for the second time
    for (auto entity_it = grid_layer_.template begin<0>(); entity_it != entity_it_end; ++entity_it) {
      const auto& entity = *entity_it;
      const auto num_vertices = entity.subEntities(dimDomain);
      // get the local functions
      const auto local_source = source.local_discrete_function(entity);
      const auto& local_source_DoF_vector = local_source->vector();

      // * loop over all local DoFs
      for (size_t local_DoF_id = 0; local_DoF_id < num_vertices; ++local_DoF_id) {
        const size_t global_DoF_index = source.space().mapper().mapToGlobal(entity, local_DoF_id);
        const size_t global_vertex_id = global_DoF_id_to_global_vertex_id_map[global_DoF_index];
        // if we are on the domain boundary
        if (zero_boundary_ && boundary_vertices.count(global_vertex_id)) {
          // set the dof to zero (we have dirichlet zero)
          range.vector().set_entry(global_DoF_index, FieldType(0));
        } else {
          // do the oswald projection
          const size_t num_DoFS_per_vertex = global_vertex_id_to_global_DoF_id_map[global_vertex_id].size();
          // * get the source DoF
          const FieldType source_DoF_value = local_source_DoF_vector.get(local_DoF_id);
          // * and add it to all target DoFs
          for (size_t target_global_DoF_id : global_vertex_id_to_global_DoF_id_map[global_vertex_id])
            range.vector().add_to_entry(target_global_DoF_id, source_DoF_value / num_DoFS_per_vertex);
        } // if (boundary_vertices.find(global_vertex_id))
      } // loop over all local DoFs
    } // walk the grid for the second time
  } // ... apply_dg_fem(...)

  const GridLayerType& grid_layer_;
  const bool zero_boundary_;
}; // class OswaldInterpolationOperator


} // namespace GDT
} // namespace Dune

#endif // DUNE_GDT_OPERATORS_OSWALD_HH<|MERGE_RESOLUTION|>--- conflicted
+++ resolved
@@ -49,7 +49,6 @@
   typedef OswaldInterpolationOperator<GridLayerImp, FieldImp> derived_type;
   typedef GridLayerImp GridLayerType;
   typedef FieldImp FieldType;
-  typedef NoJacobian JacobainType;
 };
 
 
@@ -63,14 +62,8 @@
   typedef OperatorInterface<internal::OswaldInterpolationOperatorTraits<GridViewImp, FieldImp>> BaseType;
 
 public:
-<<<<<<< HEAD
-  using typename BaseType::JacobianType;
-  typedef internal::OswaldInterpolationOperatorTraits<GridViewImp, FieldImp> Traits;
-  typedef typename Traits::GridViewType GridViewType;
-=======
   typedef internal::OswaldInterpolationOperatorTraits<GridLayerImp, FieldImp> Traits;
   typedef typename Traits::GridLayerType GridLayerType;
->>>>>>> f3542bd6
   typedef typename Traits::FieldType FieldType;
   static const size_t dimDomain = GridLayerType::dimension;
 
