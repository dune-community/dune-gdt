--- conflicted
+++ resolved
@@ -219,17 +219,10 @@
              VectorType& range_vector,
              const XT::Common::Parameter& param = {}) const override final
   {
-<<<<<<< HEAD
     this->assert_matching_source(source_vector);
     this->assert_matching_range(range_vector);
     density_op_.apply(source_vector, range_vector, param);
-    u_update_ = range_vector;
-    rhs_update_ = range_vector;
     advection_op_.apply(range_vector, u_update_, param);
-=======
-    density_op_.apply(source, range, param);
-    advection_op_.apply(range, u_update_, param);
->>>>>>> 421b6316
     u_update_ *= -1.;
     rhs_op_.apply(range_vector, rhs_update_, param);
     u_update_ += rhs_update_;
