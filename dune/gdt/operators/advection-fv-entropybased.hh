// This file is part of the dune-gdt project:
//   https://github.com/dune-community/dune-gdt
// Copyright 2010-2018 dune-gdt developers and contributors. All rights reserved.
// License: Dual licensed as BSD 2-Clause License (http://opensource.org/licenses/BSD-2-Clause)
//      or  GPL-2.0+ (http://opensource.org/licenses/gpl-license)
//          with "runtime exception" (http://www.dune-project.org/license.html)
// Authors:
//   Rene Milk      (2017 - 2018)
//   Tobias Leibner (2017)

#ifndef DUNE_GDT_OPERATORS_FV_ENTROPYBASED_HH
#define DUNE_GDT_OPERATORS_FV_ENTROPYBASED_HH

#include <dune/gdt/operators/interfaces.hh>

namespace Dune {
namespace GDT {


template <class OperatorImp, class InverseHessianOperatorImp>
class EntropicCoordinatesOperator
  : public OperatorInterface<typename OperatorImp::MatrixType, typename OperatorImp::SGV, OperatorImp::s_r>
{
  using BaseType = OperatorInterface<typename OperatorImp::MatrixType, typename OperatorImp::SGV, OperatorImp::s_r>;

public:
  using typename BaseType::RangeSpaceType;
  using typename BaseType::SourceSpaceType;
  using typename BaseType::VectorType;

  using OperatorType = OperatorImp;
  using InverseHessianOperatorType = InverseHessianOperatorImp;

  EntropicCoordinatesOperator(const OperatorType& operator_in,
                              const InverseHessianOperatorType& inverse_hessian_operator)
    : operator_(operator_in)
    , inverse_hessian_operator_(inverse_hessian_operator)
  {}

  bool linear() const override final
  {
    return false;
  }

  const SourceSpaceType& source_space() const override final
  {
    return operator_.source_space();
  }

  const RangeSpaceType& range_space() const override final
  {
    return operator_.range_space();
  }

  void apply(const VectorType& source, VectorType& range, const XT::Common::Parameter& param) const override final
  {
    VectorType u_update = range;
    std::fill(u_update.begin(), u_update.end(), 0.);
    operator_.apply(source, u_update, param);
    inverse_hessian_operator_.apply_inverse_hessian(source, u_update, range, param);
  }

  const OperatorType& operator_;
  const InverseHessianOperatorType& inverse_hessian_operator_;
}; // class EntropicCoordinatesOperator<...>

template <class DensityOperatorImp, class AdvectionOperatorImp, class RhsOperatorImp, class InverseHessianOperatorImp>
class EntropicCoordinatesCombinedOperator
  : public OperatorInterface<typename AdvectionOperatorImp::MatrixType,
                             typename AdvectionOperatorImp::SGV,
                             AdvectionOperatorImp::s_r>
{
  using BaseType = OperatorInterface<typename AdvectionOperatorImp::MatrixType,
                                     typename AdvectionOperatorImp::SGV,
                                     AdvectionOperatorImp::s_r>;

public:
  using typename BaseType::RangeSpaceType;
  using typename BaseType::SourceSpaceType;
  using typename BaseType::VectorType;

  using DensityOperatorType = DensityOperatorImp;
  using AdvectionOperatorType = AdvectionOperatorImp;
  using RhsOperatorType = RhsOperatorImp;
  using InverseHessianOperatorType = InverseHessianOperatorImp;

  EntropicCoordinatesCombinedOperator(const DensityOperatorType& density_op,
                                      const AdvectionOperatorType& advection_op,
                                      const RhsOperatorType& rhs_op,
                                      const InverseHessianOperatorType& inverse_hessian_operator)
    : density_op_(density_op)
    , advection_op_(advection_op)
    , rhs_op_(rhs_op)
    , inverse_hessian_operator_(inverse_hessian_operator)
    , reg_indicators_(advection_op_.source_space().grid_view().size(0), false)
  {}

  bool linear() const override final
  {
    return false;
  }

  const SourceSpaceType& source_space() const override final
  {
    return advection_op_.source_space();
  }

  const RangeSpaceType& range_space() const override final
  {
    return advection_op_.range_space();
  }

  void apply(const VectorType& source, VectorType& range, const XT::Common::Parameter& param) const override final
  {
    density_op_.apply(source, range, param);
    VectorType u_update = range;
    VectorType rhs_update = range;
    u_update *= 0.;
<<<<<<< HEAD
    advection_op_.apply(source, u_update, param);
=======
    advection_op_.apply(range, u_update, param);
>>>>>>> f1b5f8bc
    u_update *= -1.;
    rhs_op_.apply(range, rhs_update, param);
    u_update += rhs_update;
    std::fill(reg_indicators_.begin(), reg_indicators_.end(), false);
    inverse_hessian_operator_.apply_inverse_hessian(source, u_update, reg_indicators_, range, param);
  }

  const std::vector<bool>& reg_indicators() const
  {
    return reg_indicators_;
  }

  const DensityOperatorType& density_op_;
  const AdvectionOperatorType& advection_op_;
  const RhsOperatorType& rhs_op_;
  const InverseHessianOperatorType& inverse_hessian_operator_;
  mutable std::vector<bool> reg_indicators_;
<<<<<<< HEAD
}; // class EntropicCoordinatesOperator<...>
=======
}; // class EntropicCoordinatesCombinedOperator<...>
>>>>>>> f1b5f8bc


template <class AdvectionOperatorImp, class EntropySolverImp>
class EntropyBasedMomentFvOperator
  : public OperatorInterface<typename AdvectionOperatorImp::MatrixType,
                             typename AdvectionOperatorImp::SGV,
                             AdvectionOperatorImp::s_r>
{
  using BaseType = OperatorInterface<typename AdvectionOperatorImp::MatrixType,
                                     typename AdvectionOperatorImp::SGV,
                                     AdvectionOperatorImp::s_r>;

public:
  using typename BaseType::RangeSpaceType;
  using typename BaseType::SourceSpaceType;
  using typename BaseType::VectorType;

  using AdvectionOperatorType = AdvectionOperatorImp;
  using EntropySolverType = EntropySolverImp;

  EntropyBasedMomentFvOperator(const AdvectionOperatorType& advection_operator, const EntropySolverType& entropy_solver)
    : advection_operator_(advection_operator)
    , entropy_solver_(entropy_solver)
  {}

  bool linear() const override final
  {
    return false;
  }

  const SourceSpaceType& source_space() const override final
  {
    return advection_operator_.source_space();
  }

  const RangeSpaceType& range_space() const override final
  {
    return advection_operator_.range_space();
  }

  void apply(const VectorType& source, VectorType& range, const XT::Common::Parameter& param) const override final
  {
    // solve optimization problems and regularize if necessary
    VectorType regularized = range;
    entropy_solver_.apply(source, regularized, param);

    std::fill(range.begin(), range.end(), 0.);
    advection_operator_.apply(regularized, range, param);
  }

  const AdvectionOperatorType& advection_operator_;
  const EntropySolverType& entropy_solver_;
}; // class EntropyBasedMomentFvOperator<...>


} // namespace GDT
} // namespace Dune

#endif // DUNE_GDT_OPERATORS_FV_ENTROPYBASED_HH<|MERGE_RESOLUTION|>--- conflicted
+++ resolved
@@ -116,11 +116,7 @@
     VectorType u_update = range;
     VectorType rhs_update = range;
     u_update *= 0.;
-<<<<<<< HEAD
-    advection_op_.apply(source, u_update, param);
-=======
     advection_op_.apply(range, u_update, param);
->>>>>>> f1b5f8bc
     u_update *= -1.;
     rhs_op_.apply(range, rhs_update, param);
     u_update += rhs_update;
@@ -138,11 +134,7 @@
   const RhsOperatorType& rhs_op_;
   const InverseHessianOperatorType& inverse_hessian_operator_;
   mutable std::vector<bool> reg_indicators_;
-<<<<<<< HEAD
-}; // class EntropicCoordinatesOperator<...>
-=======
 }; // class EntropicCoordinatesCombinedOperator<...>
->>>>>>> f1b5f8bc
 
 
 template <class AdvectionOperatorImp, class EntropySolverImp>
