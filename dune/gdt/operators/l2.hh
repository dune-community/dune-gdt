--- conflicted
+++ resolved
@@ -30,16 +30,6 @@
 
 template <class GridLayer, class Range, class Source = Range, class Field = typename Range::RangeFieldType>
 class L2LocalizableProduct
-<<<<<<< HEAD
-    : XT::Common::ConstStorageProvider<XT::Functions::ConstantFunction<typename XT::Grid::extract_entity_t<GridView>,
-                                                                       typename GridView::ctype,
-                                                                       GridView::dimension,
-                                                                       Field,
-                                                                       1>>,
-      public WeightedL2LocalizableProduct<XT::Functions::ConstantFunction<typename XT::Grid::extract_entity_t<GridView>,
-                                                                          typename GridView::ctype,
-                                                                          GridView::dimension,
-=======
     : XT::Common::ConstStorageProvider<XT::Functions::ConstantFunction<XT::Grid::extract_entity_t<GridLayer>,
                                                                        typename GridLayer::ctype,
                                                                        GridLayer::dimension,
@@ -48,7 +38,6 @@
       public WeightedL2LocalizableProduct<XT::Functions::ConstantFunction<XT::Grid::extract_entity_t<GridLayer>,
                                                                           typename GridLayer::ctype,
                                                                           GridLayer::dimension,
->>>>>>> f3542bd6
                                                                           Field,
                                                                           1>,
                                           GridLayer,
@@ -56,18 +45,6 @@
                                           Source,
                                           Field>
 {
-<<<<<<< HEAD
-  typedef XT::Common::
-      ConstStorageProvider<XT::Functions::ConstantFunction<typename XT::Grid::extract_entity_t<GridView>,
-                                                           typename GridView::ctype,
-                                                           GridView::dimension,
-                                                           Field,
-                                                           1>>
-          FunctionProvider;
-  typedef WeightedL2LocalizableProduct<XT::Functions::ConstantFunction<typename XT::Grid::extract_entity_t<GridView>,
-                                                                       typename GridView::ctype,
-                                                                       GridView::dimension,
-=======
   typedef XT::Common::ConstStorageProvider<XT::Functions::ConstantFunction<XT::Grid::extract_entity_t<GridLayer>,
                                                                            typename GridLayer::ctype,
                                                                            GridLayer::dimension,
@@ -77,7 +54,6 @@
   typedef WeightedL2LocalizableProduct<XT::Functions::ConstantFunction<XT::Grid::extract_entity_t<GridLayer>,
                                                                        typename GridLayer::ctype,
                                                                        GridLayer::dimension,
->>>>>>> f3542bd6
                                                                        Field,
                                                                        1>,
                                        GridLayer,
@@ -178,16 +154,6 @@
           class SourceSpace = RangeSpace,
           class Field = typename RangeSpace::RangeFieldType>
 class L2MatrixOperator
-<<<<<<< HEAD
-    : XT::Common::ConstStorageProvider<XT::Functions::ConstantFunction<typename XT::Grid::extract_entity_t<GridView>,
-                                                                       typename GridView::ctype,
-                                                                       GridView::dimension,
-                                                                       Field,
-                                                                       1>>,
-      public WeightedL2MatrixOperator<XT::Functions::ConstantFunction<typename XT::Grid::extract_entity_t<GridView>,
-                                                                      typename GridView::ctype,
-                                                                      GridView::dimension,
-=======
     : XT::Common::ConstStorageProvider<XT::Functions::ConstantFunction<XT::Grid::extract_entity_t<GridLayer>,
                                                                        typename GridLayer::ctype,
                                                                        GridLayer::dimension,
@@ -196,7 +162,6 @@
       public WeightedL2MatrixOperator<XT::Functions::ConstantFunction<XT::Grid::extract_entity_t<GridLayer>,
                                                                       typename GridLayer::ctype,
                                                                       GridLayer::dimension,
->>>>>>> f3542bd6
                                                                       Field,
                                                                       1>,
                                       RangeSpace,
@@ -205,18 +170,6 @@
                                       SourceSpace,
                                       Field>
 {
-<<<<<<< HEAD
-  typedef XT::Common::
-      ConstStorageProvider<XT::Functions::ConstantFunction<typename XT::Grid::extract_entity_t<GridView>,
-                                                           typename GridView::ctype,
-                                                           GridView::dimension,
-                                                           Field,
-                                                           1>>
-          FunctionProvider;
-  typedef WeightedL2MatrixOperator<XT::Functions::ConstantFunction<typename XT::Grid::extract_entity_t<GridView>,
-                                                                   typename GridView::ctype,
-                                                                   GridView::dimension,
-=======
   typedef XT::Common::ConstStorageProvider<XT::Functions::ConstantFunction<XT::Grid::extract_entity_t<GridLayer>,
                                                                            typename GridLayer::ctype,
                                                                            GridLayer::dimension,
@@ -226,7 +179,6 @@
   typedef WeightedL2MatrixOperator<XT::Functions::ConstantFunction<XT::Grid::extract_entity_t<GridLayer>,
                                                                    typename GridLayer::ctype,
                                                                    GridLayer::dimension,
->>>>>>> f3542bd6
                                                                    Field,
                                                                    1>,
                                    RangeSpace,
