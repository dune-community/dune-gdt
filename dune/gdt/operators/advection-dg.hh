--- conflicted
+++ resolved
@@ -160,136 +160,6 @@
 
   /// \}
 
-<<<<<<< HEAD
-  void apply(const VectorType& source, VectorType& range, const XT::Common::Parameter& param = {}) const override
-  {
-    // some checks
-    DUNE_THROW_IF(!source.valid(), Exceptions::operator_error, "source contains inf or nan!");
-    DUNE_THROW_IF(!(this->parameter_type() <= param.type()),
-                  Exceptions::operator_error,
-                  "this->parameter_type() = " << this->parameter_type() << "\n   param.type() = " << param.type());
-    range.set_all(0);
-    auto source_function = make_discrete_function(this->source_space_, source);
-    auto range_function = make_discrete_function(this->range_space_, range);
-    // set up the actual operator
-    auto localizable_op = make_localizable_operator(this->assembly_grid_view_, source_function, range_function);
-    // element contributions
-    localizable_op.append(LocalAdvectionDgVolumeOperator<V, SGV, m, F, F, RGV, V>(
-                              source_function, local_mass_matrix_provider_, numerical_flux_->flux()),
-                          param);
-    // contributions from inner intersections
-    localizable_op.append(
-        LocalAdvectionDgCouplingOperator<I, V, SGV, m, F, F, RGV, V>(
-            source_function, local_mass_matrix_provider_, *numerical_flux_, /*compute_outside=*/false),
-        param,
-        XT::Grid::ApplyOn::InnerIntersections<SGV>());
-    // contributions from periodic boundaries
-    localizable_op.append(
-        LocalAdvectionDgCouplingOperator<I, V, SGV, m, F, F, RGV, V>(
-            source_function, local_mass_matrix_provider_, *numerical_flux_, /*compute_outside=*/false),
-        param,
-        *(XT::Grid::ApplyOn::PeriodicBoundaryIntersections<SGV>() && !(*periodicity_exception_)));
-    // contributions from other boundaries by custom numerical flux
-    for (const auto& boundary_treatment : boundary_treatments_by_custom_numerical_flux_) {
-      const auto& boundary_op = *boundary_treatment.first;
-      const auto& filter = *boundary_treatment.second;
-      localizable_op.append(boundary_op, param, filter);
-    }
-    // contributions from other boundaries by custom extrapolation
-    for (const auto& boundary_treatment : boundary_treatments_by_custom_extrapolation_) {
-      const auto& boundary_op = *boundary_treatment.first;
-      const auto& filter = *boundary_treatment.second;
-      localizable_op.append(boundary_op, param, filter);
-    }
-    // artificial viscosity by shock capturing [DF2015, Sec. 8.5]
-    localizable_op.append(LocalAdvectionDgArtificialViscosityShockCapturingOperator<V, SGV, m, F, F, RGV, V>(
-                              source_function,
-                              local_mass_matrix_provider_,
-                              this->assembly_grid_view_,
-                              artificial_viscosity_nu_1_,
-                              artificial_viscosity_alpha_1_,
-                              artificial_viscosity_component_),
-                          param);
-    // and apply it in a grid walk
-    localizable_op.assemble(/*use_tbb=*/true);
-    DUNE_THROW_IF(!range.valid(), Exceptions::operator_error, "range contains inf or nan!");
-  } // ... apply(...)
-
-  std::vector<std::string> jacobian_options() const override final
-  {
-    return {"finite-differences"};
-  }
-
-  XT::Common::Configuration jacobian_options(const std::string& type) const override final
-  {
-    DUNE_THROW_IF(type != this->jacobian_options().at(0), Exceptions::operator_error, "type = " << type);
-    return {{"type", type}, {"eps", "1e-7"}};
-  }
-
-  using BaseType::jacobian;
-
-  void jacobian(const VectorType& source,
-                MatrixOperatorType& jacobian_op,
-                const XT::Common::Configuration& opts,
-                const XT::Common::Parameter& param = {}) const override final
-  {
-    // some checks
-    DUNE_THROW_IF(!source.valid(), Exceptions::operator_error, "source contains inf or nan!");
-    DUNE_THROW_IF(!(this->parameter_type() <= param.type()),
-                  Exceptions::operator_error,
-                  "this->parameter_type() = " << this->parameter_type() << "\n   param.type() = " << param.type());
-    DUNE_THROW_IF(!opts.has_key("type"), Exceptions::operator_error, opts);
-    DUNE_THROW_IF(opts.get<std::string>("type") != jacobian_options().at(0), Exceptions::operator_error, opts);
-    const auto default_opts = jacobian_options(jacobian_options().at(0));
-    const auto eps = opts.get("eps", default_opts.template get<double>("eps"));
-    const auto parameter = param + XT::Common::Parameter({"finite-difference-jacobians.eps", eps});
-    // append the same local ops with the same filters as in apply() above
-    // element contributions
-    jacobian_op.append(LocalAdvectionDgVolumeOperator<V, SGV, m, F, F, RGV, V>(
-                           source_space_, source, local_mass_matrix_provider_, numerical_flux_->flux()),
-                       source,
-                       parameter);
-    // contributions from inner intersections
-    jacobian_op.append(
-        LocalAdvectionDgCouplingOperator<I, V, SGV, m, F, F, RGV, V>(
-            source_space_, source, local_mass_matrix_provider_, *numerical_flux_, /*compute_outside=*/false),
-        source,
-        parameter,
-        XT::Grid::ApplyOn::InnerIntersections<SGV>());
-    // contributions from periodic boundaries
-    jacobian_op.append(
-        LocalAdvectionDgCouplingOperator<I, V, SGV, m, F, F, RGV, V>(
-            source_space_, source, local_mass_matrix_provider_, *numerical_flux_, /*compute_outside=*/false),
-        source,
-        parameter,
-        *(XT::Grid::ApplyOn::PeriodicBoundaryIntersections<SGV>() && !(*periodicity_exception_)));
-    // contributions from other boundaries by custom numerical flux
-    for (const auto& boundary_treatment : boundary_treatments_by_custom_numerical_flux_) {
-      const auto& boundary_op = *boundary_treatment.first;
-      const auto& filter = *boundary_treatment.second;
-      jacobian_op.append(boundary_op, source, parameter, filter);
-    }
-    // contributions from other boundaries by custom extrapolation
-    for (const auto& boundary_treatment : boundary_treatments_by_custom_extrapolation_) {
-      const auto& boundary_op = *boundary_treatment.first;
-      const auto& filter = *boundary_treatment.second;
-      jacobian_op.append(boundary_op, source, parameter, filter);
-    }
-    // artificial viscosity by shock capturing [DF2015, Sec. 8.5]
-    jacobian_op.append(LocalAdvectionDgArtificialViscosityShockCapturingOperator<V, SGV, m, F, F, RGV, V>(
-                           source_space_,
-                           source,
-                           local_mass_matrix_provider_,
-                           this->assembly_grid_view_,
-                           artificial_viscosity_nu_1_,
-                           artificial_viscosity_alpha_1_,
-                           artificial_viscosity_component_),
-                       source,
-                       param);
-  } // ... jacobian(...)
-
-=======
->>>>>>> 9e663e99
 protected:
   const std::unique_ptr<const NumericalFluxType> numerical_flux_;
   std::unique_ptr<XT::Grid::IntersectionFilter<SGV>> periodicity_exception_;
