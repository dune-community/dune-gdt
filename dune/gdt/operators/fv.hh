// This file is part of the dune-gdt project:
//   https://github.com/dune-community/dune-gdt
// Copyright 2010-2017 dune-gdt developers and contributors. All rights reserved.
// License: Dual licensed as BSD 2-Clause License (http://opensource.org/licenses/BSD-2-Clause)
//      or  GPL-2.0+ (http://opensource.org/licenses/gpl-license)
//          with "runtime exception" (http://www.dune-project.org/license.html)
// Authors:
//   Felix Schindler (2016 - 2017)
//   Rene Milk       (2016 - 2017)
//   Tobias Leibner  (2016)

#ifndef DUNE_GDT_OPERATORS_FV_HH
#define DUNE_GDT_OPERATORS_FV_HH

#include "config.h"

#include <memory>
#include <type_traits>

#include <dune/xt/common/memory.hh>
#include <dune/xt/common/string.hh>
#include <dune/xt/grid/walker/apply-on.hh>
#include <dune/xt/la/container/common.hh>
#include <dune/xt/la/container/interfaces.hh>

#include <dune/gdt/discretefunction/default.hh>
#include <dune/gdt/functionals/base.hh>
#include <dune/gdt/local/fluxes/interfaces.hh>
#include <dune/gdt/local/fluxes/godunov.hh>
#include <dune/gdt/local/fluxes/laxfriedrichs.hh>
#include <dune/gdt/local/fluxes/kinetic.hh>
#include <dune/gdt/local/functionals/integrals.hh>
#include <dune/gdt/local/integrands/fv.hh>
#include <dune/gdt/local/operators/fv.hh>
#include <dune/gdt/local/operators/integrals.hh>
#include <dune/gdt/operators/base.hh>
#include <dune/gdt/spaces/interface.hh>

#include <dune/gdt/playground/spaces/dg/dune-pdelab-wrapper.hh>

#include "interfaces.hh"
#include "base.hh"
#include "matrix_exponential.cpp"

namespace Dune {
namespace GDT {


enum class NumericalFluxes
{
  godunov,
  godunov_with_reconstruction,
  laxfriedrichs,
  laxfriedrichs_with_reconstruction,
  local_laxfriedrichs,
  local_laxfriedrichs_with_reconstruction,
  kinetic
};

// forwards
template <class AnalyticalFluxImp,
          class BoundaryValueFunctionImp,
          class LocalizableFunctionImp,
          SlopeLimiters slope_limiter = SlopeLimiters::minmod>
class AdvectionLaxFriedrichsOperator;

template <class AnalyticalFluxImp,
          class BoundaryValueFunctionImp,
          class LocalizableFunctionImp,
          class GridViewType,
          class Polyhedron_3,
          size_t polOrder = 2,
          SlopeLimiters slope_limiter = SlopeLimiters::minmod>
class AdvectionLaxFriedrichsWENOOperator;

template <class AnalyticalFluxImp,
          class BoundaryValueFunctionImp,
          class GridViewType,
          class Polyhedron_3,
          size_t polOrder = 2,
          SlopeLimiters slope_limiter = SlopeLimiters::minmod>
class AdvectionGodunovWENOOperator;


template <class AnalyticalFluxImp, class BoundaryValueFunctionImp, SlopeLimiters slope_limiter = SlopeLimiters::minmod>
class AdvectionGodunovOperator;

template <class AnalyticalFluxImp, class BoundaryValueFunctionImp, SlopeLimiters slope_limiter = SlopeLimiters::minmod>
class AdvectionKineticOperator;

template <class RHSEvaluationImp>
class AdvectionRHSOperator;


namespace internal {


// TODO: add static assert once type of BoundaryValueFunctionImp is decided
template <class AnalyticalFluxImp, class BoundaryValueFunctionImp, SlopeLimiters slope_limiter_type>
class AdvectionTraitsBase
{
  static_assert(is_analytical_flux<AnalyticalFluxImp>::value,
                "AnalyticalFluxImp has to be derived from AnalyticalFluxInterface!");
  //  static_assert(Stuff::is_???< BoundaryValueFunctionImp >::value,
  //                "BoundaryValueFunctionImp has to be derived from ???!");
public:
  static const SlopeLimiters slope_limiter = slope_limiter_type;
  typedef AnalyticalFluxImp AnalyticalFluxType;
  typedef BoundaryValueFunctionImp BoundaryValueFunctionType;
  static const size_t dimDomain = AnalyticalFluxType::dimDomain;
  static const size_t dimRange = AnalyticalFluxType::dimRange;
  static const size_t dimRangeCols = AnalyticalFluxType::dimRangeCols;
  typedef typename AnalyticalFluxType::DomainFieldType FieldType;
  typedef typename AnalyticalFluxType::FluxJacobianRangeType JacobianType;
}; // class AdvectionTraitsBase


template <class AnalyticalFluxImp,
          class BoundaryValueFunctionImp,
          class LocalizableFunctionImp,
          SlopeLimiters slope_limiter_type>
class AdvectionLaxFriedrichsOperatorTraits
    : public AdvectionTraitsBase<AnalyticalFluxImp, BoundaryValueFunctionImp, slope_limiter_type>
{
  static_assert(XT::Functions::is_localizable_function<LocalizableFunctionImp>::value,
                "LocalizableFunctionImp has to be derived from XT::Functions::LocalizableFunctionInterface!");

  typedef AdvectionTraitsBase<AnalyticalFluxImp, BoundaryValueFunctionImp, slope_limiter_type> BaseType;

public:
  using BaseType::slope_limiter;
  typedef LocalizableFunctionImp LocalizableFunctionType;
  using typename BaseType::AnalyticalFluxType;
  using typename BaseType::BoundaryValueFunctionType;
  using BaseType::dimDomain;
  typedef typename Dune::GDT::LaxFriedrichsLocalNumericalCouplingFlux<AnalyticalFluxType,
                                                                      LocalizableFunctionType,
                                                                      dimDomain>
      NumericalCouplingFluxType;
  typedef typename Dune::GDT::
      LaxFriedrichsLocalDirichletNumericalBoundaryFlux<AnalyticalFluxType,
                                                       typename BoundaryValueFunctionType::NonparametricType,
                                                       LocalizableFunctionType,
                                                       dimDomain>
          NumericalBoundaryFluxType;
  typedef AdvectionLaxFriedrichsOperator<AnalyticalFluxImp,
                                         BoundaryValueFunctionImp,
                                         LocalizableFunctionImp,
                                         slope_limiter>
      derived_type;
}; // class AdvectionLaxFriedrichsOperatorTraits

template <class AnalyticalFluxImp,
          class BoundaryValueFunctionImp,
          class LocalizableFunctionImp,
          class GridViewType,
          class Polyhedron_3,
          size_t polOrder,
          SlopeLimiters slope_limiter_type>
class AdvectionLaxFriedrichsWENOOperatorTraits : public AdvectionLaxFriedrichsOperatorTraits<AnalyticalFluxImp,
                                                                                             BoundaryValueFunctionImp,
                                                                                             LocalizableFunctionImp,
                                                                                             slope_limiter_type>
{
public:
  typedef AdvectionLaxFriedrichsWENOOperator<AnalyticalFluxImp,
                                             BoundaryValueFunctionImp,
                                             LocalizableFunctionImp,
                                             GridViewType,
                                             Polyhedron_3,
                                             polOrder,
                                             slope_limiter_type>
      derived_type;
}; // class AdvectionLaxFriedrichsWENOOperatorTraits

template <class AnalyticalFluxImp, class BoundaryValueFunctionImp, SlopeLimiters slope_limiter_type>
class AdvectionGodunovOperatorTraits
    : public AdvectionTraitsBase<AnalyticalFluxImp, BoundaryValueFunctionImp, slope_limiter_type>
{
  typedef AdvectionTraitsBase<AnalyticalFluxImp, BoundaryValueFunctionImp, slope_limiter_type> BaseType;

public:
  using BaseType::slope_limiter;
  using typename BaseType::AnalyticalFluxType;
  using typename BaseType::BoundaryValueFunctionType;
  using BaseType::dimDomain;
  typedef typename Dune::GDT::GodunovLocalNumericalCouplingFlux<AnalyticalFluxType, dimDomain>
      NumericalCouplingFluxType;
  typedef typename Dune::GDT::GodunovLocalNumericalBoundaryFlux<AnalyticalFluxType,
                                                                typename BoundaryValueFunctionType::NonparametricType,
                                                                dimDomain>
      NumericalBoundaryFluxType;
  typedef AdvectionGodunovOperator<AnalyticalFluxImp, BoundaryValueFunctionImp, slope_limiter> derived_type;
}; // class AdvectionGodunovOperatorTraits

template <class AnalyticalFluxImp,
          class BoundaryValueFunctionImp,
          class GridViewType,
          class Polyhedron_3,
          size_t polOrder,
          SlopeLimiters slope_limiter_type>
class AdvectionGodunovWENOOperatorTraits
    : public AdvectionGodunovOperatorTraits<AnalyticalFluxImp, BoundaryValueFunctionImp, slope_limiter_type>
{
public:
  typedef AdvectionGodunovWENOOperator<AnalyticalFluxImp,
                                       BoundaryValueFunctionImp,
                                       GridViewType,
                                       Polyhedron_3,
                                       polOrder,
                                       slope_limiter_type>
      derived_type;
}; // class AdvectionGodunovWENOOperatorTraits


template <class AnalyticalFluxImp, class BoundaryValueFunctionImp, SlopeLimiters slope_limiter_type>
class AdvectionKineticOperatorTraits
    : public AdvectionTraitsBase<AnalyticalFluxImp, BoundaryValueFunctionImp, slope_limiter_type>
{
  typedef AdvectionTraitsBase<AnalyticalFluxImp, BoundaryValueFunctionImp, slope_limiter_type> BaseType;

public:
  using BaseType::slope_limiter;
  using typename BaseType::AnalyticalFluxType;
  using typename BaseType::BoundaryValueFunctionType;
  using BaseType::dimDomain;
  typedef typename Dune::GDT::KineticLocalNumericalCouplingFlux<AnalyticalFluxType, dimDomain>
      NumericalCouplingFluxType;
  typedef typename Dune::GDT::KineticLocalNumericalBoundaryFlux<AnalyticalFluxType,
                                                                typename BoundaryValueFunctionType::NonparametricType,
                                                                dimDomain>
      NumericalBoundaryFluxType;
  typedef AdvectionKineticOperator<AnalyticalFluxImp, BoundaryValueFunctionImp, slope_limiter> derived_type;
}; // class AdvectionKineticOperatorTraits


template <class RHSEvaluationImp>
class AdvectionRHSOperatorTraits
{
public:
  typedef AdvectionRHSOperator<RHSEvaluationImp> derived_type;
  typedef RHSEvaluationImp RHSEvaluationType;
  typedef typename RHSEvaluationImp::DomainFieldType FieldType;
  typedef typename RHSEvaluationImp::RhsJacobianRangeType JacobianType;
}; // class AdvectionRHSOperatorTraits


} // namespace internal


template <class AnalyticalFluxImp,
          class NumericalCouplingFluxImp,
          class NumericalBoundaryFluxImp,
          class BoundaryValueFunctionImp,
          class SourceImp,
          class RangeImp>
class AdvectionLocalizableDefault
    : public Dune::GDT::LocalizableOperatorBase<typename RangeImp::SpaceType::GridLayerType, SourceImp, RangeImp>
{
  typedef Dune::GDT::LocalizableOperatorBase<typename RangeImp::SpaceType::GridLayerType, SourceImp, RangeImp> BaseType;

  static_assert(is_analytical_flux<AnalyticalFluxImp>::value,
                "AnalyticalFluxImp has to be derived from AnalyticalFluxInterface!");
  static_assert(is_local_numerical_coupling_flux<NumericalCouplingFluxImp>::value,
                "NumericalCouplingFluxImp has to be derived from LocalNumericalCouplingFluxInterface!");
  static_assert(is_local_numerical_boundary_flux<NumericalBoundaryFluxImp>::value,
                "NumericalBoundaryFluxImp has to be derived from LocalNumericalBoundaryFluxInterface!");
  //  static_assert(std::is_base_of< ???, BoundaryValueFunctionImp >::value,
  //                "BoundaryValueFunctionImp has to be derived from ???!");
  //  static_assert(is_discrete_function<SourceImp>::value, "SourceImp has to be derived from DiscreteFunction!");
  static_assert(is_discrete_function<RangeImp>::value, "RangeImp has to be derived from DiscreteFunction!");

public:
  typedef AnalyticalFluxImp AnalyticalFluxType;
  typedef NumericalCouplingFluxImp NumericalCouplingFluxType;
  typedef NumericalBoundaryFluxImp NumericalBoundaryFluxType;
  typedef BoundaryValueFunctionImp BoundaryValueFunctionType;
  typedef SourceImp SourceType;
  typedef RangeImp RangeType;
  typedef typename SourceType::RangeFieldType RangeFieldType;
  typedef typename RangeType::SpaceType::GridLayerType GridLayerType;
  static const size_t dimDomain = GridLayerType::dimension;
  typedef typename Dune::GDT::LocalCouplingFvOperator<NumericalCouplingFluxType> LocalCouplingOperatorType;
  typedef typename Dune::GDT::LocalBoundaryFvOperator<NumericalBoundaryFluxType> LocalBoundaryOperatorType;

  template <class QuadratureRuleType, class... LocalOperatorArgTypes>
  AdvectionLocalizableDefault(const AnalyticalFluxType& analytical_flux,
                              const std::shared_ptr<BoundaryValueFunctionType>& boundary_values,
                              const SourceType& source,
                              RangeType& range,
                              const QuadratureRuleType& quadrature_rule,
                              LocalOperatorArgTypes&&... local_operator_args)
<<<<<<< HEAD
    : BaseType(range.space().grid_view(), source, range)
    , local_operator_(quadrature_rule, analytical_flux, std::forward<LocalOperatorArgTypes>(local_operator_args)...)
    , local_boundary_operator_(quadrature_rule,
                               analytical_flux,
                               boundary_values,
                               std::forward<LocalOperatorArgTypes>(local_operator_args)...)
=======
    : BaseType(rng.space().grid_layer(), src, rng)
    , local_operator_(analytical_flux, std::forward<LocalOperatorArgTypes>(local_operator_args)...)
    , local_boundary_operator_(
          analytical_flux, boundary_values, std::forward<LocalOperatorArgTypes>(local_operator_args)...)
>>>>>>> f3542bd6
  {
    this->append(local_operator_, new XT::Grid::ApplyOn::InnerIntersectionsPrimally<GridLayerType>());
    this->append(local_operator_, new XT::Grid::ApplyOn::PeriodicIntersectionsPrimally<GridLayerType>());
    this->append(local_boundary_operator_, new XT::Grid::ApplyOn::NonPeriodicBoundaryIntersections<GridLayerType>());
  }

private:
  const LocalCouplingOperatorType local_operator_;
  const LocalBoundaryOperatorType local_boundary_operator_;
}; // class AdvectionLocalizableDefault


template <class SourceImp, class RangeImp, class BoundaryValueFunctionImp, class MatrixImp, SlopeLimiters slope_limiter>
class LinearReconstructionLocalizable
    : public Dune::GDT::LocalizableOperatorBase<typename RangeImp::SpaceType::GridLayerType, SourceImp, RangeImp>
{
  typedef Dune::GDT::LocalizableOperatorBase<typename RangeImp::SpaceType::GridLayerType, SourceImp, RangeImp> BaseType;
  typedef LinearReconstructionLocalizable<SourceImp, RangeImp, BoundaryValueFunctionImp, MatrixImp, slope_limiter>
      ThisType;

public:
  typedef SourceImp SourceType;
  typedef RangeImp RangeType;
  typedef BoundaryValueFunctionImp BoundaryValueFunctionType;
  typedef MatrixImp MatrixType;
  typedef typename SourceType::RangeFieldType RangeFieldType;
  typedef typename RangeType::SpaceType::GridLayerType GridLayerType;
  static const size_t dimDomain = GridLayerType::dimension;
  typedef typename Dune::GDT::LocalReconstructionFvOperator<MatrixType, BoundaryValueFunctionType, slope_limiter>
      LocalOperatorType;

  LinearReconstructionLocalizable(const SourceType& source,
                                  RangeType& range,
                                  const MatrixType& eigenvectors,
                                  const MatrixType& eigenvectors_inverse,
<<<<<<< HEAD
                                  const std::shared_ptr<BoundaryValueFunctionType>& boundary_values)
    : BaseType(range.space().grid_view(), source, range)
=======
                                  const BoundaryValueFunctionType& boundary_values)
    : BaseType(rng.space().grid_layer(), src, rng)
>>>>>>> f3542bd6
    , local_operator_(eigenvectors, eigenvectors_inverse, boundary_values)
    , source_(source)
    , range_(range)
  {
    this->append(local_operator_);
  }

private:
  const LocalOperatorType local_operator_;
  const SourceType& source_;
  RangeType& range_;
}; // class LinearReconstructionLocalizable


// TODO: remove eigen dependency of GodunovLocalNumericalCouplingFlux/GodunovLocalNumericalBoundaryFlux
#if HAVE_EIGEN

namespace internal {


template <size_t domainDim, size_t rangeDim, class MatrixType, class EigenMatrixType, class AnalyticalFluxType>
struct EigenvectorInitializer
{
  static void initialize(const AnalyticalFluxType& /*analytical_flux*/,
                         const bool /*flux_is_linear*/,
                         const bool use_linear_reconstruction,
                         std::shared_ptr<MatrixType>& /*eigenvectors*/,
                         std::shared_ptr<MatrixType>& /*eigenvectors_inverse*/)
  {
    if (use_linear_reconstruction) {
      DUNE_THROW(Dune::NotImplemented, "Linear reconstruction is only implemented in 1D!");
    }
  }
}; // struct EigenvectorInitializer<...>

template <size_t rangeDim, class MatrixType, class EigenMatrixType, class AnalyticalFluxType>
struct EigenvectorInitializer<1, rangeDim, MatrixType, EigenMatrixType, AnalyticalFluxType>
{
  static void initialize(const AnalyticalFluxType& analytical_flux,
                         const bool flux_is_linear,
                         const bool use_linear_reconstruction,
                         std::shared_ptr<MatrixType>& eigenvectors,
                         std::shared_ptr<MatrixType>& eigenvectors_inverse)
  {
    if (use_linear_reconstruction) {
      assert(flux_is_linear && "Linear reconstruction is only implemented for linear analytical fluxes!");
      // calculate matrix of eigenvectors of A, where A is the jacobian of the linear analytical flux, i.e. u_t + A*u_x
      // = 0. As the analytical flux is linear, the jacobian A is constant, so it is enough to evaluate at 0.
      ::Eigen::EigenSolver<typename EigenMatrixType::BackendType> eigen_solver(
          Dune::XT::Common::from_string<EigenMatrixType>(
              Dune::XT::Common::to_string(
                  analytical_flux.jacobian(typename AnalyticalFluxType::RangeType(0),
                                           typename AnalyticalFluxType::EntityType{},
                                           typename AnalyticalFluxType::EntityType::Geometry::LocalCoordinate(0))))
              .backend());
      assert(eigen_solver.info() == ::Eigen::Success);
      const auto eigen_eigenvectors = eigen_solver.eigenvectors();
#ifndef NDEBUG
      for (size_t ii = 0; ii < rangeDim; ++ii)
        for (size_t jj = 0; jj < rangeDim; ++jj)
          assert(eigen_eigenvectors(ii, jj).imag() < 1e-15);
#endif
      eigenvectors = std::make_shared<MatrixType>(Dune::XT::Common::from_string<MatrixType>(
          Dune::XT::Common::to_string(EigenMatrixType(eigen_eigenvectors.real()))));
      eigenvectors_inverse = std::make_shared<MatrixType>(Dune::XT::Common::from_string<MatrixType>(
          Dune::XT::Common::to_string(EigenMatrixType(eigen_eigenvectors.inverse().real()))));
    }
  }
}; // struct EigenvectorInitializer<1, ...>

template <class NumericalCouplingFluxType,
          class NumericalBoundaryFluxType,
          class RangeFieldType,
          size_t dimRange,
          size_t dimRangeCols,
          SlopeLimiters slope_limiter>
struct AdvectionOperatorApplier
{
  template <class AnalyticalFluxType,
            class BoundaryValueFunctionType,
            class MatrixType,
            class SourceType,
            class RangeType,
            class... LocalOperatorArgTypes>
  static void apply(const AnalyticalFluxType& analytical_flux,
                    const BoundaryValueFunctionType& boundary_values,
                    const SourceType& source,
                    RangeType& range,
                    const XT::Common::Parameter& param,
                    const bool use_linear_reconstruction,
                    const std::shared_ptr<MatrixType>& eigenvectors,
                    const std::shared_ptr<MatrixType>& eigenvectors_inverse,
                    LocalOperatorArgTypes&&... local_operator_args)
  {
    const std::shared_ptr<typename BoundaryValueFunctionType::NonparametricType> current_boundary_values =
        boundary_values.with_parameter(param);
    typedef typename SourceType::SpaceType::GridViewType GridViewType;
    const GridViewType& grid_view = source.space().grid_view();
    const auto quadrature_rule = Dune::QuadratureRules<RangeFieldType, GridViewType::dimension - 1>::rule(
        grid_view.ibegin(*(grid_view.template begin<0>()))->geometry().type(), 0);
    if (use_linear_reconstruction) {
<<<<<<< HEAD
      typedef DunePdelabDgProductSpaceWrapper<GridViewType,
=======
      typedef DunePdelabDgProductSpaceWrapper<typename SourceType::SpaceType::GridLayerType,
>>>>>>> f3542bd6
                                              1, // polOrder
                                              RangeFieldType,
                                              dimRange,
                                              dimRangeCols>
          DGSpaceType;
      typedef DiscreteFunction<DGSpaceType, typename SourceType::VectorType> ReconstructedDiscreteFunctionType;
<<<<<<< HEAD
      const auto dg_space = Dune::XT::Common::make_unique<const DGSpaceType>(range.space().grid_view());
=======
      const auto dg_space = Dune::XT::Common::make_unique<DGSpaceType>(range.space().grid_layer());
>>>>>>> f3542bd6
      const auto reconstruction =
          Dune::XT::Common::make_unique<ReconstructedDiscreteFunctionType>(*dg_space, "reconstructed");
      LinearReconstructionLocalizable<SourceType,
                                      ReconstructedDiscreteFunctionType,
                                      typename BoundaryValueFunctionType::NonparametricType,
                                      MatrixType,
                                      slope_limiter>
          reconstruction_operator(
              source, *reconstruction, *eigenvectors, *eigenvectors_inverse, current_boundary_values);
      reconstruction_operator.apply();
      AdvectionLocalizableDefault<AnalyticalFluxType,
                                  NumericalCouplingFluxType,
                                  NumericalBoundaryFluxType,
                                  typename BoundaryValueFunctionType::NonparametricType,
                                  ReconstructedDiscreteFunctionType,
                                  RangeType>
          localizable_operator(analytical_flux,
                               current_boundary_values,
                               *reconstruction,
                               range,
                               quadrature_rule,
                               std::forward<LocalOperatorArgTypes>(local_operator_args)...);
      localizable_operator.apply();
    } else {
      AdvectionLocalizableDefault<AnalyticalFluxType,
                                  NumericalCouplingFluxType,
                                  NumericalBoundaryFluxType,
                                  typename BoundaryValueFunctionType::NonparametricType,
                                  SourceType,
                                  RangeType>
          localizable_operator(analytical_flux,
                               current_boundary_values,
                               source,
                               range,
                               quadrature_rule,
                               std::forward<LocalOperatorArgTypes>(local_operator_args)...);
      localizable_operator.apply(true);
    }
  }
}; // struct AdvectionOperatorApplier


/**
 * \brief Interface for functions which provide a LocalfunctionInterface for an entity.
 */
template <class GridViewImp,
          class DomainFieldImp,
          size_t domainDim,
          class RangeFieldImp,
          size_t rangeDim,
          size_t rangeDimCols = 1>
class ReconstructedLocalizableFunction
    : public XT::Functions::LocalizableFunctionInterface<typename GridViewImp::template Codim<0>::Entity,
                                                         DomainFieldImp,
                                                         domainDim,
                                                         RangeFieldImp,
                                                         rangeDim,
                                                         rangeDimCols>
{
  typedef XT::Functions::LocalizableFunctionInterface<typename GridViewImp::template Codim<0>::Entity,
                                                      DomainFieldImp,
                                                      domainDim,
                                                      RangeFieldImp,
                                                      rangeDim,
                                                      rangeDimCols>
      BaseType;

public:
  static const constexpr size_t dimDomain = BaseType::dimDomain;
  static const constexpr size_t dimRange = BaseType::dimRange;
  static const constexpr size_t dimRangeCols = BaseType::dimRangeCols;

  typedef GridViewImp GridViewType;
  typedef typename GridViewType::IndexSet IndexSetType;
  typedef typename BaseType::EntityType EntityType;
  typedef typename BaseType::DomainFieldType DomainFieldType;
  typedef typename BaseType::RangeFieldType RangeFieldType;
  typedef typename BaseType::DomainType DomainType;
  typedef typename BaseType::RangeType RangeType;
  typedef typename BaseType::JacobianRangeType JacobianRangeType;
  typedef typename GridViewType::template Codim<0>::Geometry::LocalCoordinate LocalCoordinateType;

private:
  class ReconstructedLocalfunction
      : public XT::Functions::
            LocalfunctionInterface<EntityType, DomainFieldType, dimDomain, RangeFieldType, dimRange, dimRangeCols>
  {
    typedef typename XT::Functions::
        LocalfunctionInterface<EntityType, DomainFieldType, dimDomain, RangeFieldType, dimRange, dimRangeCols>
            BaseType;

  public:
    ReconstructedLocalfunction(const EntityType& entity,
                               const std::map<LocalCoordinateType, RangeType, internal::FieldVectorLess>& values)
      : BaseType(entity)
      , values_(values)
    {
    }

    virtual size_t order() const
    {
      DUNE_THROW(Dune::InvalidStateException, "This function can't be integrated!");
      return 2;
    }

    virtual void evaluate(const DomainType& xx, RangeType& ret) const
    {
      try {
        ret = values_.at(xx);
      } catch (const std::out_of_range& e) {
        DUNE_THROW(Dune::RangeError,
                   "There are no values for xx = " << XT::Common::to_string(xx) << " in this function!");
      }
    }

    virtual void jacobian(const DomainType& /*xx*/, JacobianRangeType& /*ret*/) const
    {
      DUNE_THROW(Dune::NotImplemented, "");
    }

  private:
    const std::map<LocalCoordinateType, RangeType, internal::FieldVectorLess>& values_;
  };

public:
  typedef ReconstructedLocalfunction LocalfunctionType;
  typedef XT::Functions::
      LocalfunctionInterface<EntityType, DomainFieldType, dimDomain, RangeFieldType, dimRange, dimRangeCols>
          LocalfunctionInterfaceType;

  static const bool available = true;

  ReconstructedLocalizableFunction(
      const GridViewType& grid_view,
      const std::vector<std::map<LocalCoordinateType, RangeType, internal::FieldVectorLess>>& reconstructed_values)
    : index_set_(grid_view.indexSet())
    , reconstructed_values_(reconstructed_values)
  {
  }

  virtual std::unique_ptr<LocalfunctionInterfaceType> local_function(const EntityType& entity) const
  {
    return std::make_unique<LocalfunctionType>(entity, reconstructed_values_[index_set_.index(entity)]);
  }

  static std::string static_id()
  {
    return "reconstructed localizable function";
  }

  virtual std::string type() const
  {
    return "reconstructed localizable function";
  }

  virtual std::string name() const
  {
    return "reconstructed localizable function";
  }

private:
  const IndexSetType& index_set_;
  const std::vector<std::map<LocalCoordinateType, RangeType, internal::FieldVectorLess>>& reconstructed_values_;
}; // class ReconstructedLocalizableFunction


template <class BoundaryValueType, class GridViewType, class SourceType, class VectorType, size_t dimDomain>
struct CellAveragesGetter
{
  static std::vector<std::vector<std::vector<VectorType>>>
  get_cell_averages(const BoundaryValueType& boundary_values,
                    const GridViewType& grid_view,
                    const FieldVector<size_t, dimDomain>& grid_sizes,
                    const std::vector<FieldVector<size_t, dimDomain>>& entity_indices,
                    const SourceType& source)
  {
    static const size_t precision = 15;
    std::vector<std::vector<std::vector<VectorType>>> cell_averages(
        grid_sizes[0] + 2,
        std::vector<std::vector<VectorType>>(grid_sizes[1] + 2, std::vector<VectorType>(grid_sizes[2] + 2)));
    for (const auto& entity : Dune::elements(grid_view)) {
      const auto& local_source = source.local_function(entity);
      const auto& indices = entity_indices[grid_view.indexSet().index(entity)];
      cell_averages[indices[0]][indices[1]][indices[2]] = XT::Common::from_string<VectorType>(XT::Common::to_string(
          local_source->evaluate(entity.geometry().local(entity.geometry().center())), precision));
      if (entity.hasBoundaryIntersections()) {
        const auto local_boundary_values = boundary_values.local_function(entity);
        for (const auto& intersection : Dune::intersections(grid_view, entity)) {
          if (intersection.boundary()) {
            const auto intersection_center = intersection.geometry().local(intersection.geometry().center());
            const auto& n = intersection.unitOuterNormal(intersection_center);
            size_t direction(0);
            bool right(false);
            for (size_t dd = 0; dd < dimDomain; ++dd) {
              if (XT::Common::FloatCmp::eq(n[dd], 1.)) {
                direction = dd;
                right = true;
                break;
              } else if (XT::Common::FloatCmp::eq(n[dd], -1.)) {
                direction = dd;
                right = false;
                break;
              }
            } // dd
            if (direction == 0)
              cell_averages[grid_sizes[0] + right][indices[1]][indices[2]] =
                  XT::Common::from_string<VectorType>(XT::Common::to_string(
                      local_boundary_values->evaluate(intersection.geometryInInside().global(intersection_center)),
                      precision));
            else if (direction == 1)
              cell_averages[indices[0]][grid_sizes[1] + right][indices[2]] =
                  XT::Common::from_string<VectorType>(XT::Common::to_string(
                      local_boundary_values->evaluate(intersection.geometryInInside().global(intersection_center)),
                      precision));
            else
              cell_averages[indices[0]][indices[1]][grid_sizes[2] + right] =
                  XT::Common::from_string<VectorType>(XT::Common::to_string(
                      local_boundary_values->evaluate(intersection.geometryInInside().global(intersection_center)),
                      precision));
          } // intersection.boundary()
        } // intersections
      } // entity.hasBoundaryIntersections()
    } // entities

    // TODO: proper handling of boundary conditions
    // for now, just copy everything from adjacent boundary cells
    for (size_t ii = 0; ii < 2; ++ii)
      for (size_t jj = 0; jj < 2; ++jj)
        for (size_t kk = 0; kk < 2; ++kk)
          cell_averages[grid_sizes[0] + ii][grid_sizes[1] + jj][grid_sizes[2] + kk] =
              cell_averages[grid_sizes[0] + ii][jj == 0 ? 0 : grid_sizes[1] - 1][kk == 0 ? 0 : grid_sizes[2] - 1];

    for (size_t ii = 0; ii < 2; ++ii)
      for (size_t jj = 0; jj < 2; ++jj)
        for (size_t kk = 0; kk < grid_sizes[2]; ++kk)
          cell_averages[grid_sizes[0] + ii][grid_sizes[1] + jj][kk] =
              cell_averages[grid_sizes[0] + ii][jj == 0 ? 0 : grid_sizes[1] - 1][kk];

    for (size_t ii = 0; ii < grid_sizes[0]; ++ii)
      for (size_t jj = 0; jj < 2; ++jj)
        for (size_t kk = 0; kk < 2; ++kk)
          cell_averages[ii][grid_sizes[1] + jj][grid_sizes[2] + kk] =
              cell_averages[ii][grid_sizes[1] + jj][kk == 0 ? 0 : grid_sizes[2] - 1];

    for (size_t ii = 0; ii < 2; ++ii)
      for (size_t jj = 0; jj < grid_sizes[1]; ++jj)
        for (size_t kk = 0; kk < 2; ++kk)
          cell_averages[grid_sizes[0] + ii][jj][grid_sizes[2] + kk] =
              cell_averages[grid_sizes[0] + ii][jj][kk == 0 ? 0 : grid_sizes[2] - 1];

    return cell_averages;
  } // ... get_cell_averages(...)
}; // class CellAverageGetter<...>

template <class BoundaryValueType, class GridViewType, class SourceType, class VectorType>
struct CellAveragesGetter<BoundaryValueType, GridViewType, SourceType, VectorType, 1>
{
  static std::vector<VectorType> get_cell_averages(const BoundaryValueType& boundary_values,
                                                   const GridViewType& grid_view,
                                                   const FieldVector<size_t, 1>& grid_sizes,
                                                   const std::vector<FieldVector<size_t, 1>>& entity_indices,
                                                   const SourceType& source)
  {
    static const size_t precision = 15;
    std::vector<VectorType> cell_averages(grid_sizes[0] + 2);
    for (const auto& entity : Dune::elements(grid_view)) {
      const auto& local_source = source.local_function(entity);
      const auto& indices = entity_indices[grid_view.indexSet().index(entity)];
      const auto& value = local_source->evaluate(entity.geometry().local(entity.geometry().center()));
      cell_averages[indices[0]] = XT::Common::from_string<VectorType>(XT::Common::to_string(value, 15));
      if (entity.hasBoundaryIntersections()) {
        const auto local_boundary_values = boundary_values.local_function(entity);
        for (const auto& intersection : Dune::intersections(grid_view, entity)) {
          if (intersection.boundary()) {
            const auto intersection_center = intersection.geometry().local(intersection.geometry().center());
            bool right =
                XT::Common::FloatCmp::eq(intersection.unitOuterNormal(intersection_center)[0], 1.) ? true : false;
            cell_averages[grid_sizes[0] + right] = XT::Common::from_string<VectorType>(XT::Common::to_string(
                local_boundary_values->evaluate(intersection.geometryInInside().global(intersection_center)),
                precision));
          } // intersection.boundary()
        } // intersections
      } // entity.hasBoundaryIntersections()
    } // entities
    return cell_averages;
  }
};

template <class FieldType, size_t dimDomain>
struct QuadratureRuleGetter
{
  static Dune::QuadratureRule<FieldType, dimDomain - 1>
  get_quadrature(const FieldVector<Dune::QuadratureRule<FieldType, 1>, dimDomain>& quadrature_rules)
  {
    Dune::QuadratureRule<FieldType, dimDomain - 1> ret;
    const auto& quadrature_rule = quadrature_rules[0];
    for (size_t ii = 0; ii < quadrature_rule.size(); ++ii)
      for (size_t jj = 0; jj < quadrature_rule.size(); ++jj)
        ret.push_back(Dune::QuadraturePoint<FieldType, dimDomain - 1>(
            {quadrature_rule[ii].position()[0], quadrature_rule[jj].position()[0]},
            quadrature_rule[ii].weight() * quadrature_rule[jj].weight()));
    return ret;
  }
};

template <class FieldType>
struct QuadratureRuleGetter<FieldType, 1>
{
  static Dune::QuadratureRule<FieldType, 0>
  get_quadrature(const FieldVector<Dune::QuadratureRule<FieldType, 1>, 1>& /*quadrature_rules*/)
  {
    Dune::QuadratureRule<FieldType, 0> ret;
    ret.push_back(Dune::QuadraturePoint<FieldType, 0>(FieldVector<FieldType, 0>(0), 1));
    return ret;
  }
};


template <class NumericalCouplingFluxType,
          class NumericalBoundaryFluxType,
          class RangeFieldType,
          class Polyhedron_3,
          size_t dimDomain,
          size_t dimRange,
          size_t dimRangeCols,
          size_t polOrder,
          SlopeLimiters slope_limiter>
struct AdvectionWENOOperatorApplier
{
  template <class AnalyticalFluxType,
            class BoundaryValueFunctionType,
            class SourceType,
            class RangeType,
            class... LocalOperatorArgTypes>
  static void apply(const AnalyticalFluxType& analytical_flux,
                    const BoundaryValueFunctionType& boundary_values,
                    const SourceType& source,
                    RangeType& range,
                    const XT::Common::Parameter& param,
                    const bool use_reconstruction,
                    const size_t quadrature_order,
                    const std::vector<FieldVector<size_t, dimDomain>>& entity_indices,
                    const FieldVector<size_t, dimDomain>& grid_sizes,
                    const Polyhedron_3& poly,
                    LocalOperatorArgTypes&&... local_operator_args)
  {
    typedef double FieldType;
    typedef XT::LA::EigenDenseVector<FieldType> EigenVectorType;
    const std::shared_ptr<typename BoundaryValueFunctionType::NonparametricType> current_boundary_values =
        boundary_values.with_parameter(param);
    if (use_reconstruction) {
      typedef typename SourceType::SpaceType::GridViewType GridViewType;
      const GridViewType& grid_view = source.space().grid_view();
      // collect cell averages in array
      const auto cell_averages = CellAveragesGetter<typename BoundaryValueFunctionType::NonparametricType,
                                                    typename SourceType::SpaceType::GridViewType,
                                                    SourceType,
                                                    EigenVectorType,
                                                    dimDomain>::get_cell_averages(*current_boundary_values,
                                                                                  grid_view,
                                                                                  grid_sizes,
                                                                                  entity_indices,
                                                                                  source);

      // get 1D quadrature rules
      const auto quadrature_rule = Dune::QuadratureRules<FieldType, 1>::rule(
          grid_view.begin<dimDomain - 1>()->geometry().type(), quadrature_order, QuadratureType::Enum::GaussLegendre);
      FieldVector<Dune::QuadratureRule<FieldType, 1>, dimDomain> quadrature_rules;
      std::fill(quadrature_rules.begin(), quadrature_rules.end(), quadrature_rule);

      // do reconstruction
      std::vector<std::map<typename GridViewType::template Codim<0>::Geometry::LocalCoordinate,
                           typename AnalyticalFluxType::RangeType,
                           internal::FieldVectorLess>>
          reconstructed_values(grid_view.size(0));

      auto local_reconstruction_operator = LocalWENOReconstructionFvOperator<GridViewType,
                                                                             AnalyticalFluxType,
                                                                             dimDomain,
                                                                             dimRange,
                                                                             polOrder,
                                                                             slope_limiter>(
          grid_view, analytical_flux, param, cell_averages, entity_indices, quadrature_rules, reconstructed_values);
      auto walker = XT::Grid::Walker<GridViewType>(grid_view);
      walker.append(local_reconstruction_operator);
      walker.walk(true);

      // do limiting for realizability in M_N models
      auto local_realizability_limiter = LocalRealizabilityLimiter<GridViewType, Polyhedron_3, dimDomain, dimRange>(
          grid_view, poly, cell_averages, entity_indices, reconstructed_values);
      walker.clear();
      walker.append(local_realizability_limiter);
      walker.walk(false);

      typedef ReconstructedLocalizableFunction<GridViewType, FieldType, dimDomain, RangeFieldType, dimRange>
          ReconstructedLocalizableFunctionType;
      const ReconstructedLocalizableFunctionType reconstructed_function(grid_view, reconstructed_values);

      // get quadrature rule on intersection from 1d quadratures;
      const auto intersection_quadrature_rule =
          QuadratureRuleGetter<FieldType, dimDomain>::get_quadrature(quadrature_rules);

      AdvectionLocalizableDefault<AnalyticalFluxType,
                                  NumericalCouplingFluxType,
                                  NumericalBoundaryFluxType,
                                  typename BoundaryValueFunctionType::NonparametricType,
                                  ReconstructedLocalizableFunctionType,
                                  RangeType>
          localizable_operator(analytical_flux,
                               current_boundary_values,
                               reconstructed_function,
                               range,
                               intersection_quadrature_rule,
                               std::forward<LocalOperatorArgTypes>(local_operator_args)...);
      localizable_operator.apply(true);
    } else {
      typedef typename SourceType::SpaceType::GridViewType GridViewType;
      const GridViewType& grid_view = source.space().grid_view();
      const auto intersection_quadrature_rule =
          Dune::QuadratureRules<RangeFieldType, GridViewType::dimension - 1>::rule(
              grid_view.ibegin(*(grid_view.template begin<0>()))->geometry().type(), 0);
      AdvectionLocalizableDefault<AnalyticalFluxType,
                                  NumericalCouplingFluxType,
                                  NumericalBoundaryFluxType,
                                  typename BoundaryValueFunctionType::NonparametricType,
                                  SourceType,
                                  RangeType>
          localizable_operator(analytical_flux,
                               current_boundary_values,
                               source,
                               range,
                               intersection_quadrature_rule,
                               std::forward<LocalOperatorArgTypes>(local_operator_args)...);
      localizable_operator.apply(true);
    }
  }
}; // struct AdvectionWENOOperatorApplier

template <class AnalyticalFluxType,
          class BoundaryValueFunctionType,
          class SourceType,
          class RangeType,
          class MatrixType,
          class Tuple,
          class FunctionType,
          size_t... Is>
constexpr auto apply_impl(const AnalyticalFluxType& analytical_flux,
                          const BoundaryValueFunctionType& boundary_values,
                          const SourceType& source,
                          RangeType& range,
                          const XT::Common::Parameter& param,
                          const bool use_linear_reconstruction,
                          std::shared_ptr<MatrixType> eigenvectors,
                          std::shared_ptr<MatrixType> eigenvectors_inverse,
                          Tuple t,
                          FunctionType f,
                          std::index_sequence<Is...>)
{
  return f(analytical_flux,
           boundary_values,
           source,
           range,
           param,
           use_linear_reconstruction,
           eigenvectors,
           eigenvectors_inverse,
           get<Is>(t)...);
}

template <class AnalyticalFluxType,
          class BoundaryValueFunctionType,
          class SourceType,
          class RangeType,
          class MatrixType,
          class Tuple,
          class FunctionType>
constexpr auto apply(const AnalyticalFluxType& analytical_flux,
                     const BoundaryValueFunctionType& boundary_values,
                     const SourceType& source,
                     RangeType& range,
                     const XT::Common::Parameter& param,
                     const bool use_linear_reconstruction,
                     std::shared_ptr<MatrixType> eigenvectors,
                     std::shared_ptr<MatrixType> eigenvectors_inverse,
                     Tuple t,
                     FunctionType f)
{
  return apply_impl(analytical_flux,
                    boundary_values,
                    source,
                    range,
                    param,
                    use_linear_reconstruction,
                    eigenvectors,
                    eigenvectors_inverse,
                    t,
                    f,
                    std::make_index_sequence<std::tuple_size<Tuple>{}>{});
}


} // namespace internal

template <class AnalyticalFluxImp,
          class BoundaryValueFunctionImp,
          class LocalizableFunctionImp,
          SlopeLimiters slope_lim>
class AdvectionLaxFriedrichsOperator
    : public Dune::GDT::OperatorInterface<internal::AdvectionLaxFriedrichsOperatorTraits<AnalyticalFluxImp,
                                                                                         BoundaryValueFunctionImp,
                                                                                         LocalizableFunctionImp,
                                                                                         slope_lim>>
{
public:
  typedef internal::AdvectionLaxFriedrichsOperatorTraits<AnalyticalFluxImp,
                                                         BoundaryValueFunctionImp,
                                                         LocalizableFunctionImp,
                                                         slope_lim>
      Traits;
  typedef typename Traits::AnalyticalFluxType AnalyticalFluxType;
  typedef typename Traits::BoundaryValueFunctionType BoundaryValueFunctionType;
  typedef typename Traits::LocalizableFunctionType LocalizableFunctionType;
  static const size_t dimDomain = Traits::dimDomain;
  static const size_t dimRange = Traits::dimRange;
  static const size_t dimRangeCols = Traits::dimRangeCols;
  static const SlopeLimiters slope_limiter = Traits::slope_limiter;
  typedef typename AnalyticalFluxType::RangeFieldType RangeFieldType;
  typedef typename Traits::NumericalCouplingFluxType NumericalCouplingFluxType;
  typedef typename Traits::NumericalBoundaryFluxType NumericalBoundaryFluxType;

protected:
  typedef typename Dune::XT::LA::EigenDenseMatrix<RangeFieldType> EigenMatrixType;
  typedef typename Dune::XT::Common::FieldMatrix<RangeFieldType, dimRange, dimRange> MatrixType;

public:
  AdvectionLaxFriedrichsOperator(const AnalyticalFluxType& analytical_flux,
                                 const BoundaryValueFunctionType& boundary_values,
                                 const LocalizableFunctionType& dx,
                                 const bool flux_is_linear = false,
                                 const bool use_linear_reconstruction = false,
                                 const bool use_local_laxfriedrichs_flux = false,
                                 const bool entity_geometries_equal = false)
    : analytical_flux_(analytical_flux)
    , boundary_values_(boundary_values)
    , dx_(dx)
    , flux_is_linear_(flux_is_linear)
    , use_linear_reconstruction_(use_linear_reconstruction)
    , use_local_laxfriedrichs_flux_(use_local_laxfriedrichs_flux)
    , entity_geometries_equal_(entity_geometries_equal)
  {
    internal::EigenvectorInitializer<dimDomain, dimRange, MatrixType, EigenMatrixType, AnalyticalFluxType>::initialize(
        analytical_flux_, flux_is_linear, use_linear_reconstruction, eigenvectors_, eigenvectors_inverse_);
  }

  template <class SourceType, class RangeType>
  void apply(const SourceType& source, RangeType& range, const XT::Common::Parameter& param) const
  {
    internal::AdvectionOperatorApplier<NumericalCouplingFluxType,
                                       NumericalBoundaryFluxType,
                                       RangeFieldType,
                                       dimRange,
                                       dimRangeCols,
                                       slope_limiter>::apply(analytical_flux_,
                                                             boundary_values_,
                                                             source,
                                                             range,
                                                             param,
                                                             use_linear_reconstruction_,
                                                             eigenvectors_,
                                                             eigenvectors_inverse_,
                                                             dx_,
                                                             param,
                                                             flux_is_linear_,
                                                             use_local_laxfriedrichs_flux_,
                                                             entity_geometries_equal_);
  }

private:
  const AnalyticalFluxType& analytical_flux_;
  const BoundaryValueFunctionType& boundary_values_;
  const LocalizableFunctionType& dx_;
  const bool flux_is_linear_;
  const bool use_linear_reconstruction_;
  const bool use_local_laxfriedrichs_flux_;
  const bool entity_geometries_equal_;
  std::shared_ptr<MatrixType> eigenvectors_;
  std::shared_ptr<MatrixType> eigenvectors_inverse_;
}; // class AdvectionLaxFriedrichsOperator


template <class AnalyticalFluxImp,
          class BoundaryValueFunctionImp,
          class LocalizableFunctionImp,
          class GridViewType,
          class Polyhedron_3,
          size_t polOrder,
          SlopeLimiters slope_lim>
class AdvectionLaxFriedrichsWENOOperator
    : public Dune::GDT::OperatorInterface<internal::AdvectionLaxFriedrichsWENOOperatorTraits<AnalyticalFluxImp,
                                                                                             BoundaryValueFunctionImp,
                                                                                             LocalizableFunctionImp,
                                                                                             GridViewType,
                                                                                             Polyhedron_3,
                                                                                             polOrder,
                                                                                             slope_lim>>
{
public:
  typedef internal::AdvectionLaxFriedrichsWENOOperatorTraits<AnalyticalFluxImp,
                                                             BoundaryValueFunctionImp,
                                                             LocalizableFunctionImp,
                                                             GridViewType,
                                                             Polyhedron_3,
                                                             polOrder,
                                                             slope_lim>
      Traits;
  typedef typename Traits::AnalyticalFluxType AnalyticalFluxType;
  typedef typename Traits::BoundaryValueFunctionType BoundaryValueFunctionType;
  typedef typename Traits::LocalizableFunctionType LocalizableFunctionType;
  static const size_t dimDomain = Traits::dimDomain;
  static const size_t dimRange = Traits::dimRange;
  static const size_t dimRangeCols = Traits::dimRangeCols;
  static const SlopeLimiters slope_limiter = Traits::slope_limiter;
  typedef typename AnalyticalFluxType::RangeFieldType RangeFieldType;
  typedef typename Traits::NumericalCouplingFluxType NumericalCouplingFluxType;
  typedef typename Traits::NumericalBoundaryFluxType NumericalBoundaryFluxType;

protected:
  typedef typename Dune::XT::LA::EigenDenseMatrix<RangeFieldType> EigenMatrixType;
  typedef typename Dune::XT::Common::FieldMatrix<RangeFieldType, dimRange, dimRange> MatrixType;

public:
  AdvectionLaxFriedrichsWENOOperator(const AnalyticalFluxType& analytical_flux,
                                     const BoundaryValueFunctionType& boundary_values,
                                     const LocalizableFunctionType& dx,
                                     const GridViewType& grid_view,
                                     const FieldVector<size_t, dimDomain> grid_sizes,
                                     const Polyhedron_3& poly,
                                     const bool flux_is_linear = false,
                                     const bool use_reconstruction = false,
                                     const size_t quadrature_order = 2,
                                     const bool use_local_laxfriedrichs_flux = false,
                                     const bool entity_geometries_equal = false)
    : analytical_flux_(analytical_flux)
    , boundary_values_(boundary_values)
    , dx_(dx)
    , grid_sizes_(grid_sizes)
    , poly_(poly)
    , flux_is_linear_(flux_is_linear)
    , use_reconstruction_(use_reconstruction)
    , quadrature_order_(quadrature_order)
    , use_local_laxfriedrichs_flux_(use_local_laxfriedrichs_flux)
    , entity_geometries_equal_(entity_geometries_equal)
    , entity_indices_(grid_view.size(0))
  {
    FieldVector<size_t, dimDomain> indices;
    for (const auto& entity : Dune::elements(grid_view)) {
      const auto& index = grid_view.indexSet().index(entity);
      const auto indices_array = entity.seed().impl().coord();
      for (size_t dd = 0; dd < dimDomain; ++dd)
        indices[dd] = indices_array[dd];
      entity_indices_[index] = indices;
    }
  }

  template <class SourceType, class RangeType>
  void apply(const SourceType& source, RangeType& range, const XT::Common::Parameter param) const
  {
    internal::AdvectionWENOOperatorApplier<NumericalCouplingFluxType,
                                           NumericalBoundaryFluxType,
                                           RangeFieldType,
                                           Polyhedron_3,
                                           dimDomain,
                                           dimRange,
                                           dimRangeCols,
                                           polOrder,
                                           slope_limiter>::apply(analytical_flux_,
                                                                 boundary_values_,
                                                                 source,
                                                                 range,
                                                                 param,
                                                                 use_reconstruction_,
                                                                 quadrature_order_,
                                                                 entity_indices_,
                                                                 grid_sizes_,
                                                                 poly_,
                                                                 dx_,
                                                                 param,
                                                                 flux_is_linear_,
                                                                 use_local_laxfriedrichs_flux_,
                                                                 entity_geometries_equal_);
  }

private:
  const AnalyticalFluxType& analytical_flux_;
  const BoundaryValueFunctionType& boundary_values_;
  const LocalizableFunctionType& dx_;
  const FieldVector<size_t, dimDomain> grid_sizes_;
  const Polyhedron_3& poly_;
  const bool flux_is_linear_;
  const bool use_reconstruction_;
  const size_t quadrature_order_;
  const bool use_local_laxfriedrichs_flux_;
  const bool entity_geometries_equal_;
  std::vector<FieldVector<size_t, dimDomain>> entity_indices_;
}; // class AdvectionLaxFriedrichsWENOOperator


template <class AnalyticalFluxImp,
          class BoundaryValueFunctionImp,
          class GridViewType,
          class Polyhedron_3,
          size_t polOrder,
          SlopeLimiters slope_lim>
class AdvectionGodunovWENOOperator
    : public Dune::GDT::OperatorInterface<internal::AdvectionGodunovWENOOperatorTraits<AnalyticalFluxImp,
                                                                                       BoundaryValueFunctionImp,
                                                                                       GridViewType,
                                                                                       Polyhedron_3,
                                                                                       polOrder,
                                                                                       slope_lim>>
{
public:
  typedef internal::AdvectionGodunovWENOOperatorTraits<AnalyticalFluxImp,
                                                       BoundaryValueFunctionImp,
                                                       GridViewType,
                                                       Polyhedron_3,
                                                       polOrder,
                                                       slope_lim>
      Traits;
  typedef typename Traits::AnalyticalFluxType AnalyticalFluxType;
  typedef typename Traits::BoundaryValueFunctionType BoundaryValueFunctionType;
  static const size_t dimDomain = Traits::dimDomain;
  static const size_t dimRange = Traits::dimRange;
  static const size_t dimRangeCols = Traits::dimRangeCols;
  static const SlopeLimiters slope_limiter = Traits::slope_limiter;
  typedef typename AnalyticalFluxType::RangeFieldType RangeFieldType;
  typedef typename Traits::NumericalCouplingFluxType NumericalCouplingFluxType;
  typedef typename Traits::NumericalBoundaryFluxType NumericalBoundaryFluxType;

protected:
  typedef typename Dune::XT::LA::EigenDenseMatrix<RangeFieldType> EigenMatrixType;
  typedef typename Dune::XT::Common::FieldMatrix<RangeFieldType, dimRange, dimRange> MatrixType;

public:
  AdvectionGodunovWENOOperator(const AnalyticalFluxType& analytical_flux,
                               const BoundaryValueFunctionType& boundary_values,
                               const GridViewType& grid_view,
                               const FieldVector<size_t, dimDomain> grid_sizes,
                               const Polyhedron_3& poly,
                               const bool flux_is_linear = false,
                               const bool use_reconstruction = false,
                               const size_t quadrature_order = 2)
    : analytical_flux_(analytical_flux)
    , boundary_values_(boundary_values)
    , grid_sizes_(grid_sizes)
    , poly_(poly)
    , flux_is_linear_(flux_is_linear)
    , use_reconstruction_(use_reconstruction)
    , quadrature_order_(quadrature_order)
    , entity_indices_(grid_view.size(0))
  {
    FieldVector<size_t, dimDomain> indices;
    for (const auto& entity : Dune::elements(grid_view)) {
      const auto& index = grid_view.indexSet().index(entity);
      const auto indices_array = entity.seed().impl().coord();
      for (size_t dd = 0; dd < dimDomain; ++dd)
        indices[dd] = indices_array[dd];
      entity_indices_[index] = indices;
    }
  }

  template <class SourceType, class RangeType>
  void apply(const SourceType& source, RangeType& range, const XT::Common::Parameter param) const
  {
    internal::AdvectionWENOOperatorApplier<NumericalCouplingFluxType,
                                           NumericalBoundaryFluxType,
                                           RangeFieldType,
                                           Polyhedron_3,
                                           dimDomain,
                                           dimRange,
                                           dimRangeCols,
                                           polOrder,
                                           slope_limiter>::apply(analytical_flux_,
                                                                 boundary_values_,
                                                                 source,
                                                                 range,
                                                                 param,
                                                                 use_reconstruction_,
                                                                 quadrature_order_,
                                                                 entity_indices_,
                                                                 grid_sizes_,
                                                                 poly_,
                                                                 param,
                                                                 flux_is_linear_);
  }

private:
  const AnalyticalFluxType& analytical_flux_;
  const BoundaryValueFunctionType& boundary_values_;
  const FieldVector<size_t, dimDomain> grid_sizes_;
  const Polyhedron_3& poly_;
  const bool flux_is_linear_;
  const bool use_reconstruction_;
  const size_t quadrature_order_;
  std::vector<FieldVector<size_t, dimDomain>> entity_indices_;
}; // class AdvectionGodunovWENOOperator

template <class AnalyticalFluxImp, class BoundaryValueFunctionImp, SlopeLimiters slope_lim>
class AdvectionKineticOperator
    : public Dune::GDT::OperatorInterface<internal::AdvectionKineticOperatorTraits<AnalyticalFluxImp,
                                                                                   BoundaryValueFunctionImp,
                                                                                   slope_lim>>
{
  typedef typename internal::AdvectionKineticOperatorTraits<AnalyticalFluxImp, BoundaryValueFunctionImp, slope_lim>
      Traits;

public:
  typedef typename Traits::AnalyticalFluxType AnalyticalFluxType;
  typedef typename Traits::BoundaryValueFunctionType BoundaryValueFunctionType;
  static const size_t dimDomain = Traits::dimDomain;
  static const size_t dimRange = Traits::dimRange;
  static const size_t dimRangeCols = Traits::dimRangeCols;
  static const SlopeLimiters slope_limiter = Traits::slope_limiter;
  typedef typename AnalyticalFluxType::RangeFieldType RangeFieldType;
  typedef typename Traits::NumericalCouplingFluxType NumericalCouplingFluxType;
  typedef typename Traits::NumericalBoundaryFluxType NumericalBoundaryFluxType;

protected:
  typedef typename Dune::XT::LA::EigenDenseMatrix<RangeFieldType> EigenMatrixType;
  typedef typename Dune::XT::Common::FieldMatrix<RangeFieldType, dimRange, dimRange> MatrixType;

public:
  AdvectionKineticOperator(const AnalyticalFluxType& analytical_flux, const BoundaryValueFunctionType& boundary_values)
    : analytical_flux_(analytical_flux)
    , boundary_values_(boundary_values)
  {
  }

  template <class SourceType, class RangeType>
  void apply(const SourceType& source, RangeType& range, const XT::Common::Parameter param) const
  {
    internal::AdvectionOperatorApplier<NumericalCouplingFluxType,
                                       NumericalBoundaryFluxType,
                                       RangeFieldType,
                                       dimRange,
                                       dimRangeCols,
                                       slope_limiter>::apply(analytical_flux_,
                                                             boundary_values_,
                                                             source,
                                                             range,
                                                             param,
                                                             false,
                                                             eigenvectors_,
                                                             eigenvectors_inverse_,
                                                             param);
  }

  const AnalyticalFluxType& analytical_flux_;
  const BoundaryValueFunctionType& boundary_values_;
  std::shared_ptr<MatrixType> eigenvectors_;
  std::shared_ptr<MatrixType> eigenvectors_inverse_;
}; // class AdvectionKineticOperator


// TODO: 0 boundary by default, so no need to specify boundary conditions for periodic grid views
template <class AnalyticalFluxImp, class BoundaryValueFunctionImp, SlopeLimiters slope_lim>
class AdvectionGodunovOperator
    : public Dune::GDT::OperatorInterface<internal::AdvectionGodunovOperatorTraits<AnalyticalFluxImp,
                                                                                   BoundaryValueFunctionImp,
                                                                                   slope_lim>>
{
public:
  typedef internal::AdvectionGodunovOperatorTraits<AnalyticalFluxImp, BoundaryValueFunctionImp, slope_lim> Traits;
  typedef typename Traits::AnalyticalFluxType AnalyticalFluxType;
  typedef typename Traits::BoundaryValueFunctionType BoundaryValueFunctionType;
  static const size_t dimDomain = Traits::dimDomain;
  static const size_t dimRange = Traits::dimRange;
  static const size_t dimRangeCols = Traits::dimRangeCols;
  static const SlopeLimiters slope_limiter = Traits::slope_limiter;
  typedef typename AnalyticalFluxType::RangeFieldType RangeFieldType;
  typedef typename Traits::NumericalCouplingFluxType NumericalCouplingFluxType;
  typedef typename Traits::NumericalBoundaryFluxType NumericalBoundaryFluxType;

protected:
  typedef typename Dune::XT::LA::EigenDenseMatrix<RangeFieldType> EigenMatrixType;
  typedef typename Dune::XT::Common::FieldMatrix<RangeFieldType, dimRange, dimRange> MatrixType;

public:
  AdvectionGodunovOperator(const AnalyticalFluxType& analytical_flux,
                           const BoundaryValueFunctionType& boundary_values,
                           const bool flux_is_linear = false,
                           const bool use_linear_reconstruction = false)
    : analytical_flux_(analytical_flux)
    , boundary_values_(boundary_values)
    , flux_is_linear_(flux_is_linear)
    , use_linear_reconstruction_(use_linear_reconstruction)
  {
    internal::EigenvectorInitializer<dimDomain, dimRange, MatrixType, EigenMatrixType, AnalyticalFluxType>::initialize(
        analytical_flux_, flux_is_linear, use_linear_reconstruction, eigenvectors_, eigenvectors_inverse_);
  }

  template <class SourceType, class RangeType>
  void apply(const SourceType& source, RangeType& range, const XT::Common::Parameter param = {}) const
  {
    internal::AdvectionOperatorApplier<NumericalCouplingFluxType,
                                       NumericalBoundaryFluxType,
                                       RangeFieldType,
                                       dimRange,
                                       dimRangeCols,
                                       slope_limiter>::apply(analytical_flux_,
                                                             boundary_values_,
                                                             source,
                                                             range,
                                                             param,
                                                             use_linear_reconstruction_,
                                                             eigenvectors_,
                                                             eigenvectors_inverse_,
                                                             flux_is_linear_);
  }

private:
  const AnalyticalFluxType& analytical_flux_;
  const BoundaryValueFunctionType& boundary_values_;
  const bool flux_is_linear_;
  const bool use_linear_reconstruction_;
  std::shared_ptr<MatrixType> eigenvectors_;
  std::shared_ptr<MatrixType> eigenvectors_inverse_;
}; // class AdvectionGodunovOperator

#else // HAVE_EIGEN

template <class AnalyticalFluxImp,
          class BoundaryValueFunctionImp,
          class LocalizableFunctionImp,
          SlopeLimiters slope_limiter>
class AdvectionLaxFriedrichsOperator
{
  static_assert(AlwaysFalse<AnalyticalFluxImp>::value, "You are missing eigen!");
};

template <class AnalyticalFluxImp, class BoundaryValueFunctionImp, SlopeLimiters slope_limiter>
class AdvectionKineticOperator
{
  static_assert(AlwaysFalse<AnalyticalFluxImp>::value, "You are missing eigen!");
};

template <class AnalyticalFluxImp, class BoundaryValueFunctionImp, SlopeLimiters slope_limiter>
class AdvectionGodunovOperator
{
  static_assert(AlwaysFalse<AnalyticalFluxImp>::value, "You are missing eigen!");
};

#endif // HAVE_EIGEN

template <class GridViewType, class MatrixType, class DiscreteFunctionType>
class MatrixSolveFunctor : public XT::Grid::Functor::Codim0<GridViewType>
{
  typedef typename XT::Grid::Functor::Codim0<GridViewType> BaseType;

public:
  using typename BaseType::EntityType;

  MatrixSolveFunctor(const std::vector<MatrixType>& matrices,
                     const DiscreteFunctionType& rhs,
                     DiscreteFunctionType& solution)
    : matrices_(matrices)
    , rhs_(rhs)
    , solution_(solution)
  {
  }

  virtual void apply_local(const EntityType& entity)
  {
    // get mapper
    const auto& mapper = rhs_.space().mapper();

    // copy rhs to DynamicVector
    DynamicVector<typename MatrixType::value_type> local_solution(mapper.numDofs(entity), 0.);
    DynamicVector<typename MatrixType::value_type> local_rhs(local_solution.size(), 0.);
    const auto& rhs_vector = rhs_.vector();
    auto& solution_vector = solution_.vector();
    const auto global_indices = mapper.globalIndices(entity);
    for (size_t ii = 0; ii < local_rhs.size(); ++ii)
      local_rhs[ii] = rhs_vector.get_entry(global_indices[ii]);
    // solve
    matrices_[rhs_.space().grid_view().indexSet().index(entity)].solve(local_solution, local_rhs);
    // write solution
    for (size_t ii = 0; ii < local_rhs.size(); ++ii)
      solution_vector.set_entry(global_indices[ii], local_solution[ii]);
  }

private:
  const std::vector<MatrixType>& matrices_;
  const DiscreteFunctionType& rhs_;
  DiscreteFunctionType& solution_;
};

template <class DiscreteFunctionType, class RhsEvaluationType>
class MatrixExponentialFunctor
    : public XT::Grid::Functor::Codim0<typename DiscreteFunctionType::SpaceType::GridViewType>
{
  typedef typename XT::Grid::Functor::Codim0<typename DiscreteFunctionType::SpaceType::GridViewType> BaseType;
  typedef typename RhsEvaluationType::RangeFieldType FieldType;
  static const size_t dimRange = RhsEvaluationType::dimRange;

public:
  using typename BaseType::EntityType;

  MatrixExponentialFunctor(DiscreteFunctionType& solution,
                           const double t,
                           const double dt,
                           const RhsEvaluationType& rhs_evaluation)
    : solution_(solution)
    , t_(t)
    , dt_(dt)
    , rhs_evaluation_(rhs_evaluation)
  {
  }

  // solves d_t u(t) = A u(t) + b locally on each entity
  virtual void apply_local(const EntityType& entity)
  {
    auto solution_local = solution_.local_discrete_function(entity);

    // get u
    const auto center = entity.geometry().local(entity.geometry().center());
    const auto u0 = solution_local->evaluate(center);

    // get A and b
    auto zero = u0;
    zero *= 0.;
    const FieldMatrix<FieldType, dimRange, dimRange> A = rhs_evaluation_.jacobian(u0, entity, center);
    const auto b = rhs_evaluation_.evaluate(zero, entity, center);

    // calculate matrix exponential exp(A*dt)
    auto Adt = A;
    Adt *= dt_;
    // get pointer to the underlying array of the FieldMatrix
    double* Adt_array = &(Adt[0][0]);

    const double* exp_Adt_array = r8mat_expm1(dimRange, Adt_array);

    FieldMatrix<FieldType, dimRange, dimRange> exp_Adt;
    std::copy_n(exp_Adt_array, dimRange * dimRange, &(exp_Adt[0][0]));
    delete[] exp_Adt_array;

    // get inverse of A
    auto A_inverse = A;
    A_inverse.invert();

    // calculate solution u = exp(A dt) (u0 + A^{-1} (exp(A dt) - I) b)
    FieldVector<FieldType, dimRange> u(0), ret;
    auto exp_Adt_m_I = exp_Adt;
    for (size_t ii = 0; ii < dimRange; ++ii)
      exp_Adt_m_I[ii][ii] -= 1.;
    exp_Adt_m_I.leftmultiply(A_inverse);
    exp_Adt_m_I.mv(b, u);
    u += u0;
    exp_Adt.mv(u, ret);

    // write to return vector
    auto& local_vector = solution_local->vector();
    for (size_t ii = 0; ii < dimRange; ++ii)
      local_vector.set(ii, ret[ii]);
  }

private:
  DiscreteFunctionType& solution_;
  const double t_;
  const double dt_;
  const RhsEvaluationType& rhs_evaluation_;
};


template <class GridViewType, class MatrixType, class DiscreteFunctionType>
class MatrixApplyFunctor : public XT::Grid::Functor::Codim0<GridViewType>
{
  typedef typename XT::Grid::Functor::Codim0<GridViewType> BaseType;

public:
  using typename BaseType::EntityType;

  MatrixApplyFunctor(const std::vector<MatrixType>& matrices,
                     const DiscreteFunctionType& vector,
                     DiscreteFunctionType& result)
    : matrices_(matrices)
    , vector_(vector)
    , result_(result)
  {
  }

  virtual void apply_local(const EntityType& entity)
  {
    // get mapper
    const auto& mapper = vector_.space().mapper();

    // copy rhs to DynamicVector
    DynamicVector<typename MatrixType::value_type> local_vector(mapper.numDofs(entity), 0.);
    DynamicVector<typename MatrixType::value_type> local_result(local_vector.size(), 0.);
    const auto& vector_vector = vector_.vector();
    auto& result_vector = result_.vector();
    const auto global_indices = mapper.globalIndices(entity);
    for (size_t ii = 0; ii < local_vector.size(); ++ii)
      local_vector[ii] = vector_vector.get_entry(global_indices[ii]);
    // solve
    matrices_[vector_.space().grid_view().indexSet().index(entity)].mv(local_vector, local_result);

    // write solution
    for (size_t ii = 0; ii < local_vector.size(); ++ii)
      result_vector.set_entry(global_indices[ii], local_result[ii]);
  }

private:
  const std::vector<MatrixType>& matrices_;
  const DiscreteFunctionType& vector_;
  DiscreteFunctionType& result_;
};

template <class RHSEvaluationImp>
class AdvectionRHSOperator : public Dune::GDT::OperatorInterface<internal::AdvectionRHSOperatorTraits<RHSEvaluationImp>>
{
  static_assert(is_rhs_evaluation<RHSEvaluationImp>::value, "RHSEvaluationImp has to be derived from RHSInterface!");

public:
  typedef internal::AdvectionRHSOperatorTraits<RHSEvaluationImp> Traits;
  typedef typename Traits::RHSEvaluationType RHSEvaluationType;
  using BaseType = typename Dune::GDT::OperatorInterface<internal::AdvectionRHSOperatorTraits<RHSEvaluationImp>>;

  AdvectionRHSOperator(const RHSEvaluationType& rhs_evaluation)
    : rhs_evaluation_(rhs_evaluation)
  {
  }

  template <class SourceType, class RangeType>
  void apply(const SourceType& source, RangeType& range, const XT::Common::Parameter& /*param*/) const
  {
    std::fill(range.vector().begin(), range.vector().end(), 0);
    LocalVolumeIntegralFunctional<LocalFvRhsIntegrand<RHSEvaluationType, SourceType>> local_functional(rhs_evaluation_,
                                                                                                       source);
    VectorFunctionalBase<typename RangeType::VectorType,
                         typename RangeType::SpaceType,
                         typename RangeType::SpaceType::GridViewType,
                         typename RangeType::DomainFieldType>
        functional_assembler(range.vector(), range.space());
    functional_assembler.append(local_functional);
    functional_assembler.assemble(true);
  }

  // assembles jacobian (jacobian is assumed to be zero initially)
  template <class SourceType, class MatrixTraits>
  void assemble_jacobian(XT::LA::MatrixInterface<MatrixTraits, typename SourceType::RangeFieldType>& jac,
                         const SourceType& source,
                         const XT::Common::Parameter& /*param*/ = {}) const
  {
    typedef LocalVolumeIntegralOperator<LocalFvRhsJacobianIntegrand<RHSEvaluationType, SourceType>> LocalOperatorType;
    LocalOperatorType local_operator(rhs_evaluation_, source);
    LocalVolumeTwoFormAssembler<LocalOperatorType> local_assembler(local_operator);
    SystemAssembler<typename SourceType::SpaceType> assembler(source.space());
    assembler.append(local_assembler, jac);
    assembler.assemble(true);
  }

  // assembles jacobian (jacobian is assumed to be zero initially)
  template <class SourceType, class MatrixType>
  void assemble_newton_matrix(std::vector<MatrixType>& newton_matrices,
                              const SourceType& source,
                              const XT::Common::Parameter& param) const
  {
<<<<<<< HEAD
    typedef LocalVolumeIntegralOperator<LocalFvRhsNewtonIntegrand<RHSEvaluationType, SourceType>> LocalOperatorType;
    LocalOperatorType local_operator(rhs_evaluation_, source, param);
    LocalVolumeTwoFormAssembler<LocalOperatorType> local_assembler(local_operator);
    SystemAssembler<typename SourceType::SpaceType> assembler(source.space());
    assembler.append(local_assembler, newton_matrices);
    assembler.assemble(false);
  }

  // solves with matrix exponential on each entity
  template <class SourceType>
  void apply_matrix_exponential(SourceType& solution,
                                const double t,
                                const double dt,
                                const XT::Common::Parameter& /*param*/ = {}) const
  {
    MatrixExponentialFunctor<SourceType, RHSEvaluationType> functor(solution, t, dt, rhs_evaluation_);
    SystemAssembler<typename SourceType::SpaceType> assembler(solution.space());
    assembler.append(functor);
    assembler.assemble(false);
  }

  // solves with local jacobian on each entity
  template <class SourceType, class RangeType, class MatrixType>
  void solve(const std::vector<MatrixType>& newton_matrices,
             const SourceType& rhs,
             RangeType& solution,
             const XT::Common::Parameter& /*param*/ = {}) const
  {
    MatrixSolveFunctor<typename SourceType::SpaceType::GridViewType, MatrixType, SourceType> functor(
        newton_matrices, rhs, solution);
    SystemAssembler<typename SourceType::SpaceType> assembler(rhs.space());
    assembler.append(functor);
    assembler.assemble(false);
  }

  // applies local jacobian on each entity
  template <class SourceType, class RangeType, class MatrixType>
  void mv(const std::vector<MatrixType>& newton_matrices,
          const SourceType& vector,
          RangeType& result,
          const XT::Common::Parameter& /*param*/ = {}) const
  {
    MatrixApplyFunctor<typename SourceType::SpaceType::GridViewType, MatrixType, SourceType> functor(
        newton_matrices, vector, result);
    SystemAssembler<typename SourceType::SpaceType> assembler(vector.space());
    assembler.append(functor);
    assembler.assemble(false);
=======
    LocalizableOperatorBase<typename RangeType::SpaceType::GridLayerType, SourceType, RangeType> localizable_operator(
        range.space().grid_layer(), source, range);
    localizable_operator.append(local_operator_);
    localizable_operator.apply();
>>>>>>> f3542bd6
  }

private:
  const RHSEvaluationType& rhs_evaluation_;
}; // class AdvectionRHSOperator


} // namespace GDT
} // namespace Dune

#endif // DUNE_GDT_OPERATORS_FV_HH<|MERGE_RESOLUTION|>--- conflicted
+++ resolved
@@ -290,19 +290,12 @@
                               RangeType& range,
                               const QuadratureRuleType& quadrature_rule,
                               LocalOperatorArgTypes&&... local_operator_args)
-<<<<<<< HEAD
     : BaseType(range.space().grid_view(), source, range)
     , local_operator_(quadrature_rule, analytical_flux, std::forward<LocalOperatorArgTypes>(local_operator_args)...)
     , local_boundary_operator_(quadrature_rule,
                                analytical_flux,
                                boundary_values,
                                std::forward<LocalOperatorArgTypes>(local_operator_args)...)
-=======
-    : BaseType(rng.space().grid_layer(), src, rng)
-    , local_operator_(analytical_flux, std::forward<LocalOperatorArgTypes>(local_operator_args)...)
-    , local_boundary_operator_(
-          analytical_flux, boundary_values, std::forward<LocalOperatorArgTypes>(local_operator_args)...)
->>>>>>> f3542bd6
   {
     this->append(local_operator_, new XT::Grid::ApplyOn::InnerIntersectionsPrimally<GridLayerType>());
     this->append(local_operator_, new XT::Grid::ApplyOn::PeriodicIntersectionsPrimally<GridLayerType>());
@@ -338,13 +331,8 @@
                                   RangeType& range,
                                   const MatrixType& eigenvectors,
                                   const MatrixType& eigenvectors_inverse,
-<<<<<<< HEAD
                                   const std::shared_ptr<BoundaryValueFunctionType>& boundary_values)
     : BaseType(range.space().grid_view(), source, range)
-=======
-                                  const BoundaryValueFunctionType& boundary_values)
-    : BaseType(rng.space().grid_layer(), src, rng)
->>>>>>> f3542bd6
     , local_operator_(eigenvectors, eigenvectors_inverse, boundary_values)
     , source_(source)
     , range_(range)
@@ -446,22 +434,14 @@
     const auto quadrature_rule = Dune::QuadratureRules<RangeFieldType, GridViewType::dimension - 1>::rule(
         grid_view.ibegin(*(grid_view.template begin<0>()))->geometry().type(), 0);
     if (use_linear_reconstruction) {
-<<<<<<< HEAD
-      typedef DunePdelabDgProductSpaceWrapper<GridViewType,
-=======
       typedef DunePdelabDgProductSpaceWrapper<typename SourceType::SpaceType::GridLayerType,
->>>>>>> f3542bd6
                                               1, // polOrder
                                               RangeFieldType,
                                               dimRange,
                                               dimRangeCols>
           DGSpaceType;
       typedef DiscreteFunction<DGSpaceType, typename SourceType::VectorType> ReconstructedDiscreteFunctionType;
-<<<<<<< HEAD
-      const auto dg_space = Dune::XT::Common::make_unique<const DGSpaceType>(range.space().grid_view());
-=======
-      const auto dg_space = Dune::XT::Common::make_unique<DGSpaceType>(range.space().grid_layer());
->>>>>>> f3542bd6
+      const auto dg_space = Dune::XT::Common::make_unique<const DGSpaceType>(range.space().grid_layer());
       const auto reconstruction =
           Dune::XT::Common::make_unique<ReconstructedDiscreteFunctionType>(*dg_space, "reconstructed");
       LinearReconstructionLocalizable<SourceType,
@@ -1630,7 +1610,6 @@
                               const SourceType& source,
                               const XT::Common::Parameter& param) const
   {
-<<<<<<< HEAD
     typedef LocalVolumeIntegralOperator<LocalFvRhsNewtonIntegrand<RHSEvaluationType, SourceType>> LocalOperatorType;
     LocalOperatorType local_operator(rhs_evaluation_, source, param);
     LocalVolumeTwoFormAssembler<LocalOperatorType> local_assembler(local_operator);
@@ -1678,12 +1657,6 @@
     SystemAssembler<typename SourceType::SpaceType> assembler(vector.space());
     assembler.append(functor);
     assembler.assemble(false);
-=======
-    LocalizableOperatorBase<typename RangeType::SpaceType::GridLayerType, SourceType, RangeType> localizable_operator(
-        range.space().grid_layer(), source, range);
-    localizable_operator.append(local_operator_);
-    localizable_operator.apply();
->>>>>>> f3542bd6
   }
 
 private:
