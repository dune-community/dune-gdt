// This file is part of the dune-gdt project:
//   https://github.com/dune-community/dune-gdt
// Copyright 2010-2018 dune-gdt developers and contributors. All rights reserved.
// License: Dual licensed as BSD 2-Clause License (http://opensource.org/licenses/BSD-2-Clause)
//      or  GPL-2.0+ (http://opensource.org/licenses/gpl-license)
//          with "runtime exception" (http://www.dune-project.org/license.html)
// Authors:
//   Felix Schindler (2019)

#ifndef DUNE_GDT_TOOLS_local_mass_matrices_HH
#define DUNE_GDT_TOOLS_local_mass_matrices_HH

#include <mutex>
#include <vector>

#include <dune/xt/common/parallel/threadstorage.hh>
#include <dune/xt/la/container/common.hh>
#include <dune/xt/la/container/conversion.hh>
#include <dune/xt/la/matrix-inverter.hh>
#include <dune/xt/grid/functors/interfaces.hh>
#include <dune/xt/grid/type_traits.hh>

#include <dune/gdt/exceptions.hh>
#include <dune/gdt/local/bilinear-forms/integrals.hh>
#include <dune/gdt/local/integrands/product.hh>
#include <dune/gdt/spaces/interface.hh>
#include <dune/gdt/spaces/mapper/finite-volume.hh>

namespace Dune {
namespace GDT {


template <class GV, size_t r = 1, size_t rC = 1, class F = double, class AGV = GV>
class LocalMassMatrixProvider
  : public XT::Grid::ElementFunctor<GV>
  , public XT::Common::ThreadResultPropagator<
        LocalMassMatrixProvider<GV, r, rC, F>,
        std::map<size_t, std::pair<XT::LA::CommonDenseMatrix<F>, XT::LA::CommonDenseMatrix<F>>>,
        XT::Common::concatenate_container<
            std::map<size_t, std::pair<XT::LA::CommonDenseMatrix<F>, XT::LA::CommonDenseMatrix<F>>>>>
{
  static_assert(XT::Grid::is_view<AGV>::value, "");

  using ThisType = LocalMassMatrixProvider<GV, r, rC, F>;
  using BaseType = XT::Grid::ElementFunctor<GV>;
  using Propagator = XT::Common::ThreadResultPropagator<
      LocalMassMatrixProvider<GV, r, rC, F>,
      std::map<size_t, std::pair<XT::LA::CommonDenseMatrix<F>, XT::LA::CommonDenseMatrix<F>>>,
      XT::Common::concatenate_container<
          std::map<size_t, std::pair<XT::LA::CommonDenseMatrix<F>, XT::LA::CommonDenseMatrix<F>>>>>;
  friend Propagator;

public:
  using AssemblyGridView = AGV;
  using SpaceType = SpaceInterface<GV, r, rC, F>;
  using typename BaseType::E;
  using typename BaseType::ElementType;

  LocalMassMatrixProvider(const AssemblyGridView& grid_view, const SpaceType& space)
    : BaseType()
    , Propagator(this)
    , grid_view_(grid_view)
    , space_(space.copy())
    , element_mapper_(grid_view_)
    , instance_counter_(0)
    , local_basis_(space_->basis().localize())
  {}

  LocalMassMatrixProvider(const ThisType& other)
    : BaseType(other)
    , Propagator(this)
    , grid_view_(other.grid_view_)
    , space_(other.space_->copy())
    , element_mapper_(grid_view_)
    , instance_counter_(other.instance_counter_ + 1)
    , local_basis_(space_->basis().localize())
  {}

  void apply_local(const ElementType& element) override
  {
    local_basis_->bind(element);
    const size_t id = element_mapper_.global_index(element, 0);
    const LocalElementIntegralBilinearForm<E, r, rC, F, F> local_l2_bilinear_form(
        LocalElementProductIntegrand<E, r, F, F>(1.));
    auto matrix =
        XT::LA::convert_to<XT::LA::CommonDenseMatrix<F>>(local_l2_bilinear_form.apply2(*local_basis_, *local_basis_));
    auto inverse = XT::LA::invert_matrix(matrix);
    local_mass_matrices_.insert(std::make_pair(id, std::make_pair(std::move(matrix), std::move(inverse))));
  } // ... apply_local(...)

  BaseType* copy() override final
  {
    return Propagator::copy_imp();
  }

  void finalize() override final
  {
    this->finalize_imp();
  }

  /**
   * \note This is only used to merge the thread-local results after the grid walk, you are probably interested in
   *       local_mass_matrix() and local_mass_matrix_inverse().
   */
  std::map<size_t, std::pair<XT::LA::CommonDenseMatrix<F>, XT::LA::CommonDenseMatrix<F>>> result() const
  {
    return local_mass_matrices_;
  }

  void set_result(std::map<size_t, std::pair<XT::LA::CommonDenseMatrix<F>, XT::LA::CommonDenseMatrix<F>>> res)
  {
    local_mass_matrices_ = res;
  }

  const XT::LA::CommonDenseMatrix<F>& local_mass_matrix(const ElementType& element) const
  {
    const size_t id = element_mapper_.global_index(element, 0);
    DUNE_THROW_IF(local_mass_matrices_.count(id) == 0,
                  XT::Common::Exceptions::this_should_not_happen,
                  "Missing local mass matrix for id " << id << "!");
    return local_mass_matrices_.at(id).first;
  }

  const XT::LA::CommonDenseMatrix<F>& local_mass_matrix_inverse(const ElementType& element) const
  {
    const size_t id = element_mapper_.global_index(element, 0);
    DUNE_THROW_IF(local_mass_matrices_.count(id) == 0,
                  XT::Common::Exceptions::this_should_not_happen,
                  "Missing local mass matrix for id " << id << "!");
    return local_mass_matrices_.at(id).second;
  }

private:
<<<<<<< HEAD
  const AssemblyGridView& grid_view_;
  std::unique_ptr<const SpaceType> space_;
=======
  const AssemblyGridView grid_view_;
  const SpaceType& space_;
>>>>>>> 9e663e99
  const FiniteVolumeMapper<GV> element_mapper_;
  size_t instance_counter_;
  std::unique_ptr<typename SpaceType::GlobalBasisType::LocalizedType> local_basis_;
  std::map<size_t, std::pair<XT::LA::CommonDenseMatrix<F>, XT::LA::CommonDenseMatrix<F>>> local_mass_matrices_;
}; // class LocalMassMatrixProvider


} // namespace GDT
} // namespace Dune

#endif // DUNE_GDT_TOOLS_local_mass_matrices_HH<|MERGE_RESOLUTION|>--- conflicted
+++ resolved
@@ -131,13 +131,8 @@
   }
 
 private:
-<<<<<<< HEAD
-  const AssemblyGridView& grid_view_;
+  const AssemblyGridView grid_view_;
   std::unique_ptr<const SpaceType> space_;
-=======
-  const AssemblyGridView grid_view_;
-  const SpaceType& space_;
->>>>>>> 9e663e99
   const FiniteVolumeMapper<GV> element_mapper_;
   size_t instance_counter_;
   std::unique_ptr<typename SpaceType::GlobalBasisType::LocalizedType> local_basis_;
