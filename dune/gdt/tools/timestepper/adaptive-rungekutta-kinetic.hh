--- conflicted
+++ resolved
@@ -194,13 +194,8 @@
   {
     RangeFieldType actual_dt = std::min(dt, max_dt);
     // regularization is currently unused but may be used in the near future
-<<<<<<< HEAD
-    static const bool consider_regularization = false;
+    static constexpr bool consider_regularization = false;
     // set_op_param("dt", actual_dt);
-=======
-    static constexpr bool consider_regularization = false;
-    set_op_param("dt", actual_dt);
->>>>>>> 4b30d98a
     RangeFieldType mixed_error = std::numeric_limits<RangeFieldType>::max();
     RangeFieldType time_step_scale_factor = 1.0;
     static const std::vector<RangeFieldType> r_sequence = {0, 1e-8, 1e-6, 1e-4, 1e-3, 1e-2, 5e-2, 0.1, 0.5, 1};
