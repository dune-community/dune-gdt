// This file is part of the dune-gdt project:
//   https://github.com/dune-community/dune-gdt
// Copyright 2010-2016 dune-gdt developers and contributors. All rights reserved.
// License: BSD 2-Clause License (http://opensource.org/licenses/BSD-2-Clause)
// Authors:
//   Felix Schindler (2016)
//   Tobias Leibner  (2016)

#ifndef DUNE_GDT_HYPERBOLIC_PROBLEMS_2DBOLTZMANN_HH
#define DUNE_GDT_HYPERBOLIC_PROBLEMS_2DBOLTZMANN_HH

#include <memory>
#include <vector>
#include <string>

#include <dune/gdt/test/instationary-eocstudy.hh>

#include <dune/stuff/common/string.hh>
#include <dune/stuff/functions/affine.hh>
#include <dune/stuff/grid/provider/cube.hh>

#include "default.hh"

namespace Dune {
namespace GDT {
namespace Hyperbolic {
namespace Problems {

/**
 * Testcase for the Boltzmann equation in two dimensions,
 * see Section 4.1 of Brunner, Holloway, "Two-dimensional time dependent Riemann solvers for neutron transport", Journal
 * of Computational Physics, Volume 210, Issue 1, 2005
 * http://dx.doi.org/10.1016/j.jcp.2005.04.011
 * */
template <class EntityImp, class DomainFieldImp, size_t domainDim, class RangeFieldImp, size_t momentOrder>
class Boltzmann2DLineSource
    : public Default<EntityImp, DomainFieldImp, domainDim, RangeFieldImp, (momentOrder + 1) * (momentOrder + 2) / 2>
{
  typedef Boltzmann2DLineSource<EntityImp, DomainFieldImp, domainDim, RangeFieldImp, momentOrder> ThisType;
  typedef Default<EntityImp, DomainFieldImp, domainDim, RangeFieldImp, (momentOrder + 1) * (momentOrder + 2) / 2>
      BaseType;

public:
  static const bool linear = true;
  using BaseType::dimDomain;
  using BaseType::dimRange;
  using typename BaseType::DummyEntityType;
  typedef typename Dune::Stuff::Functions::Affine<DummyEntityType, RangeFieldImp, dimRange, RangeFieldImp, dimRange,
                                                  dimDomain>
      FluxAffineFunctionType;
  typedef typename Dune::GDT::GlobalFunctionBasedAnalyticalFlux<FluxAffineFunctionType, EntityImp, DomainFieldImp,
                                                                dimDomain, RangeFieldImp, dimRange, 1>
      DefaultFluxType;
  typedef typename DefaultFluxType::FluxRangeType FluxRangeType;
  typedef typename FluxAffineFunctionType::FieldMatrixType MatrixType;
  using typename BaseType::DefaultInitialValueType;
  typedef typename DS::Functions::Affine<DummyEntityType, RangeFieldImp, dimRange, RangeFieldImp, dimRange, 1>
      RHSAffineFunctionType;
  typedef typename DS::Functions::FunctionCheckerboard<RHSAffineFunctionType, EntityImp, DomainFieldImp, dimDomain,
<<<<<<< HEAD
                                                       RangeFieldImp, dimRange, 1>
      RHSCheckerboardFunctionType;
  typedef typename Dune::GDT::CheckerboardBasedRhsEvaluationFluxInterface<RHSCheckerboardFunctionType, EntityImp,
                                                                          DomainFieldImp, dimDomain, RangeFieldImp,
                                                                          dimRange, 1>
      DefaultRHSType;
=======
                                                       RangeFieldImp, dimRange, 1> RHSCheckerboardFunctionType;
  typedef typename Dune::GDT::CheckerboardBasedRhsEvaluationFlux<RHSCheckerboardFunctionType, EntityImp, DomainFieldImp,
                                                                 dimDomain, RangeFieldImp, dimRange, 1> DefaultRHSType;
>>>>>>> babb24ba
  typedef typename DefaultRHSType::RangeType RangeType;
  typedef typename DefaultRHSType::DomainType DomainType;
  using typename BaseType::DefaultBoundaryValueType;

  using typename BaseType::FluxType;
  using typename BaseType::RHSType;
  using typename BaseType::InitialValueType;
  using typename BaseType::BoundaryValueType;
  using typename BaseType::ConfigType;

  static std::string static_id()
  {
    return BaseType::static_id() + ".boltzmann2d";
  }

  std::string type() const
  {
    return BaseType::type() + ".boltzmann2d";
  }

  static std::string short_id()
  {
    return "Boltzmann2DLineSource";
  }

protected:
  class GetData
  {
  public:
    static const int precision = 15; // precision for to_string

    // (\Sigma_s \delta_{l0}\delta{m0} - \Sigma_t) * \psi_l^m
    static void create_rhs_values(ConfigType& rhs_config)
    {
      rhs_config["lower_left"]    = "[0.0 0.0]";
      rhs_config["upper_right"]   = "[1.0 1.0]";
      rhs_config["num_elements"]  = "[1 1]";
      const RangeFieldImp Sigma_s = 0;
      const RangeFieldImp Sigma_t = 0;
      MatrixType S;
      S[pos(0, 0)][pos(0, 0)] = Sigma_s - Sigma_t;
      for (size_t l = 1; l <= momentOrder; ++l)
        for (size_t m = 0; m <= l; ++m)
          S[pos(l, m)][pos(l, m)] = -1.0 * Sigma_t;
      rhs_config["A.0"] = DSC::to_string(S, precision);
      rhs_config["b"]   = DSC::to_string(RangeType(0));
    } // ... create_rhs_values(...)

    static void create_flux_matrices(ConfigType& flux_config)
    {
      // X is the matrix corresponding to the x derivative, Z is corresponding to z derivative
      MatrixType X, Z;
      // l, m as in \psi_l^m
      for (size_t l = 0; l <= momentOrder; ++l) {
        // m = 0 case
        size_t row = pos(l, 0);
        if (l > 1)
          X[row][pos(l - 1, 1)] = E(l - 1, 1);
        if (l > 0)
          Z[row][pos(l - 1, 0)] = A(l - 1, 0);
        if (l < momentOrder) {
          X[row][pos(l + 1, 1)] = -1.0 * F(l + 1, 1);
          Z[row][pos(l + 1, 0)] = B(l + 1, 0);
        }
        // m > 0
        for (size_t m = 1; m <= l; ++m) {
          row = pos(l, m);
          if (l > 0) {
            X[row][pos(l - 1, m - 1)] = -0.5 * C(l - 1, m - 1);
            if (m < l - 1)
              X[row][pos(l - 1, m + 1)] = 0.5 * E(l - 1, m + 1);
            if (m < l)
              Z[row][pos(l - 1, m)] = A(l - 1, m);
          }
          if (l < momentOrder) {
            X[row][pos(l + 1, m - 1)] = 0.5 * D(l + 1, m - 1);
            X[row][pos(l + 1, m + 1)] = -0.5 * F(l + 1, m + 1);
            Z[row][pos(l + 1, m)]     = B(l + 1, m);
          }
        }
      }
      flux_config["A.0"] = DSC::to_string(X, precision);
      flux_config["A.1"] = DSC::to_string(Z, precision);
      flux_config["b"]   = DSC::to_string(FluxRangeType(0));
    } // ... create_flux_matrix()

    // initial value is max(exp(-10*((x-0.5)^2 + (y-0.5)^2)/sigma^2), 10^(-4)) with sigma = 0.02 for \psi_0^0 and 0 else
    // expression does not offer max, so use max(a,b) = 0.5*(a+b+abs(a-b))
    static std::string create_initial_values()
    {
      std::string str = "[";
      str += "0.5*(exp(-10*((x[0]-0.5)^2+(x[1]-0.5)^2)/0.0004)+0.0001+abs(exp(-10*((x[0]-0.5)^2+(x[1]-0.5)^2)/"
             "0.0004)-0.0001))";
      for (size_t ii = 1; ii < dimRange; ++ii)
        str += " 0";
      str += "]";
      return str;
    } // ... create_initial_values()

    // boundary values are 0
    static std::string create_boundary_values()
    {
      std::string str = "[";
      for (size_t ii = 0; ii < dimRange; ++ii) {
        if (ii > 0)
          str += " ";
        str += "0";
      }
      str += "]";
      return str;
    } // ... create_boundary_values()

  protected:
    // calculates position of \psi_l^m in vector.
    // The \psi_l^m are ordered by m first and then by l,
    // i.e. (\psi_0^0, \psi_1^0, \psi_2^0, ..., \psi_N^0, \psi_1^1, ..., \psi_1^1, \psi_2^2, ...)
    // Thus \psi_l^m has position l - m + \sum_{k=0}^(l-1) ((N+1) - k ) = (2N - m + 1)*m/2 + l in the vector.
    static size_t pos(const size_t l = 0, const size_t m = 0)
    {
      return ((2.0 * momentOrder - m + 1.0) * m) / 2.0 + l;
    }

    static RangeFieldImp A(const size_t l, const size_t m)
    {
      assert(m <= l && l >= 0 && l <= momentOrder);
      return std::sqrt(((l - m + 1.0) * (l + m + 1.0)) / ((2.0 * l + 3.0) * (2.0 * l + 1.0)));
    }

    static RangeFieldImp B(const size_t l, const size_t m)
    {
      assert(m <= l && l >= 0 && l <= momentOrder);
      return std::sqrt(((l - m) * (l + m)) / ((2.0 * l + 1.0) * (2.0 * l - 1.0)));
    }

    static RangeFieldImp C(const size_t l, const size_t m)
    {
      assert(m <= l && l >= 0 && l <= momentOrder);
      return std::sqrt(((l + m + 1.0) * (l + m + 2.0)) / ((2.0 * l + 3.0) * (2.0 * l + 1.0)));
    }

    static RangeFieldImp D(const size_t l, const size_t m)
    {
      assert(m <= l && l >= 0 && l <= momentOrder);
      return std::sqrt(((l - m) * (l - m - 1.0)) / ((2.0 * l + 1.0) * (2.0 * l - 1.0)));
    }

    static RangeFieldImp E(const size_t l, const size_t m)
    {
      assert(m <= l && l >= 0 && l <= momentOrder);
      return std::sqrt(((l - m + 1.0) * (l - m + 2.0)) / ((2.0 * l + 3.0) * (2.0 * l + 1.0)));
    }

    static RangeFieldImp F(const size_t l, const size_t m)
    {
      assert(m <= l && l >= 0 && l <= momentOrder);
      return std::sqrt(((l + m) * (l + m - 1.0)) / ((2.0 * l + 1.0) * (2.0 * l - 1.0)));
    }
  }; // class GetData

public:
  static ConfigType default_grid_config()
  {
    ConfigType grid_config;
    grid_config["type"]         = "provider.cube";
    grid_config["lower_left"]   = "[0.0 0.0]";
    grid_config["upper_right"]  = "[1.0 1.0]";
    grid_config["num_elements"] = "[60 60]";
    return grid_config;
  }

  static ConfigType default_boundary_info_config()
  {
    ConfigType boundary_config;
    boundary_config["type"] = "dirichlet";
    return boundary_config;
  }

  static std::unique_ptr<ThisType> create(const ConfigType cfg       = default_config(),
                                          const std::string sub_name = static_id())
  {
    const ConfigType config = cfg.has_sub(sub_name) ? cfg.sub(sub_name) : cfg;
    const std::shared_ptr<const DefaultFluxType> flux(DefaultFluxType::create(config.sub("flux")));
    const std::shared_ptr<const DefaultRHSType> rhs(DefaultRHSType::create(config.sub("rhs")));
    const std::shared_ptr<const DefaultInitialValueType> initial_values(
        DefaultInitialValueType::create(config.sub("initial_values")));
    const ConfigType grid_config   = config.sub("grid");
    const ConfigType boundary_info = config.sub("boundary_info");
    const std::shared_ptr<const DefaultBoundaryValueType> boundary_values(
        DefaultBoundaryValueType::create(config.sub("boundary_values")));
    return Stuff::Common::make_unique<ThisType>(flux, rhs, initial_values, grid_config, boundary_info, boundary_values);
  } // ... create(...)

  static ConfigType default_config(const std::string sub_name = "")
  {
    ConfigType config;
    config.add(default_grid_config(), "grid");
    config.add(default_boundary_info_config(), "boundary_info");
    ConfigType flux_config;
    GetData::create_flux_matrices(flux_config);
    config.add(flux_config, "flux");
    ConfigType rhs_config;
    ;
    GetData::create_rhs_values(rhs_config);
    config.add(rhs_config, "rhs");
    ConfigType initial_value_config;
    initial_value_config["lower_left"]   = "[0.0 0.0]";
    initial_value_config["upper_right"]  = "[1.0 1.0]";
    initial_value_config["num_elements"] = "[1 1]";
    initial_value_config["variable"]     = "x";
    initial_value_config["values.0"]     = GetData::create_initial_values();
    initial_value_config["name"]         = static_id();
    config.add(initial_value_config, "initial_values");
    ConfigType boundary_value_config;
    boundary_value_config["type"]       = BoundaryValueType::static_id();
    boundary_value_config["variable"]   = "x";
    boundary_value_config["expression"] = GetData::create_boundary_values();
    boundary_value_config["order"]      = "0";
    config.add(boundary_value_config, "boundary_values");
    if (sub_name.empty())
      return config;
    else {
      ConfigType tmp;
      tmp.add(config, sub_name);
      return tmp;
    }
  } // ... default_config(...)

  Boltzmann2DLineSource(const std::shared_ptr<const FluxType> flux_in, const std::shared_ptr<const RHSType> rhs_in,
                        const std::shared_ptr<const InitialValueType> initial_values_in,
                        const ConfigType& grid_config_in, const ConfigType& boundary_info_in,
                        const std::shared_ptr<const BoundaryValueType> boundary_values_in)
    : BaseType(flux_in, rhs_in, initial_values_in, grid_config_in, boundary_info_in, boundary_values_in)
  {
  }
}; // ... Boltzmann2DLineSource ...


/**
 * Testcase for the Boltzmann equation in two dimensions,
 * see Section 4.2 of Brunner, Holloway, "Two-dimensional time dependent Riemann solvers for neutron transport", Journal
 * of Computational Physics, Volume 210, Issue 1, 2005
 * http://dx.doi.org/10.1016/j.jcp.2005.04.011
 * */
template <class EntityImp, class DomainFieldImp, size_t domainDim, class RangeFieldImp, size_t momentOrder>
class Boltzmann2DCheckerboard
    : public Boltzmann2DLineSource<EntityImp, DomainFieldImp, domainDim, RangeFieldImp, momentOrder>
{
  typedef Boltzmann2DCheckerboard<EntityImp, DomainFieldImp, domainDim, RangeFieldImp, momentOrder> ThisType;
  typedef Boltzmann2DLineSource<EntityImp, DomainFieldImp, domainDim, RangeFieldImp, momentOrder> BaseType;

public:
  using BaseType::dimDomain;
  using BaseType::dimRange;
  using typename BaseType::DefaultFluxType;
  using typename BaseType::FluxRangeType;
  using typename BaseType::MatrixType;
  using typename BaseType::DefaultInitialValueType;
  using typename BaseType::DefaultRHSType;
  using typename BaseType::RangeType;
  using typename BaseType::DomainType;
  using typename BaseType::DefaultBoundaryValueType;

  using typename BaseType::FluxType;
  using typename BaseType::RHSType;
  using typename BaseType::InitialValueType;
  using typename BaseType::BoundaryValueType;
  using typename BaseType::ConfigType;

  static std::string static_id()
  {
    return BaseType::static_id() + ".boltzmann2dcheckerboard";
  }

  std::string type() const override
  {
    return BaseType::type() + ".boltzmann2dcheckerboard";
  }

  static std::string short_id()
  {
    return "Boltzmann2DCheckerBoard";
  }

protected:
  class GetData : public BaseType::GetData
  {
  public:
    using BaseType::GetData::precision; // precision for to_string

    // rhs is q - (\Sigma_s \delta_{l0}\delta{m0} - \Sigma_t) * \psi_l^m
    // see the Checkerboard test case in http://www.sciencedirect.com/science/article/pii/S0021999105002275?np=y
    // q = 0 except in the center where q = 1. Sigma_s = Sigma_t = 1 in scattering regions, Sigma_s = 0, Sigma_t
    // = 10 in absorbing regions. Center is also a scattering region.
    static bool is_absorbing(const size_t row, const size_t col)
    {
      return (row == 1 && col % 2 == 1) || ((row == 2 || row == 4) && (col == 2 || col == 4))
             || ((row == 3 || row == 5) && (col == 1 || col == 5));
    }

    static void create_rhs_values(ConfigType& rhs_config)
    {
      rhs_config["lower_left"]   = "[0.0 0.0]";
      rhs_config["upper_right"]  = "[7.0 7.0]";
      rhs_config["num_elements"] = "[7 7]";
      MatrixType S;
      RangeFieldImp Sigma_s;
      RangeFieldImp Sigma_t;
      RangeType q;
      for (size_t row = 0; row < 7; ++row) {
        for (size_t col = 0; col < 7; ++col) {
          if (row == 3 && col == 3) { // center
            q *= 0;
            q[0]    = 1;
            Sigma_s = 1;
            Sigma_t = 1;
          } else if (is_absorbing(row, col)) { // absorbing regions
            q *= 0;
            Sigma_s = 0;
            Sigma_t = 10;
          } else { // scattering regions (without center)
            q *= 0;
            Sigma_s = 1;
            Sigma_t = 1;
          }
          S *= 0.0;
          S[pos(0, 0)][pos(0, 0)] = Sigma_s - Sigma_t;
          for (size_t l = 1; l <= momentOrder; ++l)
            for (size_t m = 0; m <= l; ++m)
              S[pos(l, m)][pos(l, m)] = -1.0 * Sigma_t;
          size_t number                             = 7 * row + col;
          rhs_config["A." + DSC::to_string(number)] = DSC::to_string(S, precision);
          rhs_config["b." + DSC::to_string(number)] = DSC::to_string(q);
        }
      }
    } // ... create_rhs_values(...)

    // initial value is 0
    static std::string create_initial_values()
    {
      std::string str = "[";
      str += "0";
      for (size_t ii = 1; ii < dimRange; ++ii)
        str += " 0";
      str += "]";
      return str;
    } // ... create_initial_values()

  protected:
    using BaseType::GetData::pos;
  }; // class GetData

public:
  static ConfigType default_grid_config()
  {
    ConfigType grid_config;
    grid_config["type"]         = "provider.cube";
    grid_config["lower_left"]   = "[0.0 0.0]";
    grid_config["upper_right"]  = "[7.0 7.0]";
    grid_config["num_elements"] = "[14 14]";
    return grid_config;
  }

  static ConfigType default_boundary_info_config()
  {
    ConfigType boundary_config;
    boundary_config["type"] = "dirichlet";
    return boundary_config;
  }

  static std::unique_ptr<ThisType> create(const ConfigType cfg       = default_config(),
                                          const std::string sub_name = static_id())
  {
    const ConfigType config = cfg.has_sub(sub_name) ? cfg.sub(sub_name) : cfg;
    const std::shared_ptr<const DefaultFluxType> flux(DefaultFluxType::create(config.sub("flux")));
    const std::shared_ptr<const DefaultRHSType> rhs(DefaultRHSType::create(config.sub("rhs")));
    const std::shared_ptr<const DefaultInitialValueType> initial_values(
        DefaultInitialValueType::create(config.sub("initial_values")));
    const ConfigType grid_config   = config.sub("grid");
    const ConfigType boundary_info = config.sub("boundary_info");
    const std::shared_ptr<const DefaultBoundaryValueType> boundary_values(
        DefaultBoundaryValueType::create(config.sub("boundary_values")));
    return Stuff::Common::make_unique<ThisType>(flux, rhs, initial_values, grid_config, boundary_info, boundary_values);
  } // ... create(...)

  static ConfigType default_config(const std::string sub_name = "")
  {
    ConfigType config;
    config.add(default_grid_config(), "grid");
    config.add(default_boundary_info_config(), "boundary_info");
    ConfigType flux_config = BaseType::default_config().sub("flux");
    config.add(flux_config, "flux");
    ConfigType rhs_config;
    GetData::create_rhs_values(rhs_config);
    config.add(rhs_config, "rhs");
    ConfigType initial_value_config;
    initial_value_config["lower_left"]   = "[0.0 0.0]";
    initial_value_config["upper_right"]  = "[7.0 7.0]";
    initial_value_config["num_elements"] = "[1 1]";
    initial_value_config["variable"]     = "x";
    initial_value_config["values.0"]     = GetData::create_initial_values();
    initial_value_config["name"]         = static_id();
    config.add(initial_value_config, "initial_values");
    ConfigType boundary_value_config = BaseType::default_config().sub("boundary_values");
    config.add(boundary_value_config, "boundary_values");
    if (sub_name.empty())
      return config;
    else {
      ConfigType tmp;
      tmp.add(config, sub_name);
      return tmp;
    }
  } // ... default_config(...)

  Boltzmann2DCheckerboard(const std::shared_ptr<const FluxType> flux_in, const std::shared_ptr<const RHSType> rhs_in,
                          const std::shared_ptr<const InitialValueType> initial_values_in,
                          const ConfigType& grid_config_in, const ConfigType& boundary_info_in,
                          const std::shared_ptr<const BoundaryValueType> boundary_values_in)
    : BaseType(flux_in, rhs_in, initial_values_in, grid_config_in, boundary_info_in, boundary_values_in)
  {
  }

  virtual double CFL() const override
  {
    return 0.4;
  }

  virtual double t_end() const override
  {
    return 3.2;
  }

  virtual bool has_non_zero_rhs() const override
  {
    return true;
  }
}; // ... Boltzmann2DCheckerboard ...


} // namespace Problems


template <class G, class R = double, size_t momentOrder = 1>
class Boltzmann2DCheckerboardTestCase
    : public Dune::GDT::Tests::
          NonStationaryTestCase<G, Problems::Boltzmann2DCheckerboard<typename G::template Codim<0>::Entity,
                                                                     typename G::ctype, G::dimension, R, momentOrder>>
{
  typedef typename G::template Codim<0>::Entity E;
  typedef typename G::ctype D;

public:
  static const size_t d = G::dimension;
  static_assert(d == 2, "Only implemented for dimension 2.");
  typedef typename Problems::Boltzmann2DCheckerboard<E, D, d, R, momentOrder> ProblemType;
  static const size_t dimRange     = ProblemType::dimRange;
  static const size_t dimRangeCols = 1;

private:
  typedef typename Dune::GDT::Tests::NonStationaryTestCase<G, ProblemType> BaseType;

public:
  using typename BaseType::GridType;
  using typename BaseType::SolutionType;
  using typename BaseType::LevelGridViewType;

  Boltzmann2DCheckerboardTestCase(const size_t num_refs = 1, const double divide_t_end_by = 1.0)
    : BaseType(divide_t_end_by, Stuff::Grid::Providers::Cube<G>::create(ProblemType::default_grid_config())->grid_ptr(),
               num_refs)
    , problem_(*(ProblemType::create(ProblemType::default_config())))
  {
  }

  virtual const ProblemType& problem() const override final
  {
    return problem_;
  }

  virtual bool provides_exact_solution() const override final
  {
    return false;
  }

  virtual void print_header(std::ostream& out = std::cout) const override final
  {
    out << "+======================================================================================================+\n"
        << "|+====================================================================================================+|\n"
        << "||  Testcase: Boltzmann 2D Checkerboard                                                               ||\n"
        << "|+----------------------------------------------------------------------------------------------------+|\n"
        << "||  domain = [0, 7] x [0, 7]                                                                          ||\n"
        << "||  time = [0, " + DSC::toString(BaseType::t_end())
               + "]                                                                                  ||\n"
        << "||  flux = see http://dx.doi.org/10.1016/j.jcp.2005.04.011 Section 4.1                                ||\n"
        << "||  rhs = see http://dx.doi.org/10.1016/j.jcp.2005.04.011 Section 4.1                                 ||\n"
        << "||  reference solution: discrete solution on finest grid                                              ||\n"
        << "|+====================================================================================================+|\n"
        << "+======================================================================================================+"
        << std::endl;
  }

private:
  const ProblemType problem_;
}; // class Boltzmann2DCheckerboardTestCase


} // namespace Hyperbolic
} // namespace GDT
} // namespace Dune

#endif // DUNE_GDT_HYPERBOLIC_PROBLEMS_2DBOLTZMANN_HH<|MERGE_RESOLUTION|>--- conflicted
+++ resolved
@@ -57,18 +57,10 @@
   typedef typename DS::Functions::Affine<DummyEntityType, RangeFieldImp, dimRange, RangeFieldImp, dimRange, 1>
       RHSAffineFunctionType;
   typedef typename DS::Functions::FunctionCheckerboard<RHSAffineFunctionType, EntityImp, DomainFieldImp, dimDomain,
-<<<<<<< HEAD
                                                        RangeFieldImp, dimRange, 1>
-      RHSCheckerboardFunctionType;
-  typedef typename Dune::GDT::CheckerboardBasedRhsEvaluationFluxInterface<RHSCheckerboardFunctionType, EntityImp,
-                                                                          DomainFieldImp, dimDomain, RangeFieldImp,
-                                                                          dimRange, 1>
-      DefaultRHSType;
-=======
-                                                       RangeFieldImp, dimRange, 1> RHSCheckerboardFunctionType;
   typedef typename Dune::GDT::CheckerboardBasedRhsEvaluationFlux<RHSCheckerboardFunctionType, EntityImp, DomainFieldImp,
                                                                  dimDomain, RangeFieldImp, dimRange, 1> DefaultRHSType;
->>>>>>> babb24ba
+      DefaultRHSType;
   typedef typename DefaultRHSType::RangeType RangeType;
   typedef typename DefaultRHSType::DomainType DomainType;
   using typename BaseType::DefaultBoundaryValueType;
