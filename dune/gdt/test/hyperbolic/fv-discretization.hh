// This file is part of the dune-gdt project:
//   https://github.com/dune-community/dune-gdt
// Copyright 2010-2016 dune-gdt developers and contributors. All rights reserved.
// License: BSD 2-Clause License (http://opensource.org/licenses/BSD-2-Clause)
// Authors:
//   Felix Schindler (2016)
//   Tobias Leibner  (2016)

#ifndef DUNE_GDT_TEST_HYPERBOLIC_FV_DISCRETIZATION_HH
#define DUNE_GDT_TEST_HYPERBOLIC_FV_DISCRETIZATION_HH

#ifndef THIS_IS_A_BUILDBOT_BUILD
#define THIS_IS_A_BUILDBOT_BUILD 0
#endif

#include <dune/stuff/test/common.hh>

#include <dune/gdt/spaces/interface.hh>
#include <dune/gdt/test/hyperbolic/eocstudy.hh>
#include <dune/gdt/test/hyperbolic/discretizers/fv.hh>

#include "problems.hh"


template <class TestCaseType, Dune::GDT::NumericalFluxes numerical_flux, Dune::GDT::TimeStepperMethods time_stepper>
struct hyperbolic_FV_discretization_base : public ::testing::Test
{
  static void eoc_study()
  {
    using namespace Dune;
    using namespace Dune::GDT;
#if THIS_IS_A_BUILDBOT_BUILD
    TestCaseType test_case(/*num_refs = */ 1, /*divide_t_end_by = */ 5.0);
#else
    TestCaseType test_case;
#endif
    test_case.print_header(DSC_LOG_INFO);
    DSC_LOG_INFO << std::endl;
    typedef typename Hyperbolic::FvDiscretizer<TestCaseType,
                                               typename TestCaseType::GridType,
                                               double,
                                               TestCaseType::dimRange,
                                               TestCaseType::dimRangeCols,
<<<<<<< HEAD
                                               false,
                                               false,
                                               false>
        Discretizer;
=======
                                               numerical_flux,
                                               time_stepper> Discretizer;
>>>>>>> babb24ba
    Tests::HyperbolicEocStudy<TestCaseType, Discretizer> eoc_study(test_case, {});
    Stuff::Test::check_eoc_study_for_success(eoc_study, eoc_study.run(DSC_LOG_INFO));
  } // ... eoc_study()
}; // hyperbolic_FV_discretization_base

template <class TestCaseType>
struct hyperbolic_FV_discretization_godunov_euler
    : public hyperbolic_FV_discretization_base<TestCaseType, Dune::GDT::NumericalFluxes::godunov,
                                               Dune::GDT::TimeStepperMethods::explicit_euler>
{
}; // hyperbolic_FV_discretization_godunov_euler

template <class TestCaseType>
struct hyperbolic_FV_discretization_godunovwithreconstruction_euler
    : public hyperbolic_FV_discretization_base<TestCaseType, Dune::GDT::NumericalFluxes::godunov_with_reconstruction,
                                               Dune::GDT::TimeStepperMethods::explicit_euler>
{
<<<<<<< HEAD
  static void eoc_study()
  {
    using namespace Dune;
    using namespace Dune::GDT;
#if THIS_IS_A_BUILDBOT_BUILD
    TestCaseType test_case(/*num_refs = */ 1, /*divide_t_end_by = */ 5.0);
#else
    TestCaseType test_case;
#endif
    test_case.print_header(DSC_LOG_INFO);
    DSC_LOG_INFO << std::endl;
    typedef typename Hyperbolic::FVDiscretizer<TestCaseType,
                                               typename TestCaseType::GridType,
                                               double,
                                               TestCaseType::dimRange,
                                               TestCaseType::dimRangeCols,
                                               false,
                                               true,
                                               false>
        Discretizer;
    Tests::HyperbolicEocStudy<TestCaseType, Discretizer> eoc_study(test_case, {});
    Stuff::Test::check_eoc_study_for_success(eoc_study, eoc_study.run(DSC_LOG_INFO));
  } // ... eoc_study()
}; // hyperbolic_FV_discretization_godunov_adaptiveRK
=======
}; // hyperbolic_FV_discretization_godunovwithreconstruction_euler
>>>>>>> babb24ba

template <class TestCaseType>
struct hyperbolic_FV_discretization_laxfriedrichs_euler
    : public hyperbolic_FV_discretization_base<TestCaseType, Dune::GDT::NumericalFluxes::laxfriedrichs,
                                               Dune::GDT::TimeStepperMethods::explicit_euler>
{
<<<<<<< HEAD
  static void eoc_study()
  {
    using namespace Dune;
    using namespace Dune::GDT;
#if THIS_IS_A_BUILDBOT_BUILD
    TestCaseType test_case(/*num_refs = */ 1, /*divide_t_end_by = */ 5.0);
#else
    TestCaseType test_case;
#endif
    test_case.print_header(DSC_LOG_INFO);
    DSC_LOG_INFO << std::endl;
    typedef typename Hyperbolic::FVDiscretizer<TestCaseType,
                                               typename TestCaseType::GridType,
                                               double,
                                               TestCaseType::dimRange,
                                               TestCaseType::dimRangeCols,
                                               true,
                                               false,
                                               false>
        Discretizer;
    Tests::HyperbolicEocStudy<TestCaseType, Discretizer> eoc_study(test_case, {});
    Stuff::Test::check_eoc_study_for_success(eoc_study, eoc_study.run(DSC_LOG_INFO));
  } // ... eoc_study()
}; // hyperbolic_FV_discretization_laxfriedrichs_euler
=======
}; // hyperbolic_FV_discretization_godunov_laxfriedrichs_euler
>>>>>>> babb24ba

template <class TestCaseType>
struct hyperbolic_FV_discretization_godunov_adaptiveRK
    : public hyperbolic_FV_discretization_base<TestCaseType, Dune::GDT::NumericalFluxes::godunov,
                                               Dune::GDT::TimeStepperMethods::dormand_prince>
{
<<<<<<< HEAD
  static void eoc_study()
  {
    using namespace Dune;
    using namespace Dune::GDT;
#if THIS_IS_A_BUILDBOT_BUILD
    TestCaseType test_case(/*num_refs = */ 1, /*divide_t_end_by = */ 5.0);
#else
    TestCaseType test_case;
#endif
    test_case.print_header(DSC_LOG_INFO);
    DSC_LOG_INFO << std::endl;
    typedef typename Hyperbolic::FVDiscretizer<TestCaseType,
                                               typename TestCaseType::GridType,
                                               double,
                                               TestCaseType::dimRange,
                                               TestCaseType::dimRangeCols,
                                               false,
                                               false,
                                               true>
        Discretizer;
    Tests::HyperbolicEocStudy<TestCaseType, Discretizer> eoc_study(test_case, {});
    Stuff::Test::check_eoc_study_for_success(eoc_study, eoc_study.run(DSC_LOG_INFO));
  } // ... eoc_study()
}; // hyperbolic_FV_discretization_godunov_euler
=======
}; // hyperbolic_FV_discretization_godunov_adaptiveRK

>>>>>>> babb24ba

#endif // DUNE_GDT_TEST_HYPERBOLIC_FV_DISCRETIZATION_HH<|MERGE_RESOLUTION|>--- conflicted
+++ resolved
@@ -41,15 +41,9 @@
                                                double,
                                                TestCaseType::dimRange,
                                                TestCaseType::dimRangeCols,
-<<<<<<< HEAD
-                                               false,
-                                               false,
-                                               false>
-        Discretizer;
-=======
                                                numerical_flux,
                                                time_stepper> Discretizer;
->>>>>>> babb24ba
+        Discretizer;
     Tests::HyperbolicEocStudy<TestCaseType, Discretizer> eoc_study(test_case, {});
     Stuff::Test::check_eoc_study_for_success(eoc_study, eoc_study.run(DSC_LOG_INFO));
   } // ... eoc_study()
@@ -61,108 +55,30 @@
                                                Dune::GDT::TimeStepperMethods::explicit_euler>
 {
 }; // hyperbolic_FV_discretization_godunov_euler
+        Discretizer;
 
 template <class TestCaseType>
 struct hyperbolic_FV_discretization_godunovwithreconstruction_euler
     : public hyperbolic_FV_discretization_base<TestCaseType, Dune::GDT::NumericalFluxes::godunov_with_reconstruction,
                                                Dune::GDT::TimeStepperMethods::explicit_euler>
 {
-<<<<<<< HEAD
-  static void eoc_study()
-  {
-    using namespace Dune;
-    using namespace Dune::GDT;
-#if THIS_IS_A_BUILDBOT_BUILD
-    TestCaseType test_case(/*num_refs = */ 1, /*divide_t_end_by = */ 5.0);
-#else
-    TestCaseType test_case;
-#endif
-    test_case.print_header(DSC_LOG_INFO);
-    DSC_LOG_INFO << std::endl;
-    typedef typename Hyperbolic::FVDiscretizer<TestCaseType,
-                                               typename TestCaseType::GridType,
-                                               double,
-                                               TestCaseType::dimRange,
-                                               TestCaseType::dimRangeCols,
-                                               false,
-                                               true,
-                                               false>
+}; // hyperbolic_FV_discretization_godunovwithreconstruction_euler
         Discretizer;
-    Tests::HyperbolicEocStudy<TestCaseType, Discretizer> eoc_study(test_case, {});
-    Stuff::Test::check_eoc_study_for_success(eoc_study, eoc_study.run(DSC_LOG_INFO));
-  } // ... eoc_study()
-}; // hyperbolic_FV_discretization_godunov_adaptiveRK
-=======
-}; // hyperbolic_FV_discretization_godunovwithreconstruction_euler
->>>>>>> babb24ba
 
 template <class TestCaseType>
 struct hyperbolic_FV_discretization_laxfriedrichs_euler
     : public hyperbolic_FV_discretization_base<TestCaseType, Dune::GDT::NumericalFluxes::laxfriedrichs,
                                                Dune::GDT::TimeStepperMethods::explicit_euler>
 {
-<<<<<<< HEAD
-  static void eoc_study()
-  {
-    using namespace Dune;
-    using namespace Dune::GDT;
-#if THIS_IS_A_BUILDBOT_BUILD
-    TestCaseType test_case(/*num_refs = */ 1, /*divide_t_end_by = */ 5.0);
-#else
-    TestCaseType test_case;
-#endif
-    test_case.print_header(DSC_LOG_INFO);
-    DSC_LOG_INFO << std::endl;
-    typedef typename Hyperbolic::FVDiscretizer<TestCaseType,
-                                               typename TestCaseType::GridType,
-                                               double,
-                                               TestCaseType::dimRange,
-                                               TestCaseType::dimRangeCols,
-                                               true,
-                                               false,
-                                               false>
-        Discretizer;
-    Tests::HyperbolicEocStudy<TestCaseType, Discretizer> eoc_study(test_case, {});
-    Stuff::Test::check_eoc_study_for_success(eoc_study, eoc_study.run(DSC_LOG_INFO));
-  } // ... eoc_study()
-}; // hyperbolic_FV_discretization_laxfriedrichs_euler
-=======
 }; // hyperbolic_FV_discretization_godunov_laxfriedrichs_euler
->>>>>>> babb24ba
 
 template <class TestCaseType>
 struct hyperbolic_FV_discretization_godunov_adaptiveRK
     : public hyperbolic_FV_discretization_base<TestCaseType, Dune::GDT::NumericalFluxes::godunov,
                                                Dune::GDT::TimeStepperMethods::dormand_prince>
 {
-<<<<<<< HEAD
-  static void eoc_study()
-  {
-    using namespace Dune;
-    using namespace Dune::GDT;
-#if THIS_IS_A_BUILDBOT_BUILD
-    TestCaseType test_case(/*num_refs = */ 1, /*divide_t_end_by = */ 5.0);
-#else
-    TestCaseType test_case;
-#endif
-    test_case.print_header(DSC_LOG_INFO);
-    DSC_LOG_INFO << std::endl;
-    typedef typename Hyperbolic::FVDiscretizer<TestCaseType,
-                                               typename TestCaseType::GridType,
-                                               double,
-                                               TestCaseType::dimRange,
-                                               TestCaseType::dimRangeCols,
-                                               false,
-                                               false,
-                                               true>
-        Discretizer;
-    Tests::HyperbolicEocStudy<TestCaseType, Discretizer> eoc_study(test_case, {});
-    Stuff::Test::check_eoc_study_for_success(eoc_study, eoc_study.run(DSC_LOG_INFO));
-  } // ... eoc_study()
-}; // hyperbolic_FV_discretization_godunov_euler
-=======
 }; // hyperbolic_FV_discretization_godunov_adaptiveRK
 
->>>>>>> babb24ba
+        Discretizer;
 
 #endif // DUNE_GDT_TEST_HYPERBOLIC_FV_DISCRETIZATION_HH