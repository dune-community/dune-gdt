--- conflicted
+++ resolved
@@ -42,11 +42,7 @@
                                                TestCaseType::dimRange,
                                                TestCaseType::dimRangeCols,
                                                numerical_flux,
-<<<<<<< HEAD
                                                time_stepper>
-=======
-                                               time_stepper> Discretizer;
->>>>>>> fcd712f1
         Discretizer;
     Tests::HyperbolicEocStudy<TestCaseType, Discretizer> eoc_study(test_case, {});
     Stuff::Test::check_eoc_study_for_success(eoc_study, eoc_study.run(DSC_LOG_INFO));
