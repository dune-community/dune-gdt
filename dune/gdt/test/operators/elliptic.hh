// This file is part of the dune-gdt project:
//   https://github.com/dune-community/dune-gdt
// Copyright 2010-2018 dune-gdt developers and contributors. All rights reserved.
// License: Dual licensed as BSD 2-Clause License (http://opensource.org/licenses/BSD-2-Clause)
//      or  GPL-2.0+ (http://opensource.org/licenses/gpl-license)
//          with "runtime exception" (http://www.dune-project.org/license.html)
// Authors:
//   Felix Schindler (2015 - 2017)
//   Rene Milk       (2016 - 2018)
//   Tobias Leibner  (2016 - 2017)

#ifndef DUNE_GDT_TEST_OPERATORS_ELLIPTIC_HH
#define DUNE_GDT_TEST_OPERATORS_ELLIPTIC_HH

#include <dune/xt/common/test/gtest/gtest.h>
#include <dune/xt/common/test/float_cmp.hh>
#include <dune/xt/grid/type_traits.hh>

#include <dune/gdt/projections.hh>
#include <dune/gdt/operators/elliptic.hh>

#include "base.hh"

namespace Dune {
namespace GDT {
namespace Test {

struct EllipticDefaultTolerances
{
#ifndef NDEBUG
  static constexpr const double constant = 5.05e-13;
<<<<<<< HEAD
  static constexpr const double linear = 1.728e-13;
=======
  static constexpr const double linear = 1.75e-13;
>>>>>>> 3748daef
  static constexpr const double quadratic = 9.83e-13;
#else
  static constexpr const double constant = 6.54e-13;
  static constexpr const double linear = 2.65e-13;
  static constexpr const double quadratic = 9.83e-13;
#endif // #ifndef NDEBUG
};
/**
 * \note The values in correct_for_constant_arguments(), etc., are valid for the d-dimendional unit cube.
 */
template <class SpaceType>
struct EllipticProductBase
{
  typedef typename SpaceType::GridLayerType GridLayerType;
  typedef XT::Grid::extract_grid_t<GridLayerType> GridType;
  using EntityType = XT::Grid::extract_entity_t<GridLayerType>;
  typedef typename SpaceType::DomainFieldType DomainFieldType;
  static const size_t dimDomain = SpaceType::dimDomain;
  typedef typename SpaceType::RangeFieldType RangeFieldType;
  typedef XT::Functions::ExpressionFunction<EntityType, DomainFieldType, dimDomain, RangeFieldType, 1>
      ExpressionFunctionType;

  EllipticProductBase(const double factor_value = 42.)
    : factor_value_(factor_value)
    , factor_("x", Dune::XT::Common::to_string(factor_value_), 1, "constant gradient", {{"1.0", "1.0", "1.0"}})
    , constant_gradient_("x", "fake_value", 1, "constant gradient", {{"1.0", "1.0", "1.0"}})
    , linear_gradient_("x", "fake_value", 2, "affine gradient", {{"x[0] - 1.0", "x[0] - 1.0", "x[0] - 1.0"}})
    , quadratic_gradient_("x", "fake_value", 3, "quadratic gradient", {{"x[0]*x[0]", "x[0]*x[0]", "x[0]*x[0]"}})
  {
  }

  virtual ~EllipticProductBase() = default;

  virtual RangeFieldType compute(const ExpressionFunctionType& function) const = 0;

  void correct_for_constant_arguments(const RangeFieldType epsilon = 1e-14) const
  {
    check(compute(constant_gradient_), factor_value_ * dimDomain * 1.0, epsilon);
  }

  void correct_for_linear_arguments(const RangeFieldType epsilon = 1e-15) const
  {
    check(compute(linear_gradient_), factor_value_ * dimDomain * (1.0 / 3.0), epsilon);
  }

  void correct_for_quadratic_arguments(const RangeFieldType epsilon = 1e-15) const
  {
    check(compute(quadratic_gradient_), factor_value_ * dimDomain * (1.0 / 5.0), epsilon);
  }

  void check(const RangeFieldType& result, const RangeFieldType& expected, const RangeFieldType epsilon) const
  {
    //! might be off, since atol was used before
    DXTC_EXPECT_FLOAT_LE(expected, result, epsilon);
  } // ... check(...)

  const double factor_value_;
  const ExpressionFunctionType factor_;
  const ExpressionFunctionType constant_gradient_;
  const ExpressionFunctionType linear_gradient_;
  const ExpressionFunctionType quadratic_gradient_;
}; // struct EllipticProductBase


template <class SpaceType>
struct EllipticLocalizableProductTest : public EllipticProductBase<SpaceType>, public LocalizableProductBase<SpaceType>
{
  typedef EllipticProductBase<SpaceType> EllipticBaseType;
  typedef LocalizableProductBase<SpaceType> LocalizableBaseType;
  typedef typename LocalizableBaseType::GridLayerType GridLayerType;
  typedef typename EllipticBaseType::ExpressionFunctionType ExpressionFunctionType;
  typedef typename LocalizableBaseType::ScalarFunctionType ScalarFunctionType;
  typedef typename LocalizableBaseType::TensorFunctionType TensorFunctionType;
  typedef typename LocalizableBaseType::RangeFieldType RangeFieldType;
  using EllipticBaseType::dimDomain;

  void constructible_by_ctor()
  {
    const auto& diffusion_factor = this->factor_;
    const auto& diffusion_tensor = this->tensor_function_;
    const auto& grid_layer = this->space_.grid_layer();
    const auto& source = this->scalar_function_;
    const auto& range = this->scalar_function_;

    typedef EllipticLocalizableProduct<ExpressionFunctionType,
                                       void,
                                       GridLayerType,
                                       ScalarFunctionType,
                                       ScalarFunctionType,
                                       double>
        OnlyFactorType;
    DUNE_UNUSED OnlyFactorType factor_only(diffusion_factor, grid_layer, range, source);
    DUNE_UNUSED OnlyFactorType factor_only_with_over_integrate(1, diffusion_factor, grid_layer, range, source);

    typedef EllipticLocalizableProduct<TensorFunctionType,
                                       void,
                                       GridLayerType,
                                       ExpressionFunctionType,
                                       ExpressionFunctionType,
                                       double>
        OnlyTensorType;
    DUNE_UNUSED OnlyTensorType tensor_only(diffusion_tensor, grid_layer, range, source);
    DUNE_UNUSED OnlyTensorType tensor_only_with_over_integrate(1, diffusion_tensor, grid_layer, range, source);

    typedef EllipticLocalizableProduct<ExpressionFunctionType,
                                       TensorFunctionType,
                                       GridLayerType,
                                       ExpressionFunctionType,
                                       ExpressionFunctionType,
                                       double>
        BothType;
    DUNE_UNUSED BothType both(diffusion_factor, diffusion_tensor, grid_layer, range, source);
    DUNE_UNUSED BothType both_with_over_integrate(1, diffusion_factor, diffusion_tensor, grid_layer, range, source);
  } // ... constructible_by_ctor(...)

  void constructible_by_factory()
  {
    const auto& diffusion_factor = this->factor_;
    const auto& diffusion_tensor = this->tensor_function_;
    const auto& grid_layer = this->space_.grid_layer();
    const auto& source = this->scalar_function_;
    const auto& range = this->scalar_function_;

    auto factor_only DUNE_UNUSED = make_elliptic_localizable_product(diffusion_factor, grid_layer, range, source);
    auto factor_only_with_over_integrate DUNE_UNUSED =
        make_elliptic_localizable_product(diffusion_factor, grid_layer, range, source, 1);

    auto tensor_only DUNE_UNUSED = make_elliptic_localizable_product(diffusion_tensor, grid_layer, range, source);
    auto tensor_only_with_over_integrate DUNE_UNUSED =
        make_elliptic_localizable_product(diffusion_tensor, grid_layer, range, source, 1);

    auto both DUNE_UNUSED =
        make_elliptic_localizable_product(diffusion_factor, diffusion_tensor, grid_layer, range, source);
    auto both_with_over_integrate DUNE_UNUSED =
        make_elliptic_localizable_product(diffusion_factor, diffusion_tensor, grid_layer, range, source, 1);
  } // ... constructible_by_factory()

  virtual RangeFieldType compute(const ExpressionFunctionType& function) const override final
  {
    auto product = make_elliptic_localizable_product(
        this->factor_, this->tensor_function_, this->space_.grid_layer(), function, function);
    const auto result = product->apply2();
    auto product_tbb = make_elliptic_localizable_product(
        this->factor_, this->tensor_function_, this->space_.grid_layer(), function, function);
    product_tbb->walk(true);
    const auto result_tbb = product_tbb->apply2();
    DXTC_EXPECT_FLOAT_EQ(result_tbb, result, 1e-14);
    return result;
  }

  void is_localizable_product()
  {
    const auto& diffusion_factor = this->factor_;
    const auto& diffusion_tensor = this->tensor_function_;
    const auto& grid_layer = this->space_.grid_layer();
    const auto& source = this->scalar_function_;
    const auto& range = this->scalar_function_;

    auto product = make_elliptic_localizable_product(diffusion_factor, diffusion_tensor, grid_layer, range, source);
    this->localizable_product_test(*product);
  }
}; // struct EllipticLocalizableProductTest

/**
 * \note Assumes that Operators::Projection does the right thing!
 */
template <class SpaceType>
struct EllipticMatrixOperatorTest : public EllipticProductBase<SpaceType>, public MatrixOperatorBase<SpaceType>
{
  typedef EllipticProductBase<SpaceType> EllipticBaseType;
  typedef MatrixOperatorBase<SpaceType> MatrixBaseType;
  typedef typename MatrixBaseType::GridLayerType GridLayerType;
  using typename EllipticBaseType::ExpressionFunctionType;
  using typename MatrixBaseType::DiscreteFunctionType;
  using typename MatrixBaseType::ScalarFunctionType;
  using typename MatrixBaseType::TensorFunctionType;
  typedef typename MatrixBaseType::RangeFieldType RangeFieldType;
  using typename MatrixBaseType::MatrixType;

  EllipticMatrixOperatorTest(const double factor_value = 42.)
    : EllipticBaseType(factor_value)
  {
  }

  void constructible_by_ctor()
  {
    const auto& diffusion_factor = this->factor_;
    const auto& diffusion_tensor = this->tensor_function_;
    const auto& space = this->space_;
    const auto& grid_layer = this->space_.grid_layer();

    // only diffusion factor
    //   without matrix
    //     without over_integrate
    //       simplified argument list
    using FourArgsOp = EllipticMatrixOperator<ExpressionFunctionType, void, SpaceType, MatrixType>;
    DUNE_UNUSED FourArgsOp factor_no_matrix_1(diffusion_factor, space);
    DUNE_UNUSED FourArgsOp factor_no_matrix_2(diffusion_factor, space, grid_layer);
    DUNE_UNUSED FourArgsOp factor_no_matrix_3(diffusion_factor, space, space, grid_layer);
    //       full argument list
    using EightArgsOp =
        EllipticMatrixOperator<ExpressionFunctionType, void, SpaceType, MatrixType, GridLayerType, SpaceType, double>;
    EightArgsOp DUNE_UNUSED factor_no_matrix_4(diffusion_factor, space);
    EightArgsOp DUNE_UNUSED factor_no_matrix_5(diffusion_factor, space, grid_layer);
    EightArgsOp DUNE_UNUSED factor_no_matrix_6(diffusion_factor, space, space, grid_layer);
    //     with over_integrate
    //       simplified argument list
    DUNE_UNUSED FourArgsOp factor_no_matrix_7(1, diffusion_factor, space);
    DUNE_UNUSED FourArgsOp factor_no_matrix_8(1, diffusion_factor, space, grid_layer);
    DUNE_UNUSED FourArgsOp factor_no_matrix_9(1, diffusion_factor, space, space, grid_layer);
    //       full argument list
    EightArgsOp DUNE_UNUSED factor_no_matrix_10(1, diffusion_factor, space);
    EightArgsOp DUNE_UNUSED factor_no_matrix_11(1, diffusion_factor, space, grid_layer);
    EightArgsOp DUNE_UNUSED factor_no_matrix_12(1, diffusion_factor, space, space, grid_layer);
    //   with matrix
    MatrixType matrix(space.mapper().size(), space.mapper().size(), space.compute_volume_pattern());
    //     without over_integrate
    //       simplified argument list
    DUNE_UNUSED FourArgsOp factor_matrix_1(diffusion_factor, matrix, space);
    DUNE_UNUSED FourArgsOp factor_matrix_2(diffusion_factor, matrix, space, grid_layer);
    DUNE_UNUSED FourArgsOp factor_matrix_3(diffusion_factor, matrix, space, space, grid_layer);
    //       full argument list
    EightArgsOp DUNE_UNUSED factor_matrix_4(diffusion_factor, matrix, space);
    EightArgsOp DUNE_UNUSED factor_matrix_5(diffusion_factor, matrix, space, grid_layer);
    EightArgsOp DUNE_UNUSED factor_matrix_6(diffusion_factor, matrix, space, space, grid_layer);
    //     with over_integrate
    //       simplified argument list
    DUNE_UNUSED FourArgsOp factor_matrix_7(1, diffusion_factor, matrix, space);
    DUNE_UNUSED FourArgsOp factor_matrix_8(1, diffusion_factor, matrix, space, grid_layer);
    DUNE_UNUSED FourArgsOp factor_matrix_9(1, diffusion_factor, matrix, space, space, grid_layer);
    //       full argument list
    EightArgsOp DUNE_UNUSED factor_matrix_10(1, diffusion_factor, matrix, space);
    EightArgsOp DUNE_UNUSED factor_matrix_11(1, diffusion_factor, matrix, space, grid_layer);
    EightArgsOp DUNE_UNUSED factor_matrix_12(1, diffusion_factor, matrix, space, space, grid_layer);

    // only diffusion tensor
    //   without matrix
    //     without over_integrate
    //       simplified argument list
    using TensorFourArgsOp = EllipticMatrixOperator<TensorFunctionType, void, SpaceType, MatrixType>;
    DUNE_UNUSED TensorFourArgsOp tensor_no_matrix_1(diffusion_tensor, space);
    DUNE_UNUSED TensorFourArgsOp tensor_no_matrix_2(diffusion_tensor, space, grid_layer);
    DUNE_UNUSED TensorFourArgsOp tensor_no_matrix_3(diffusion_tensor, space, space, grid_layer);
    //       full argument list
    using TensorSevenArgsOp =
        EllipticMatrixOperator<TensorFunctionType, void, SpaceType, MatrixType, GridLayerType, SpaceType, double>;
    TensorSevenArgsOp DUNE_UNUSED tensor_no_matrix_4(diffusion_tensor, space);
    TensorSevenArgsOp DUNE_UNUSED tensor_no_matrix_5(diffusion_tensor, space, grid_layer);
    TensorSevenArgsOp DUNE_UNUSED tensor_no_matrix_6(diffusion_tensor, space, space, grid_layer);
    //     with over_integrate
    //       simplified argument list
    DUNE_UNUSED TensorFourArgsOp tensor_no_matrix_7(1, diffusion_tensor, space);
    DUNE_UNUSED TensorFourArgsOp tensor_no_matrix_8(1, diffusion_tensor, space, grid_layer);
    DUNE_UNUSED TensorFourArgsOp tensor_no_matrix_9(1, diffusion_tensor, space, space, grid_layer);
    //       full argument list
    TensorSevenArgsOp DUNE_UNUSED tensor_no_matrix_10(1, diffusion_tensor, space);
    TensorSevenArgsOp DUNE_UNUSED tensor_no_matrix_11(1, diffusion_tensor, space, grid_layer);
    TensorSevenArgsOp DUNE_UNUSED tensor_no_matrix_12(1, diffusion_tensor, space, space, grid_layer);
    //   with matrix
    //     without over_integrate
    //       simplified argument list
    DUNE_UNUSED TensorFourArgsOp tensor_matrix_1(diffusion_tensor, matrix, space);
    DUNE_UNUSED TensorFourArgsOp tensor_matrix_2(diffusion_tensor, matrix, space, grid_layer);
    DUNE_UNUSED TensorFourArgsOp tensor_matrix_3(diffusion_tensor, matrix, space, space, grid_layer);
    //       full argument list
    TensorSevenArgsOp DUNE_UNUSED tensor_matrix_4(diffusion_tensor, matrix, space);
    TensorSevenArgsOp DUNE_UNUSED tensor_matrix_5(diffusion_tensor, matrix, space, grid_layer);
    TensorSevenArgsOp DUNE_UNUSED tensor_matrix_6(diffusion_tensor, matrix, space, space, grid_layer);
    //     with over_integrate
    //       simplified argument list
    DUNE_UNUSED TensorFourArgsOp tensor_matrix_7(1, diffusion_tensor, matrix, space);
    DUNE_UNUSED TensorFourArgsOp tensor_matrix_8(1, diffusion_tensor, matrix, space, grid_layer);
    DUNE_UNUSED TensorFourArgsOp tensor_matrix_9(1, diffusion_tensor, matrix, space, space, grid_layer);
    //       full argument list
    TensorSevenArgsOp DUNE_UNUSED tensor_matrix_10(1, diffusion_tensor, matrix, space);
    TensorSevenArgsOp DUNE_UNUSED tensor_matrix_11(1, diffusion_tensor, matrix, space, grid_layer);
    TensorSevenArgsOp DUNE_UNUSED tensor_matrix_12(1, diffusion_tensor, matrix, space, space, grid_layer);

    // both diffusion factor and tensor
    //   without matrix
    //     without over_integrate
    //       simplified argument list
    using TensorB_FourArgsOp =
        EllipticMatrixOperator<ExpressionFunctionType, TensorFunctionType, SpaceType, MatrixType>;
    DUNE_UNUSED TensorB_FourArgsOp both_no_matrix_1(diffusion_factor, diffusion_tensor, space);
    DUNE_UNUSED TensorB_FourArgsOp both_no_matrix_2(diffusion_factor, diffusion_tensor, space, grid_layer);
    DUNE_UNUSED TensorB_FourArgsOp both_no_matrix_3(diffusion_factor, diffusion_tensor, space, space, grid_layer);
    //       full argument list
    EllipticMatrixOperator<ExpressionFunctionType,
                           TensorFunctionType,
                           SpaceType,
                           MatrixType,
                           GridLayerType,
                           SpaceType,
                           double>
        DUNE_UNUSED both_no_matrix_4(diffusion_factor, diffusion_tensor, space);
    EllipticMatrixOperator<ExpressionFunctionType,
                           TensorFunctionType,
                           SpaceType,
                           MatrixType,
                           GridLayerType,
                           SpaceType,
                           double>
        DUNE_UNUSED both_no_matrix_5(diffusion_factor, diffusion_tensor, space, grid_layer);
    EllipticMatrixOperator<ExpressionFunctionType,
                           TensorFunctionType,
                           SpaceType,
                           MatrixType,
                           GridLayerType,
                           SpaceType,
                           double>
        DUNE_UNUSED both_no_matrix_6(diffusion_factor, diffusion_tensor, space, space, grid_layer);
    //     with over_integrate
    //       simplified argument list
    DUNE_UNUSED TensorB_FourArgsOp both_no_matrix_7(1, diffusion_factor, diffusion_tensor, space);
    DUNE_UNUSED TensorB_FourArgsOp both_no_matrix_8(1, diffusion_factor, diffusion_tensor, space, grid_layer);
    DUNE_UNUSED TensorB_FourArgsOp both_no_matrix_9(1, diffusion_factor, diffusion_tensor, space, space, grid_layer);
    //       full argument list
    EllipticMatrixOperator<ExpressionFunctionType,
                           TensorFunctionType,
                           SpaceType,
                           MatrixType,
                           GridLayerType,
                           SpaceType,
                           double>
        DUNE_UNUSED both_no_matrix_10(1, diffusion_factor, diffusion_tensor, space);
    EllipticMatrixOperator<ExpressionFunctionType,
                           TensorFunctionType,
                           SpaceType,
                           MatrixType,
                           GridLayerType,
                           SpaceType,
                           double>
        DUNE_UNUSED both_no_matrix_11(1, diffusion_factor, diffusion_tensor, space, grid_layer);
    EllipticMatrixOperator<ExpressionFunctionType,
                           TensorFunctionType,
                           SpaceType,
                           MatrixType,
                           GridLayerType,
                           SpaceType,
                           double>
        DUNE_UNUSED both_no_matrix_12(1, diffusion_factor, diffusion_tensor, space, space, grid_layer);
    //   with matrix
    //     without over_integrate
    //       simplified argument list
    DUNE_UNUSED TensorB_FourArgsOp both_matrix_1(diffusion_factor, diffusion_tensor, matrix, space);
    DUNE_UNUSED TensorB_FourArgsOp both_matrix_2(diffusion_factor, diffusion_tensor, matrix, space, grid_layer);
    DUNE_UNUSED TensorB_FourArgsOp both_matrix_3(diffusion_factor, diffusion_tensor, matrix, space, space, grid_layer);
    //       full argument list
    EllipticMatrixOperator<ExpressionFunctionType,
                           TensorFunctionType,
                           SpaceType,
                           MatrixType,
                           GridLayerType,
                           SpaceType,
                           double>
        DUNE_UNUSED both_matrix_4(diffusion_factor, diffusion_tensor, matrix, space);
    EllipticMatrixOperator<ExpressionFunctionType,
                           TensorFunctionType,
                           SpaceType,
                           MatrixType,
                           GridLayerType,
                           SpaceType,
                           double>
        DUNE_UNUSED both_matrix_5(diffusion_factor, diffusion_tensor, matrix, space, grid_layer);
    EllipticMatrixOperator<ExpressionFunctionType,
                           TensorFunctionType,
                           SpaceType,
                           MatrixType,
                           GridLayerType,
                           SpaceType,
                           double>
        DUNE_UNUSED both_matrix_6(diffusion_factor, diffusion_tensor, matrix, space, space, grid_layer);
    //     with over_integrate
    //       simplified argument list
    DUNE_UNUSED TensorB_FourArgsOp both_matrix_7(1, diffusion_factor, diffusion_tensor, matrix, space);
    DUNE_UNUSED TensorB_FourArgsOp both_matrix_8(1, diffusion_factor, diffusion_tensor, matrix, space, grid_layer);
    DUNE_UNUSED TensorB_FourArgsOp both_matrix_9(
        1, diffusion_factor, diffusion_tensor, matrix, space, space, grid_layer);
    //       full argument list
    EllipticMatrixOperator<ExpressionFunctionType,
                           TensorFunctionType,
                           SpaceType,
                           MatrixType,
                           GridLayerType,
                           SpaceType,
                           double>
        DUNE_UNUSED both_matrix_10(1, diffusion_factor, diffusion_tensor, matrix, space);
    EllipticMatrixOperator<ExpressionFunctionType,
                           TensorFunctionType,
                           SpaceType,
                           MatrixType,
                           GridLayerType,
                           SpaceType,
                           double>
        DUNE_UNUSED both_matrix_11(1, diffusion_factor, diffusion_tensor, matrix, space, grid_layer);
    EllipticMatrixOperator<ExpressionFunctionType,
                           TensorFunctionType,
                           SpaceType,
                           MatrixType,
                           GridLayerType,
                           SpaceType,
                           double>
        DUNE_UNUSED both_matrix_12(1, diffusion_factor, diffusion_tensor, matrix, space, space, grid_layer);
  } // ... constructible_by_ctor(...)

  void constructible_by_factory()
  {
    const auto& diffusion_factor = this->factor_;
    const auto& diffusion_tensor = this->tensor_function_;
    const auto& space = this->space_;
    const auto& grid_layer = this->space_.grid_layer();
    MatrixType matrix(space.mapper().size(), space.mapper().size(), space.compute_volume_pattern());

    // both diffusion factor and tensor
    //   without matrix
    auto op_01 DUNE_UNUSED = make_elliptic_matrix_operator<MatrixType>(diffusion_factor, diffusion_tensor, space);
    auto op_02 DUNE_UNUSED = make_elliptic_matrix_operator<MatrixType>(diffusion_factor, diffusion_tensor, space, 1);
    auto op_03 DUNE_UNUSED =
        make_elliptic_matrix_operator<MatrixType>(diffusion_factor, diffusion_tensor, space, grid_layer);
    auto op_04 DUNE_UNUSED =
        make_elliptic_matrix_operator<MatrixType>(diffusion_factor, diffusion_tensor, space, grid_layer, 1);
    auto op_05 DUNE_UNUSED =
        make_elliptic_matrix_operator<MatrixType>(diffusion_factor, diffusion_tensor, space, space, grid_layer);
    auto op_06 DUNE_UNUSED =
        make_elliptic_matrix_operator<MatrixType>(diffusion_factor, diffusion_tensor, space, space, grid_layer, 1);
    //   with matrix
    auto op_07 DUNE_UNUSED = make_elliptic_matrix_operator(diffusion_factor, diffusion_tensor, matrix, space);
    auto op_08 DUNE_UNUSED = make_elliptic_matrix_operator(diffusion_factor, diffusion_tensor, matrix, space, 1);
    auto op_09 DUNE_UNUSED =
        make_elliptic_matrix_operator(diffusion_factor, diffusion_tensor, matrix, space, grid_layer);
    auto op_10 DUNE_UNUSED =
        make_elliptic_matrix_operator(diffusion_factor, diffusion_tensor, matrix, space, grid_layer, 1);
    auto op_11 DUNE_UNUSED =
        make_elliptic_matrix_operator(diffusion_factor, diffusion_tensor, matrix, space, space, grid_layer);
    auto op_12 DUNE_UNUSED =
        make_elliptic_matrix_operator(diffusion_factor, diffusion_tensor, matrix, space, space, grid_layer, 1);

    // single diffusion factor
    //   without matrix
    auto op_13 DUNE_UNUSED = make_elliptic_matrix_operator<MatrixType>(diffusion_factor, space);
    auto op_14 DUNE_UNUSED = make_elliptic_matrix_operator<MatrixType>(diffusion_factor, space, 1);
    auto op_15 DUNE_UNUSED = make_elliptic_matrix_operator<MatrixType>(diffusion_factor, space, grid_layer);
    auto op_16 DUNE_UNUSED = make_elliptic_matrix_operator<MatrixType>(diffusion_factor, space, grid_layer, 1);
    auto op_17 DUNE_UNUSED = make_elliptic_matrix_operator<MatrixType>(diffusion_factor, space, space, grid_layer);
    auto op_18 DUNE_UNUSED = make_elliptic_matrix_operator<MatrixType>(diffusion_factor, space, space, grid_layer, 1);
    //   with matrix
    auto op_19 DUNE_UNUSED = make_elliptic_matrix_operator(diffusion_tensor, matrix, space);
    auto op_20 DUNE_UNUSED = make_elliptic_matrix_operator(diffusion_tensor, matrix, space, 1);
    auto op_21 DUNE_UNUSED = make_elliptic_matrix_operator(diffusion_tensor, matrix, space, grid_layer);
    auto op_22 DUNE_UNUSED = make_elliptic_matrix_operator(diffusion_tensor, matrix, space, grid_layer, 1);
    auto op_23 DUNE_UNUSED = make_elliptic_matrix_operator(diffusion_tensor, matrix, space, space, grid_layer);
    auto op_24 DUNE_UNUSED = make_elliptic_matrix_operator(diffusion_tensor, matrix, space, space, grid_layer, 1);

    // single diffusion tensor
    //   without matrix
    auto op_25 DUNE_UNUSED = make_elliptic_matrix_operator<MatrixType>(diffusion_tensor, space);
    auto op_26 DUNE_UNUSED = make_elliptic_matrix_operator<MatrixType>(diffusion_tensor, space, 1);
    auto op_27 DUNE_UNUSED = make_elliptic_matrix_operator<MatrixType>(diffusion_tensor, space, grid_layer);
    auto op_28 DUNE_UNUSED = make_elliptic_matrix_operator<MatrixType>(diffusion_tensor, space, grid_layer, 1);
    auto op_29 DUNE_UNUSED = make_elliptic_matrix_operator<MatrixType>(diffusion_tensor, space, space, grid_layer);
    auto op_30 DUNE_UNUSED = make_elliptic_matrix_operator<MatrixType>(diffusion_tensor, space, space, grid_layer, 1);
    //   with matrix
    auto op_31 DUNE_UNUSED = make_elliptic_matrix_operator(diffusion_tensor, matrix, space);
    auto op_32 DUNE_UNUSED = make_elliptic_matrix_operator(diffusion_tensor, matrix, space, 1);
    auto op_33 DUNE_UNUSED = make_elliptic_matrix_operator(diffusion_tensor, matrix, space, grid_layer);
    auto op_34 DUNE_UNUSED = make_elliptic_matrix_operator(diffusion_tensor, matrix, space, grid_layer, 1);
    auto op_35 DUNE_UNUSED = make_elliptic_matrix_operator(diffusion_tensor, matrix, space, space, grid_layer);
    auto op_36 DUNE_UNUSED = make_elliptic_matrix_operator(diffusion_tensor, matrix, space, space, grid_layer, 1);
  } // ... constructible_by_factory()

  virtual RangeFieldType compute(const ExpressionFunctionType& function) const override
  {
    const auto& diffusion_factor = this->factor_;
    const auto& diffusion_tensor = this->tensor_function_;
    const auto& space = this->space_;
    auto op = make_elliptic_matrix_operator<MatrixType>(diffusion_factor, diffusion_tensor, space);
    // project the function
    DiscreteFunctionType discrete_function(space);
    project(space.grid_layer(), function, discrete_function, 2);
    // compute product
    const auto result = op->apply2(discrete_function, discrete_function);
    auto op_tbb = make_elliptic_matrix_operator<MatrixType>(diffusion_factor, diffusion_tensor, space);
    op_tbb->assemble(true);
    const auto result_tbb = op_tbb->apply2(discrete_function, discrete_function);
    DXTC_EXPECT_FLOAT_EQ(result_tbb, result);
    return result;
  } // ... compute(...)

  /**
   * \note we can not use the base variant bc. of the projection in compute()
   */
  void correct_for_constant_arguments(const double tolerance = EllipticDefaultTolerances::constant) const
  {
    const ExpressionFunctionType constant_gradient("x", "x[0]", 1, "constant gradient", {{"1.0", "0.0", "0.0"}});
    this->check(compute(constant_gradient), factor_value_ * 1.0, tolerance);
  }

  /**
   * \note we can not use the base variant bc. of the projection in compute()
   */
  void correct_for_linear_arguments(const double tolerance = EllipticDefaultTolerances::linear) const
  {
    const ExpressionFunctionType linear_gradient(
        "x", "0.5 * x[0] * x[0] - x[0]", 2, "affine gradient", {{"x[0] - 1.0", "0.0", "0.0"}});

    this->check(compute(linear_gradient), factor_value_ * 1.0 / 3.0, tolerance);
  }

  /**
   * \note we can not use the base variant bc. of the projection in compute()
   */
  void correct_for_quadratic_arguments(const double tolerance = EllipticDefaultTolerances::constant) const
  {
    const ExpressionFunctionType quadratic_gradient(
        "x", "(1.0/3.0) * x[0] * x[0] * x[0]", 3, ", quadratic gradient", {{"x[0]*x[0]", "0.0", "0.0"}});
    this->check(compute(quadratic_gradient), factor_value_ * 1.0 / 5.0, tolerance);
  }

  void is_matrix_operator()
  {
    const auto& diffusion_factor = this->factor_;
    const auto& diffusion_tensor = this->tensor_function_;
    const auto& space = this->space_;

    auto op = make_elliptic_matrix_operator<MatrixType>(diffusion_factor, diffusion_tensor, space);
    this->matrix_operator_test(*op);
  } // ... is_matrix_operator(...)

  using EllipticBaseType::factor_value_;
}; // struct EllipticMatrixOperatorTest


template <class SpaceType>
struct EllipticOperatorTest : public EllipticProductBase<SpaceType>, public OperatorBase<SpaceType>
{
  typedef EllipticProductBase<SpaceType> EllipticBaseType;
  typedef OperatorBase<SpaceType> OperatorBaseType;
  using typename OperatorBaseType::GridLayerType;
  using typename EllipticBaseType::ExpressionFunctionType;
  using typename OperatorBaseType::DiscreteFunctionType;
  using typename OperatorBaseType::ScalarFunctionType;
  using typename OperatorBaseType::TensorFunctionType;
  using typename OperatorBaseType::RangeFieldType;
  using typename OperatorBaseType::MatrixType;
  using typename OperatorBaseType::VectorType;
  using EllipticBaseType::dimDomain;

  void constructible_by_ctor()
  {
    const auto& diffusion_factor = this->factor_;
    const auto& diffusion_tensor = this->tensor_function_;
    const auto& grid_layer = this->space_.grid_layer();

    DUNE_UNUSED EllipticOperator<ExpressionFunctionType, void, GridLayerType> only_factor(grid_layer, diffusion_factor);
    DUNE_UNUSED EllipticOperator<ExpressionFunctionType, void, GridLayerType> only_factor_w_over(
        1, grid_layer, diffusion_factor);

    DUNE_UNUSED EllipticOperator<TensorFunctionType, void, GridLayerType> only_tensor(grid_layer, diffusion_tensor);
    DUNE_UNUSED EllipticOperator<TensorFunctionType, void, GridLayerType> only_tensor_w_over(
        1, grid_layer, diffusion_tensor);

    DUNE_UNUSED EllipticOperator<ExpressionFunctionType, TensorFunctionType, GridLayerType> both(
        grid_layer, diffusion_factor, diffusion_tensor);
    DUNE_UNUSED EllipticOperator<ExpressionFunctionType, TensorFunctionType, GridLayerType> both_w_over(
        1, grid_layer, diffusion_factor, diffusion_tensor);
  } // ... constructible_by_ctor(...)

  void constructible_by_factory()
  {
    const auto& diffusion_factor = this->factor_;
    const auto& diffusion_tensor = this->tensor_function_;
    const auto& grid_layer = this->space_.grid_layer();

    auto only_factor DUNE_UNUSED = make_elliptic_operator(grid_layer, diffusion_factor);
    auto only_factor_w_over DUNE_UNUSED = make_elliptic_operator(grid_layer, diffusion_factor, 1);

    auto only_tensor DUNE_UNUSED = make_elliptic_operator(grid_layer, diffusion_tensor);
    auto only_tensor_w_over DUNE_UNUSED = make_elliptic_operator(grid_layer, diffusion_tensor, 1);

    auto both DUNE_UNUSED = make_elliptic_operator(grid_layer, diffusion_factor, diffusion_tensor);
    auto both_w_over DUNE_UNUSED = make_elliptic_operator(grid_layer, diffusion_factor, diffusion_tensor, 1);
  } // ... constructible_by_factory()

  virtual RangeFieldType compute(const ExpressionFunctionType& function) const override final
  {
    const auto& diffusion_factor = this->factor_;
    const auto& diffusion_tensor = this->tensor_function_;
    const auto& grid_layer = this->space_.grid_layer();

    return make_elliptic_operator(grid_layer, diffusion_factor, diffusion_tensor)->apply2(function, function);
  } // ... compute(...)

  void apply_is_callable()
  {
    const auto& diffusion_factor = this->factor_;
    const auto& diffusion_tensor = this->tensor_function_;
    const auto& grid_layer = this->space_.grid_layer();
    auto& source = this->discrete_function_;
    auto range = make_discrete_function<VectorType>(this->space_);

    auto op = make_elliptic_operator(grid_layer, diffusion_factor, diffusion_tensor);
    op->apply(source, range);
  } // ... apply_is_callable(...)
}; // struct EllipticOperatorTest


} // namespace Test
} // namespace GDT
} // namespace Dune

#endif // DUNE_GDT_TEST_OPERATORS_ELLIPTIC_HH<|MERGE_RESOLUTION|>--- conflicted
+++ resolved
@@ -29,11 +29,7 @@
 {
 #ifndef NDEBUG
   static constexpr const double constant = 5.05e-13;
-<<<<<<< HEAD
-  static constexpr const double linear = 1.728e-13;
-=======
   static constexpr const double linear = 1.75e-13;
->>>>>>> 3748daef
   static constexpr const double quadratic = 9.83e-13;
 #else
   static constexpr const double constant = 6.54e-13;
