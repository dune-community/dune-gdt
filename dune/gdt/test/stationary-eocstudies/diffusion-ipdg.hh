--- conflicted
+++ resolved
@@ -147,11 +147,7 @@
         oswald_interpolation_operator.assemble(/*parallel=*/true);
         const auto h1_interpolation = oswald_interpolation_operator.apply(solution);
         self.current_data_["norm"][norm_id] =
-<<<<<<< HEAD
-            elliptic_norm(current_space.grid_view(), one, diffusion(), solution - h1_interpolation);
-=======
             elliptic_norm(current_space.grid_view(), diffusion(), solution - h1_interpolation);
->>>>>>> 3a285d68
       } else if (norm_id == "eta_R") {
         norm_it = remaining_norms.erase(norm_it); // ... or here ...
         // compute estimate
@@ -162,44 +158,6 @@
         double eta_R_2 = 0.;
         std::mutex eta_R_2_mutex;
         auto walker = XT::Grid::make_walker(current_space.grid_view());
-<<<<<<< HEAD
-        walker.append([]() {},
-                      [&](const auto& element) {
-                        auto local_df = this->diffusion().local_function();
-                        local_df->bind(element);
-                        auto local_force = this->force().local_function();
-                        local_force->bind(element);
-                        auto local_flux = flux_reconstruction.local_function();
-                        local_flux->bind(element);
-                        auto flux_divergence = XT::Functions::divergence(*local_flux);
-                        flux_divergence.bind(element);
-                        // approximate minimum eigenvalue of the diffusion over the element ...
-                        double min_EV = std::numeric_limits<double>::max();
-                        // ... which we do by evaluating at some quadrature points
-                        for (auto&& quadrature_point :
-                             QuadratureRules<double, d>::rule(element.geometry().type(), local_df->order() + 3)) {
-                          auto diff = local_df->evaluate(quadrature_point.position());
-                          auto eigen_solver = XT::LA::make_eigen_solver(
-                              diff,
-                              {{"type", XT::LA::EigenSolverOptions<decltype(diff)>::types().at(0)},
-                               {"assert_positive_eigenvalues", "1e-15"}});
-                          min_EV = std::min(min_EV, eigen_solver.min_eigenvalues(1).at(0));
-                        }
-                        DUNE_THROW_IF(!(min_EV > 0.),
-                                      Exceptions::integrand_error,
-                                      "The minimum eigenvalue of a positiv definite matrix must not be negative!"
-                                          << "\n\nmin_EV = " << min_EV);
-                        auto L2_norm_2 =
-                            LocalElementIntegralBilinearForm<E>(LocalProductIntegrand<E>(),
-                                                                /*over_integrate=*/3)
-                                .apply2(*local_force - flux_divergence, *local_force - flux_divergence)[0][0];
-                        const auto h = XT::Grid::diameter(element);
-                        const auto C_P = 1. / (M_PIl * M_PIl); // Poincare constant (known for simplices/cubes)
-                        std::lock_guard<std::mutex> lock(eta_R_2_mutex);
-                        eta_R_2 += (C_P * h * h * L2_norm_2) / min_EV;
-                      },
-                      []() {});
-=======
         walker.append(
             []() {},
             [&](const auto& element) {
@@ -235,7 +193,6 @@
               eta_R_2 += (C_P * h * h * L2_norm_2) / min_EV;
             },
             []() {});
->>>>>>> 3a285d68
         walker.walk(/*parallel=*/true);
         self.current_data_["norm"][norm_id] = std::sqrt(eta_R_2);
       } else if (norm_id == "eta_DF") {
@@ -300,7 +257,6 @@
 
   std::unique_ptr<O> make_residual_operator(const S& space) override
   {
-    const auto& one = one_.template as_grid_function<E>();
     // define lhs operator (has to be a pointer to allow the residual operator to manage the memory in the end)
     auto lhs_op = std::make_unique<MatrixOperator<M, GV>>(make_matrix_operator<M>(
         space,
