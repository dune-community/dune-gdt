// This file is part of the dune-gdt project:
//   https://github.com/dune-community/dune-gdt
// Copyright 2010-2016 dune-gdt developers and contributors. All rights reserved.
// License: BSD 2-Clause License (http://opensource.org/licenses/BSD-2-Clause)
// Authors:
//   Tobias Leibner  (2016)

#ifndef DUNE_GDT_TEST_HYPERBOLIC_ENTROPIC_COORDS_MN_DISCRETIZATION_HH
#define DUNE_GDT_TEST_HYPERBOLIC_ENTROPIC_COORDS_MN_DISCRETIZATION_HH

#include <chrono>

#include <dune/xt/common/string.hh>
#include <dune/xt/test/gtest/gtest.h>

#include <dune/xt/grid/information.hh>
#include <dune/xt/grid/gridprovider.hh>

#include <dune/xt/la/container.hh>

#include <dune/gdt/discretefunction/default.hh>
#include <dune/gdt/interpolations/default.hh>
#include <dune/gdt/local/numerical-fluxes/kinetic.hh>
#include <dune/gdt/local/operators/advection-fv.hh>
#include <dune/gdt/local/operators/generic.hh>
#include <dune/gdt/operators/advection-fv.hh>
#include <dune/gdt/operators/advection-fv-entropybased.hh>
#include <dune/gdt/operators/localizable-operator.hh>
#include <dune/gdt/operators/reconstruction/linear_kinetic.hh>
#include <dune/gdt/spaces/l2/finite-volume.hh>
#include <dune/gdt/test/momentmodels/entropyflux_kineticcoords.hh>
#include <dune/gdt/test/momentmodels/entropyflux.hh>
#include <dune/gdt/test/momentmodels/entropysolver.hh>
#include <dune/gdt/test/momentmodels/hessianinverter.hh>
<<<<<<< HEAD
#include <dune/gdt/test/momentmodels/density_evaluations.hh>
=======
#include <dune/gdt/test/momentmodels/density_evaluator.hh>
#include <dune/gdt/test/momentmodels/min_density_setter.hh>
>>>>>>> f1b5f8bc
#include <dune/gdt/tools/timestepper/adaptive-rungekutta-kinetic.hh>
#include <dune/gdt/tools/timestepper/explicit-rungekutta.hh>
#include <dune/gdt/tools/timestepper/fractional-step.hh>
#include <dune/gdt/tools/timestepper/matrix-exponential-kinetic-isotropic.hh>

#include <dune/gdt/test/momentmodels/kineticequation.hh>

#include "pn-discretization.hh"

template <class GV, class ProblemType, class MapType, class EntropyFluxType>
class BoundaryFluxesFunctor : public Dune::XT::Grid::IntersectionFunctor<GV>
{
  using BaseType = typename Dune::XT::Grid::IntersectionFunctor<GV>;
  using IndexSetType = typename GV::IndexSet;

public:
  using typename BaseType::E;
  using typename BaseType::I;

  BoundaryFluxesFunctor(const ProblemType& problem,
                        MapType& boundary_fluxes_map,
                        EntropyFluxType& analytical_flux,
                        const IndexSetType& index_set)
    : problem_(problem)
    , analytical_flux_(analytical_flux)
    , index_set_(index_set)
    , boundary_distribution_(problem.boundary_distribution())
    , boundary_fluxes_map_(boundary_fluxes_map)
    , mutex_(std::make_shared<std::mutex>())
  {}

  BoundaryFluxesFunctor(const BoundaryFluxesFunctor& other)
    : BaseType(other)
    , problem_(other.problem_)
    , analytical_flux_(other.analytical_flux_)
    , index_set_(other.index_set_)
    , boundary_distribution_(other.boundary_distribution_)
    , boundary_fluxes_map_(other.boundary_fluxes_map_)
    , mutex_(other.mutex_)
  {}

  Dune::XT::Grid::IntersectionFunctor<GV>* copy() override final
  {
    return new BoundaryFluxesFunctor(*this);
  }

  virtual void
  apply_local(const I& intersection, const E& /*inside_element*/, const E& /*outside_element*/) override final
  {
    // store boundary fluxes
    const auto x = intersection.geometry().center();
    const auto dd = intersection.indexInInside() / 2;
    const auto n = intersection.centerUnitOuterNormal()[dd];
    auto boundary_flux = problem_.kinetic_boundary_flux(x, n, dd);
    // The boundary_flux calculates <psi b (v[dd]*n)>, we only want to have <psi b v[dd]> because the
    // multiplication with n is done in entropy_flux->evaluate_kinetic_flux(..)
    boundary_flux *= n;
    mutex_->lock();
    boundary_fluxes_map_.insert(std::make_pair(x, boundary_flux));
    mutex_->unlock();
    // store boundary evaluations
    analytical_flux_.store_boundary_evaluations(
        boundary_distribution_(x), index_set_.index(intersection.inside()), intersection.indexInInside());
  }

private:
  const ProblemType& problem_;
  EntropyFluxType& analytical_flux_;
  const IndexSetType& index_set_;
  const typename ProblemType::BoundaryDistributionType boundary_distribution_;
  MapType& boundary_fluxes_map_;
  std::shared_ptr<std::mutex> mutex_;
};


template <class TestCaseType>
struct HyperbolicEntropicCoordsMnDiscretization
{
  // returns: (l1norm, l2norm, linfnorm, MPI rank)
  static std::pair<Dune::FieldVector<double, 3>, int> run(size_t num_save_steps = 1,
                                                          size_t num_output_steps = 0,
                                                          size_t quad_order = TestCaseType::quad_order,
                                                          size_t quad_refinements = TestCaseType::quad_refinements,
                                                          std::string grid_size = "",
                                                          size_t overlap_size = 2,
                                                          double t_end = 0.,
                                                          std::string filename = "")
  {
    using namespace Dune;
    using namespace Dune::GDT;

    //******************* get typedefs and constants from ProblemType **********************//
    using MomentBasis = typename TestCaseType::MomentBasis;
    using DiscreteFunctionType = typename TestCaseType::DiscreteFunctionType;
    using GridType = typename TestCaseType::GridType;
    using SpaceType = typename TestCaseType::SpaceType;
    using AdvectionSourceSpaceType = typename TestCaseType::AdvectionSourceSpaceType;
    using GV = typename TestCaseType::GridViewType;
    // using E = XT::Grid::extract_entity_t<GV>;
    using I = XT::Grid::extract_intersection_t<GV>;
    using ProblemType = typename TestCaseType::ProblemType;
    using RangeFieldType = typename MomentBasis::RangeFieldType;
    static constexpr size_t dimDomain = MomentBasis::dimDomain;
    static constexpr size_t dimRange = MomentBasis::dimRange;
    static const auto la_backend = TestCaseType::la_backend;
    using MatrixType = typename XT::LA::Container<RangeFieldType, la_backend>::MatrixType;
    using VectorType = typename XT::LA::Container<RangeFieldType, la_backend>::VectorType;
    using GenericFunctionType = XT::Functions::GenericFunction<dimDomain, dimRange, 1, RangeFieldType>;
    using DomainType = FieldVector<RangeFieldType, dimDomain>;
    using RangeType = FieldVector<RangeFieldType, dimRange>;
    using DynamicRangeType = DynamicVector<RangeFieldType>;
<<<<<<< HEAD
    //        static const RangeFieldType scale_factor = 1e2;
=======
>>>>>>> f1b5f8bc

    //******************* create grid and FV space ***************************************
    auto grid_config = ProblemType::default_grid_cfg();
    if (!grid_size.empty())
      grid_config["num_elements"] = grid_size;
    grid_config["overlap_size"] = XT::Common::to_string(overlap_size);
    const auto grid_ptr =
        Dune::XT::Grid::CubeGridProviderFactory<GridType>::create(grid_config, MPIHelper::getCommunicator()).grid_ptr();
    assert(grid_ptr->comm().size() == 1 || grid_ptr->overlapSize(0) > 0);
    const GV grid_view(grid_ptr->leafGridView());
    const SpaceType fv_space(grid_view);
    const AdvectionSourceSpaceType advection_source_space(grid_view);

    //******************* create EquationType object ***************************************
    std::shared_ptr<const MomentBasis> basis_functions =
        std::make_shared<const MomentBasis>(quad_order, quad_refinements);
    const RangeFieldType psi_vac = DXTC_CONFIG_GET("psi_vac", 1e-6 / basis_functions->unit_ball_volume());
    const std::unique_ptr<ProblemType> problem_ptr =
        std::make_unique<ProblemType>(*basis_functions, grid_view, psi_vac, grid_config, true, 1e-09);
    const auto& problem = *problem_ptr;
    const auto initial_values_u = problem.initial_values();
    const auto boundary_values_u = problem.boundary_values();
    const auto boundary_distribution = problem.boundary_distribution();

    using AnalyticalFluxType = typename ProblemType::FluxType;
    constexpr SlopeLimiterType slope =
        TestCaseType::reconstruction ? SlopeLimiterType::minmod : SlopeLimiterType::no_slope;
    using EntropyFluxType = EntropyBasedFluxEntropyCoordsFunction<GV, MomentBasis, slope>;
    using OldEntropyFluxType = EntropyBasedFluxFunction<GV, MomentBasis>;
    auto flux = problem.flux();
    auto* entropy_flux = dynamic_cast<OldEntropyFluxType*>(flux.get());
    // entropy_flux->disable_thread_cache();
    auto analytical_flux = std::make_unique<EntropyFluxType>(*entropy_flux);
<<<<<<< HEAD
    const RangeFieldType CFL = problem.CFL();

    // calculate boundary values for alpha
    std::map<DomainType, RangeType, XT::Common::FieldVectorFloatLess> alpha_boundary_vals;
    for (const auto& element : Dune::elements(grid_view))
      for (const auto& intersection : Dune::intersections(grid_view, element))
        if (intersection.boundary()) {
          const auto x = intersection.geometry().center();
          const auto u = boundary_values_u->evaluate(x);
          alpha_boundary_vals.insert(std::make_pair(x, analytical_flux->get_alpha(u)));
        }
    GenericFunctionType boundary_values_alpha(
        1, [&](const DomainType& x, DynamicRangeType& ret, const XT::Common::Parameter&) {
          ret = alpha_boundary_vals[x];
        });

=======
>>>>>>> f1b5f8bc

    // ***************** project initial values to discrete function *********************
    // create a discrete function for the solution
    DiscreteFunctionType u(fv_space, "u_initial");
<<<<<<< HEAD
    DiscreteFunctionType alpha(fv_space, "alpha_initial");
    // project initial values
    default_interpolation(*initial_values_u, u, grid_view);

    // convert initial values to alpha
    // using EntropySolverType = EntropySolver<MomentBasis, SpaceType, MatrixType>;
    // EntropySolverType entropy_solver(*entropy_flux,
    //                                  fv_space,
    //                                  problem.psi_vac() * basis_functions->unit_ball_volume() / 10,
    //                                  filename);
    // entropy_solver.apply(u.dofs().vector(), alpha.dofs().vector(), {});

=======
    // The only operator that needs synchronisation is the advection operator
    VectorType alpha_vec(fv_space.mapper().size(), 0., DXTC_CONFIG_GET("num_alpha_mutexes", 1));
    DiscreteFunctionType alpha(fv_space, alpha_vec, "alpha_initial");
    // project initial values
    default_interpolation(*initial_values_u, u, grid_view);

>>>>>>> f1b5f8bc
    const auto u_local_func = u.local_discrete_function();
    const auto alpha_local_func = alpha.local_discrete_function();
    const auto entropy_flux_local_func = entropy_flux->derived_local_function();
    XT::Common::FieldVector<RangeFieldType, dimRange> u_local;
    for (auto&& element : Dune::elements(grid_view)) {
      u_local_func->bind(element);
      alpha_local_func->bind(element);
      entropy_flux_local_func->bind(element);
      for (size_t ii = 0; ii < dimRange; ++ii)
        u_local[ii] = u_local_func->dofs().get_entry(ii);
      const auto alpha_local = entropy_flux_local_func->get_alpha(u_local, false)->first;
      for (size_t ii = 0; ii < dimRange; ++ii)
        alpha_local_func->dofs().set_entry(ii, alpha_local[ii]);
    }

    // enforce min acceptable density for initial values
    const double min_acceptable_density =
        DXTC_CONFIG_GET("rho_min", problem.psi_vac() * basis_functions->unit_ball_volume() / 10);
    using DensityOperatorType = DensityEvaluator<MomentBasis, SpaceType, slope, MatrixType>;
    using MinDensitySetterType = MinDensitySetter<MomentBasis, SpaceType, slope, MatrixType>;
    DensityOperatorType density_operator(*analytical_flux, fv_space, boundary_distribution, min_acceptable_density);
    MinDensitySetterType min_density_setter(*analytical_flux, fv_space, min_acceptable_density);

    // ******************** choose flux and rhs operator and timestepper ******************************************

    using AdvectionOperatorType = AdvectionFvOperator<MatrixType, GV, dimRange>;
    using HessianInverterType = EntropicHessianInverter<MomentBasis, SpaceType, slope, MatrixType>;
<<<<<<< HEAD
#if 0
    using ReconstructionOperatorType = PointwiseLinearReconstructionNoCharOperator<
                                                                             GV,
                                                                             BoundaryValueType,
        EntropyFluxType,
                                                                             VectorType,
                                                                             RangeType>;
#else
=======
>>>>>>> f1b5f8bc
    using ReconstructionOperatorType =
        PointwiseLinearKineticReconstructionOperator<GV, EntropyFluxType, VectorType, RangeType>;
    using ReconstructionAdvectionOperatorType =
        AdvectionWithPointwiseReconstructionOperator<AdvectionOperatorType, ReconstructionOperatorType>;
<<<<<<< HEAD
    using NonEntropicAdvectionOperatorType = ReconstructionAdvectionOperatorType;
    //    using FvOperatorType = EntropicCoordinatesOperator<
    //        NonEntropicAdvectionOperatorType,
    //        HessianInverterType>;
    using NonEntropicRhsOperatorType = LocalizableOperator<MatrixType, GV, dimRange>;
    //    using RhsOperatorType = EntropicCoordinatesOperator<NonEntropicRhsOperatorType, HessianInverterType>;
    using DensityOperatorType = DensityEvaluator<MomentBasis, SpaceType, slope, MatrixType>;
    using CombinedOperatorType = EntropicCoordinatesCombinedOperator<DensityOperatorType,
                                                                     NonEntropicAdvectionOperatorType,
                                                                     NonEntropicRhsOperatorType,
                                                                     HessianInverterType>;

    //    using OperatorTimeStepperType =
    //        ExplicitRungeKuttaTimeStepper<FvOperatorType,
    //                                      DiscreteFunctionType,
    //                                      TimeStepperMethods::explicit_euler>;
    //    using RhsTimeStepperType =
    //        ExplicitRungeKuttaTimeStepper<RhsOperatorType,
    //                                      DiscreteFunctionType,
    //                                      TimeStepperMethods::explicit_euler>;

    //    using OperatorTimeStepperType =
    //        KineticAdaptiveRungeKuttaTimeStepper<FvOperatorType,
    //                                      DiscreteFunctionType>;
    //    using RhsTimeStepperType =
    //        KineticAdaptiveRungeKuttaTimeStepper<RhsOperatorType,
    //                                      DiscreteFunctionType>;

    //    using TimeStepperType = FractionalTimeStepper<OperatorTimeStepperType, RhsTimeStepperType>;

    using TimeStepperType = KineticAdaptiveRungeKuttaTimeStepper<CombinedOperatorType,
                                                                 DiscreteFunctionType,
                                                                 EntropyFluxType,
                                                                 TimeStepperMethods::bogacki_shampine>;
=======
    using FvOperatorType = ReconstructionAdvectionOperatorType;
    using RhsOperatorType = LocalizableOperator<MatrixType, GV, dimRange>;
    using CombinedOperatorType =
        EntropicCoordinatesCombinedOperator<DensityOperatorType, FvOperatorType, RhsOperatorType, HessianInverterType>;

    constexpr TimeStepperMethods time_stepper_type = TimeStepperMethods::bogacki_shampine;
    // constexpr TimeStepperMethods time_stepper_type = TimeStepperMethods::dormand_prince;
    using TimeStepperType = KineticAdaptiveRungeKuttaTimeStepper<CombinedOperatorType,
                                                                 MinDensitySetterType,
                                                                 DiscreteFunctionType,
                                                                 EntropyFluxType,
                                                                 time_stepper_type>;
>>>>>>> f1b5f8bc

    // *************** Calculate dx and initial dt **************************************
    Dune::XT::Grid::Dimensions<GV> dimensions(grid_view);
    RangeFieldType dx = dimensions.entity_width.max();
    if (dimDomain == 2)
      dx /= std::sqrt(2);
    if (dimDomain == 3)
      dx /= std::sqrt(3);

    // *********************** create operators and timesteppers ************************************
    NumericalKineticFlux<GV, MomentBasis, EntropyFluxType> numerical_flux(*analytical_flux, *basis_functions);
    AdvectionOperatorType advection_operator(
        grid_view, numerical_flux, advection_source_space, fv_space, /*use_tbb*/ true);

    // boundary treatment
    using BoundaryOperator =
        LocalAdvectionFvBoundaryTreatmentByCustomExtrapolationOperator<I, VectorType, GV, dimRange>;
    using LambdaType = typename BoundaryOperator::LambdaType;
<<<<<<< HEAD

    // calculate boundary kinetic fluxes
    // apply density_operator first to store boundary_evaluations
    const double min_acceptable_density = problem.psi_vac() / 10;
    DensityOperatorType density_operator(*analytical_flux, fv_space, boundary_distribution, min_acceptable_density);
    density_operator.apply(alpha.dofs().vector(), alpha.dofs().vector());

    // store boundary fluxes
    std::map<DomainType, DynamicRangeType, XT::Common::FieldVectorFloatLess> boundary_fluxes;
    for (const auto& element : Dune::elements(grid_view))
      for (const auto& intersection : Dune::intersections(grid_view, element))
        if (intersection.boundary()) {
          const auto x = intersection.geometry().center();
          const auto dd = intersection.indexInInside() / 2;
          const DynamicRangeType boundary_flux =
              problem.kinetic_boundary_flux(x, intersection.centerUnitOuterNormal()[dd], dd);
          boundary_fluxes.insert(std::make_pair(x, boundary_flux));
        }
    GenericFunctionType boundary_kinetic_fluxes(
        1, [&](const DomainType& x, DynamicRangeType& ret, const XT::Common::Parameter&) { ret = boundary_fluxes[x]; });

=======

    // store boundary fluxes
    using BoundaryFluxesMapType = std::map<DomainType, DynamicRangeType, XT::Common::FieldVectorFloatLess>;
    BoundaryFluxesMapType boundary_fluxes;
    BoundaryFluxesFunctor<GV, ProblemType, BoundaryFluxesMapType, EntropyFluxType> boundary_flux_functor(
        problem, boundary_fluxes, *analytical_flux, fv_space.grid_view().indexSet());
    auto walker = XT::Grid::Walker<GV>(fv_space.grid_view());
    XT::Grid::ApplyOn::NonPeriodicBoundaryIntersections<GV> boundary_intersection_filter;
    walker.append(boundary_flux_functor, boundary_intersection_filter);
    walker.walk(true);
    GenericFunctionType boundary_kinetic_fluxes(
        1, [&](const DomainType& x, DynamicRangeType& ret, const XT::Common::Parameter&) { ret = boundary_fluxes[x]; });
>>>>>>> f1b5f8bc
    LambdaType boundary_lambda =
        [&](const I& intersection,
            const FieldVector<RangeFieldType, dimDomain - 1>& xx_in_reference_intersection_coordinates,
            const AnalyticalFluxType& /*flux*/,
            const DynamicRangeType& /*u*/,
            DynamicRangeType& v,
            const XT::Common::Parameter& param) {
          boundary_kinetic_fluxes.evaluate(
              intersection.geometry().global(xx_in_reference_intersection_coordinates), v, param);
        };
    advection_operator.append(boundary_lambda, {}, boundary_intersection_filter);

    // create remaining operators
    ReconstructionOperatorType reconstruction_operator(fv_space, *analytical_flux);
    ReconstructionAdvectionOperatorType reconstruction_advection_operator(advection_operator, reconstruction_operator);
    auto& fv_operator = reconstruction_advection_operator;

    const double atol = DXTC_CONFIG.get("timestepper.atol", 1e-3);
    const double rtol = DXTC_CONFIG.get("timestepper.rtol", 1e-3);
    if (XT::Common::is_zero(t_end))
      t_end = problem.t_end();

    if (!filename.empty())
      filename += "_";
<<<<<<< HEAD
    if (TestCaseType::reconstruction && slope == SlopeLimiterType::minmod)
      filename += "minmod_";
    else if (TestCaseType::reconstruction && slope == SlopeLimiterType::superbee)
      filename += "superbee_";
=======
>>>>>>> f1b5f8bc
    filename += ProblemType::static_id();
    if (TestCaseType::reconstruction && slope == SlopeLimiterType::minmod)
      filename += "_minmod_";
    else if (TestCaseType::reconstruction && slope == SlopeLimiterType::superbee)
      filename += "_superbee_";
    filename += (time_stepper_type == TimeStepperMethods::bogacki_shampine)
                    ? "rk23"
                    : (time_stepper_type == TimeStepperMethods::dormand_prince ? "rk45" : "unknown");
    filename += "_grid_" + grid_config["num_elements"];
    filename += "_tend_" + XT::Common::to_string(t_end);
    filename += "_quad_" + XT::Common::to_string(quad_refinements) + "x" + XT::Common::to_string(quad_order);
    filename += "_atol_" + XT::Common::to_string(atol);
    filename += "_rtol_" + XT::Common::to_string(rtol);
    filename += "_adjust_"
                + XT::Common::to_string(DXTC_CONFIG_GET("adjust_alpha", 0) ? DXTC_CONFIG_GET("adjust_dt", 1e-3) : 0.);
    filename += "_threads_" + DXTC_CONFIG.get("threading.max_count", "1") + "x"
                + DXTC_CONFIG.get("threading.partition_factor", "1");
    filename += TestCaseType::reconstruction ? "_ord2" : "_ord1";
    filename += "_" + basis_functions->mn_name();

    HessianInverterType hessian_inverter(*analytical_flux, fv_space);

    static const RangeType u_iso = basis_functions->u_iso();
    static const RangeType basis_integrated = basis_functions->integrated();
    const auto sigma_a = problem.sigma_a();
    const auto sigma_s = problem.sigma_s();
    const auto Q = problem.Q();
    auto rhs_func = [&](const auto& /*source*/,
                        const auto& /*local_source*/,
                        auto& local_range,
                        const Dune::XT::Common::Parameter& /*param*/) {
      const auto& element = local_range.element();
      const auto center = element.geometry().center();
      const auto& u_elem = analytical_flux->get_precomputed_u(fv_space.grid_view().indexSet().index(element));
      const auto sigma_a_value = sigma_a->evaluate(center)[0];
      const auto sigma_s_value = sigma_s->evaluate(center)[0];
      const auto sigma_t_value = sigma_a_value + sigma_s_value;
      const auto Q_value = Q->evaluate(center)[0];
      auto ret = u_elem;
      ret *= -sigma_t_value;
      ret.axpy(basis_functions->density(u_elem) * sigma_s_value, u_iso);
      ret.axpy(Q_value, basis_integrated);
      auto& range_dofs = local_range.dofs();
      for (size_t ii = 0; ii < dimRange; ++ii)
<<<<<<< HEAD
        range_dofs[ii] += ret[ii];
=======
        range_dofs.add_to_entry(ii, ret[ii]);
>>>>>>> f1b5f8bc
    };
    RhsOperatorType rhs_operator(grid_view, fv_space, fv_space, false, true);
    rhs_operator.append(GenericLocalElementOperator<VectorType, GV, dimRange>(rhs_func));
    CombinedOperatorType combined_operator(density_operator, fv_operator, rhs_operator, hessian_inverter);

    // ******************************** do the time steps ***********************************************************
<<<<<<< HEAD
    //    OperatorTimeStepperType timestepper_op(fv_operator, alpha, -1.0);
    //    RhsTimeStepperType timestepper_rhs(rhs_operator, alpha, 1.0);
    //    TimeStepperType timestepper(timestepper_op, timestepper_rhs);
    TimeStepperType timestepper(combined_operator, *analytical_flux, alpha, 1.);
=======
    TimeStepperType timestepper(combined_operator, min_density_setter, *analytical_flux, alpha, true, 1., atol, rtol);
>>>>>>> f1b5f8bc

    auto begin_time = std::chrono::steady_clock::now();
    auto visualizer = std::make_unique<XT::Functions::GenericVisualizer<dimRange, 1, double>>(
        1, [&basis_functions, &analytical_flux](const int /*comp*/, const auto& val) {
          return basis_functions->density(analytical_flux->get_u(val));
        });
<<<<<<< HEAD
    // auto visualizer = std::make_unique<XT::Functions::GenericVisualizer<dimRange, 1, double>>(
    //     1, [](const int /*comp*/, const auto& val) {
    //       double ret = 0.;
    //       for (const auto& entry : val)
    //         ret = std::max(std::abs(entry), ret);
    //       return ret;
    //     });

=======
    const auto u_stringifier = basis_functions->stringifier();
    const auto stringifier = [&u_stringifier, &analytical_flux](const RangeType& val) {
      return u_stringifier(analytical_flux->get_u(val));
    };

    // The hessian has entries in the order of psi_min, the inverse thus scales with 1/psi_min, and thus the timestep
    // should be psi_min to get an update of order 1
    double initial_dt = dx / 100.; // std::min(dt, min_acceptable_density);
>>>>>>> f1b5f8bc
    timestepper.solve(t_end,
                      initial_dt,
                      num_save_steps,
                      num_output_steps,
                      false,
                      DXTC_CONFIG_GET("visualize", true),
                      DXTC_CONFIG_GET("write_txt", true),
                      false,
                      true,
                      filename,
                      *visualizer,
                      stringifier);
    auto end_time = std::chrono::steady_clock::now();
    std::chrono::duration<double> time_diff = end_time - begin_time;
    if (grid_view.comm().rank() == 0)
      std::cout << "Solving took: " << XT::Common::to_string(time_diff.count(), 15) << " s" << std::endl;
    timestepper.write_timings(filename);

    auto ret = std::make_pair(FieldVector<double, 3>(0.), int(0));
    double& l1norm = ret.first[0];
    double& l2norm = ret.first[1];
    double& linfnorm = ret.first[2];
    ret.second = grid_view.comm().rank();
    const auto& current_sol = timestepper.current_solution();
    const auto local_sol = current_sol.local_function();
    for (const auto& entity : elements(grid_view, Dune::Partitions::interior)) {
      local_sol->bind(entity);
      const auto val = local_sol->evaluate(entity.geometry().local(entity.geometry().center()));
      RangeFieldType psi = basis_functions->density(val);
      l1norm += std::abs(psi) * entity.geometry().volume();
      l2norm += std::pow(psi, 2) * entity.geometry().volume();
      linfnorm = std::max(std::abs(psi), linfnorm);
    }
    l1norm = grid_view.comm().sum(l1norm);
    l2norm = grid_view.comm().sum(l2norm);
    linfnorm = grid_view.comm().max(linfnorm);
    l2norm = std::sqrt(l2norm);
    return ret;
  }
};

template <class TestCaseType>
struct HyperbolicEntropicCoordsMnTest
  : public HyperbolicEntropicCoordsMnDiscretization<TestCaseType>
  , public ::testing::Test
{
  void run()
  {
    auto norms = HyperbolicEntropicCoordsMnDiscretization<TestCaseType>::run(
                     DXTC_CONFIG.get("num_save_steps", 1),
<<<<<<< HEAD
                     0,
                     TestCaseType::quad_order,
                     TestCaseType::quad_refinements,
                     DXTC_CONFIG.get("grid_size", ""),
                     2,
                     DXTC_CONFIG.get("t_end", TestCaseType::t_end),
                     "test_kinetic_alpha",
                     Dune::GDT::is_full_moment_basis<typename TestCaseType::MomentBasis>::value)
=======
                     DXTC_CONFIG.get("num_output_steps", 0),
                     DXTC_CONFIG.get("quad_order", TestCaseType::quad_order),
                     DXTC_CONFIG.get("quad_refinements", TestCaseType::quad_refinements),
                     DXTC_CONFIG.get("grid_size", ""),
                     DXTC_CONFIG.get("overlap_size", 2),
                     DXTC_CONFIG.get("t_end", TestCaseType::t_end),
                     DXTC_CONFIG.get("filename", "timings_kinetic"))
>>>>>>> f1b5f8bc
                     .first;
    const double l1norm = norms[0];
    const double l2norm = norms[1];
    const double linfnorm = norms[2];
    using ResultsType = typename TestCaseType::ExpectedResultsType;
    EXPECT_NEAR(ResultsType::l1norm, l1norm, ResultsType::l1norm * ResultsType::tol);
    EXPECT_NEAR(ResultsType::l2norm, l2norm, ResultsType::l2norm * ResultsType::tol);
    EXPECT_NEAR(ResultsType::linfnorm, linfnorm, ResultsType::linfnorm * ResultsType::tol);
  }
};

#endif // DUNE_GDT_TEST_HYPERBOLIC_ENTROPIC_COORDS_MN_DISCRETIZATION_HH<|MERGE_RESOLUTION|>--- conflicted
+++ resolved
@@ -32,12 +32,8 @@
 #include <dune/gdt/test/momentmodels/entropyflux.hh>
 #include <dune/gdt/test/momentmodels/entropysolver.hh>
 #include <dune/gdt/test/momentmodels/hessianinverter.hh>
-<<<<<<< HEAD
-#include <dune/gdt/test/momentmodels/density_evaluations.hh>
-=======
 #include <dune/gdt/test/momentmodels/density_evaluator.hh>
 #include <dune/gdt/test/momentmodels/min_density_setter.hh>
->>>>>>> f1b5f8bc
 #include <dune/gdt/tools/timestepper/adaptive-rungekutta-kinetic.hh>
 #include <dune/gdt/tools/timestepper/explicit-rungekutta.hh>
 #include <dune/gdt/tools/timestepper/fractional-step.hh>
@@ -149,10 +145,6 @@
     using DomainType = FieldVector<RangeFieldType, dimDomain>;
     using RangeType = FieldVector<RangeFieldType, dimRange>;
     using DynamicRangeType = DynamicVector<RangeFieldType>;
-<<<<<<< HEAD
-    //        static const RangeFieldType scale_factor = 1e2;
-=======
->>>>>>> f1b5f8bc
 
     //******************* create grid and FV space ***************************************
     auto grid_config = ProblemType::default_grid_cfg();
@@ -186,50 +178,16 @@
     auto* entropy_flux = dynamic_cast<OldEntropyFluxType*>(flux.get());
     // entropy_flux->disable_thread_cache();
     auto analytical_flux = std::make_unique<EntropyFluxType>(*entropy_flux);
-<<<<<<< HEAD
-    const RangeFieldType CFL = problem.CFL();
-
-    // calculate boundary values for alpha
-    std::map<DomainType, RangeType, XT::Common::FieldVectorFloatLess> alpha_boundary_vals;
-    for (const auto& element : Dune::elements(grid_view))
-      for (const auto& intersection : Dune::intersections(grid_view, element))
-        if (intersection.boundary()) {
-          const auto x = intersection.geometry().center();
-          const auto u = boundary_values_u->evaluate(x);
-          alpha_boundary_vals.insert(std::make_pair(x, analytical_flux->get_alpha(u)));
-        }
-    GenericFunctionType boundary_values_alpha(
-        1, [&](const DomainType& x, DynamicRangeType& ret, const XT::Common::Parameter&) {
-          ret = alpha_boundary_vals[x];
-        });
-
-=======
->>>>>>> f1b5f8bc
 
     // ***************** project initial values to discrete function *********************
     // create a discrete function for the solution
     DiscreteFunctionType u(fv_space, "u_initial");
-<<<<<<< HEAD
-    DiscreteFunctionType alpha(fv_space, "alpha_initial");
-    // project initial values
-    default_interpolation(*initial_values_u, u, grid_view);
-
-    // convert initial values to alpha
-    // using EntropySolverType = EntropySolver<MomentBasis, SpaceType, MatrixType>;
-    // EntropySolverType entropy_solver(*entropy_flux,
-    //                                  fv_space,
-    //                                  problem.psi_vac() * basis_functions->unit_ball_volume() / 10,
-    //                                  filename);
-    // entropy_solver.apply(u.dofs().vector(), alpha.dofs().vector(), {});
-
-=======
     // The only operator that needs synchronisation is the advection operator
     VectorType alpha_vec(fv_space.mapper().size(), 0., DXTC_CONFIG_GET("num_alpha_mutexes", 1));
     DiscreteFunctionType alpha(fv_space, alpha_vec, "alpha_initial");
     // project initial values
     default_interpolation(*initial_values_u, u, grid_view);
 
->>>>>>> f1b5f8bc
     const auto u_local_func = u.local_discrete_function();
     const auto alpha_local_func = alpha.local_discrete_function();
     const auto entropy_flux_local_func = entropy_flux->derived_local_function();
@@ -257,57 +215,10 @@
 
     using AdvectionOperatorType = AdvectionFvOperator<MatrixType, GV, dimRange>;
     using HessianInverterType = EntropicHessianInverter<MomentBasis, SpaceType, slope, MatrixType>;
-<<<<<<< HEAD
-#if 0
-    using ReconstructionOperatorType = PointwiseLinearReconstructionNoCharOperator<
-                                                                             GV,
-                                                                             BoundaryValueType,
-        EntropyFluxType,
-                                                                             VectorType,
-                                                                             RangeType>;
-#else
-=======
->>>>>>> f1b5f8bc
     using ReconstructionOperatorType =
         PointwiseLinearKineticReconstructionOperator<GV, EntropyFluxType, VectorType, RangeType>;
     using ReconstructionAdvectionOperatorType =
         AdvectionWithPointwiseReconstructionOperator<AdvectionOperatorType, ReconstructionOperatorType>;
-<<<<<<< HEAD
-    using NonEntropicAdvectionOperatorType = ReconstructionAdvectionOperatorType;
-    //    using FvOperatorType = EntropicCoordinatesOperator<
-    //        NonEntropicAdvectionOperatorType,
-    //        HessianInverterType>;
-    using NonEntropicRhsOperatorType = LocalizableOperator<MatrixType, GV, dimRange>;
-    //    using RhsOperatorType = EntropicCoordinatesOperator<NonEntropicRhsOperatorType, HessianInverterType>;
-    using DensityOperatorType = DensityEvaluator<MomentBasis, SpaceType, slope, MatrixType>;
-    using CombinedOperatorType = EntropicCoordinatesCombinedOperator<DensityOperatorType,
-                                                                     NonEntropicAdvectionOperatorType,
-                                                                     NonEntropicRhsOperatorType,
-                                                                     HessianInverterType>;
-
-    //    using OperatorTimeStepperType =
-    //        ExplicitRungeKuttaTimeStepper<FvOperatorType,
-    //                                      DiscreteFunctionType,
-    //                                      TimeStepperMethods::explicit_euler>;
-    //    using RhsTimeStepperType =
-    //        ExplicitRungeKuttaTimeStepper<RhsOperatorType,
-    //                                      DiscreteFunctionType,
-    //                                      TimeStepperMethods::explicit_euler>;
-
-    //    using OperatorTimeStepperType =
-    //        KineticAdaptiveRungeKuttaTimeStepper<FvOperatorType,
-    //                                      DiscreteFunctionType>;
-    //    using RhsTimeStepperType =
-    //        KineticAdaptiveRungeKuttaTimeStepper<RhsOperatorType,
-    //                                      DiscreteFunctionType>;
-
-    //    using TimeStepperType = FractionalTimeStepper<OperatorTimeStepperType, RhsTimeStepperType>;
-
-    using TimeStepperType = KineticAdaptiveRungeKuttaTimeStepper<CombinedOperatorType,
-                                                                 DiscreteFunctionType,
-                                                                 EntropyFluxType,
-                                                                 TimeStepperMethods::bogacki_shampine>;
-=======
     using FvOperatorType = ReconstructionAdvectionOperatorType;
     using RhsOperatorType = LocalizableOperator<MatrixType, GV, dimRange>;
     using CombinedOperatorType =
@@ -320,7 +231,6 @@
                                                                  DiscreteFunctionType,
                                                                  EntropyFluxType,
                                                                  time_stepper_type>;
->>>>>>> f1b5f8bc
 
     // *************** Calculate dx and initial dt **************************************
     Dune::XT::Grid::Dimensions<GV> dimensions(grid_view);
@@ -339,29 +249,6 @@
     using BoundaryOperator =
         LocalAdvectionFvBoundaryTreatmentByCustomExtrapolationOperator<I, VectorType, GV, dimRange>;
     using LambdaType = typename BoundaryOperator::LambdaType;
-<<<<<<< HEAD
-
-    // calculate boundary kinetic fluxes
-    // apply density_operator first to store boundary_evaluations
-    const double min_acceptable_density = problem.psi_vac() / 10;
-    DensityOperatorType density_operator(*analytical_flux, fv_space, boundary_distribution, min_acceptable_density);
-    density_operator.apply(alpha.dofs().vector(), alpha.dofs().vector());
-
-    // store boundary fluxes
-    std::map<DomainType, DynamicRangeType, XT::Common::FieldVectorFloatLess> boundary_fluxes;
-    for (const auto& element : Dune::elements(grid_view))
-      for (const auto& intersection : Dune::intersections(grid_view, element))
-        if (intersection.boundary()) {
-          const auto x = intersection.geometry().center();
-          const auto dd = intersection.indexInInside() / 2;
-          const DynamicRangeType boundary_flux =
-              problem.kinetic_boundary_flux(x, intersection.centerUnitOuterNormal()[dd], dd);
-          boundary_fluxes.insert(std::make_pair(x, boundary_flux));
-        }
-    GenericFunctionType boundary_kinetic_fluxes(
-        1, [&](const DomainType& x, DynamicRangeType& ret, const XT::Common::Parameter&) { ret = boundary_fluxes[x]; });
-
-=======
 
     // store boundary fluxes
     using BoundaryFluxesMapType = std::map<DomainType, DynamicRangeType, XT::Common::FieldVectorFloatLess>;
@@ -374,7 +261,6 @@
     walker.walk(true);
     GenericFunctionType boundary_kinetic_fluxes(
         1, [&](const DomainType& x, DynamicRangeType& ret, const XT::Common::Parameter&) { ret = boundary_fluxes[x]; });
->>>>>>> f1b5f8bc
     LambdaType boundary_lambda =
         [&](const I& intersection,
             const FieldVector<RangeFieldType, dimDomain - 1>& xx_in_reference_intersection_coordinates,
@@ -399,13 +285,6 @@
 
     if (!filename.empty())
       filename += "_";
-<<<<<<< HEAD
-    if (TestCaseType::reconstruction && slope == SlopeLimiterType::minmod)
-      filename += "minmod_";
-    else if (TestCaseType::reconstruction && slope == SlopeLimiterType::superbee)
-      filename += "superbee_";
-=======
->>>>>>> f1b5f8bc
     filename += ProblemType::static_id();
     if (TestCaseType::reconstruction && slope == SlopeLimiterType::minmod)
       filename += "_minmod_";
@@ -450,41 +329,20 @@
       ret.axpy(Q_value, basis_integrated);
       auto& range_dofs = local_range.dofs();
       for (size_t ii = 0; ii < dimRange; ++ii)
-<<<<<<< HEAD
-        range_dofs[ii] += ret[ii];
-=======
         range_dofs.add_to_entry(ii, ret[ii]);
->>>>>>> f1b5f8bc
     };
     RhsOperatorType rhs_operator(grid_view, fv_space, fv_space, false, true);
     rhs_operator.append(GenericLocalElementOperator<VectorType, GV, dimRange>(rhs_func));
     CombinedOperatorType combined_operator(density_operator, fv_operator, rhs_operator, hessian_inverter);
 
     // ******************************** do the time steps ***********************************************************
-<<<<<<< HEAD
-    //    OperatorTimeStepperType timestepper_op(fv_operator, alpha, -1.0);
-    //    RhsTimeStepperType timestepper_rhs(rhs_operator, alpha, 1.0);
-    //    TimeStepperType timestepper(timestepper_op, timestepper_rhs);
-    TimeStepperType timestepper(combined_operator, *analytical_flux, alpha, 1.);
-=======
     TimeStepperType timestepper(combined_operator, min_density_setter, *analytical_flux, alpha, true, 1., atol, rtol);
->>>>>>> f1b5f8bc
 
     auto begin_time = std::chrono::steady_clock::now();
     auto visualizer = std::make_unique<XT::Functions::GenericVisualizer<dimRange, 1, double>>(
         1, [&basis_functions, &analytical_flux](const int /*comp*/, const auto& val) {
           return basis_functions->density(analytical_flux->get_u(val));
         });
-<<<<<<< HEAD
-    // auto visualizer = std::make_unique<XT::Functions::GenericVisualizer<dimRange, 1, double>>(
-    //     1, [](const int /*comp*/, const auto& val) {
-    //       double ret = 0.;
-    //       for (const auto& entry : val)
-    //         ret = std::max(std::abs(entry), ret);
-    //       return ret;
-    //     });
-
-=======
     const auto u_stringifier = basis_functions->stringifier();
     const auto stringifier = [&u_stringifier, &analytical_flux](const RangeType& val) {
       return u_stringifier(analytical_flux->get_u(val));
@@ -493,7 +351,6 @@
     // The hessian has entries in the order of psi_min, the inverse thus scales with 1/psi_min, and thus the timestep
     // should be psi_min to get an update of order 1
     double initial_dt = dx / 100.; // std::min(dt, min_acceptable_density);
->>>>>>> f1b5f8bc
     timestepper.solve(t_end,
                       initial_dt,
                       num_save_steps,
@@ -544,16 +401,6 @@
   {
     auto norms = HyperbolicEntropicCoordsMnDiscretization<TestCaseType>::run(
                      DXTC_CONFIG.get("num_save_steps", 1),
-<<<<<<< HEAD
-                     0,
-                     TestCaseType::quad_order,
-                     TestCaseType::quad_refinements,
-                     DXTC_CONFIG.get("grid_size", ""),
-                     2,
-                     DXTC_CONFIG.get("t_end", TestCaseType::t_end),
-                     "test_kinetic_alpha",
-                     Dune::GDT::is_full_moment_basis<typename TestCaseType::MomentBasis>::value)
-=======
                      DXTC_CONFIG.get("num_output_steps", 0),
                      DXTC_CONFIG.get("quad_order", TestCaseType::quad_order),
                      DXTC_CONFIG.get("quad_refinements", TestCaseType::quad_refinements),
@@ -561,7 +408,6 @@
                      DXTC_CONFIG.get("overlap_size", 2),
                      DXTC_CONFIG.get("t_end", TestCaseType::t_end),
                      DXTC_CONFIG.get("filename", "timings_kinetic"))
->>>>>>> f1b5f8bc
                      .first;
     const double l1norm = norms[0];
     const double l2norm = norms[1];
