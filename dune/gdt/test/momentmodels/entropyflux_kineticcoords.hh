// This file is part of the dune-gdt project:
//   https://github.com/dune-community/dune-gdt
// Copyright 2010-2018 dune-gdt developers and contributors. All rights reserved.
// License: Dual licensed as BSD 2-Clause License (http://opensource.org/licenses/BSD-2-Clause)
//      or  GPL-2.0+ (http://opensource.org/licenses/gpl-license)
//          with "runtime exception" (http://www.dune-project.org/license.html)
// Authors:
//   Tobias Leibner (2019)

#ifndef DUNE_GDT_LOCAL_FLUXES_ENTROPYBASED_KINETICCOORDS_HH
#define DUNE_GDT_LOCAL_FLUXES_ENTROPYBASED_KINETICCOORDS_HH

#include <list>
#include <memory>

#include <dune/xt/common/float_cmp.hh>
#include <dune/xt/common/numeric.hh>
#include <dune/xt/common/vector_less.hh>

#include <dune/xt/functions/interfaces/flux-function.hh>

#include <dune/gdt/test/momentmodels/basisfunctions.hh>
#include <dune/gdt/test/momentmodels/entropyflux_implementations.hh>
#include <dune/gdt/test/momentmodels/entropyflux.hh>

namespace Dune {
namespace GDT {


template <class GridViewImp, class MomentBasisImp, SlopeLimiterType slope>
class EntropyBasedFluxEntropyCoordsFunction
  : public XT::Functions::FluxFunctionInterface<XT::Grid::extract_entity_t<GridViewImp>,
                                                MomentBasisImp::dimRange,
                                                MomentBasisImp::dimFlux,
                                                MomentBasisImp::dimRange,
                                                typename MomentBasisImp::R>
{
  using BaseType = typename XT::Functions::FluxFunctionInterface<XT::Grid::extract_entity_t<GridViewImp>,
                                                                 MomentBasisImp::dimRange,
                                                                 MomentBasisImp::dimFlux,
                                                                 MomentBasisImp::dimRange,
                                                                 typename MomentBasisImp::R>;
  using ThisType = EntropyBasedFluxEntropyCoordsFunction;

public:
  using GridViewType = GridViewImp;
  using MomentBasis = MomentBasisImp;
  using IndexSetType = typename GridViewType::IndexSet;
  static const size_t dimFlux = MomentBasis::dimFlux;
  static const size_t basis_dimRange = MomentBasis::dimRange;
  using typename BaseType::DomainType;
  using typename BaseType::DynamicStateType;
  using typename BaseType::E;
  using typename BaseType::LocalFunctionType;
  using typename BaseType::RangeFieldType;
  using typename BaseType::StateType;
  using ImplementationType = EntropyBasedFluxImplementation<MomentBasis>;
  using AlphaReturnType = typename ImplementationType::AlphaReturnType;
  using VectorType = typename ImplementationType::VectorType;
  using I = XT::Grid::extract_intersection_t<GridViewType>;
  using QuadratureWeightsType = typename ImplementationType::QuadratureWeightsType;
  using BoundaryQuadratureWeightsType =
      std::vector<XT::Common::FieldVector<XT::Common::FieldVector<QuadratureWeightsType, 2>, dimFlux>>;
  static const EntropyType entropy = MomentBasis::entropy;

  explicit EntropyBasedFluxEntropyCoordsFunction(
      const MomentBasis& basis_functions,
      const bool disable_realizability_check = false,
      const RangeFieldType tau = 1e-9,
      const RangeFieldType epsilon_gamma = 0.01,
      const RangeFieldType chi = 0.5,
      const RangeFieldType xi = 1e-3,
      const std::vector<RangeFieldType> r_sequence = {0, 1e-8, 1e-6, 1e-4, 1e-3, 1e-2, 5e-2, 0.1, 0.5, 1},
      const size_t k_0 = 500,
      const size_t k_max = 1000,
      const RangeFieldType epsilon = std::pow(2, -52))
    : implementation_(std::make_shared<ImplementationType>(
          basis_functions, tau, disable_realizability_check, epsilon_gamma, chi, xi, r_sequence, k_0, k_max, epsilon))
  {}

  explicit EntropyBasedFluxEntropyCoordsFunction(EntropyBasedFluxFunction<GridViewType, MomentBasis>& other)
    : implementation_(other.implementation_)
  {}

  static const constexpr bool available = true;

  class Localfunction : public LocalFunctionType
  {
    using BaseType = LocalFunctionType;

  public:
    using typename BaseType::DynamicJacobianRangeType;
    using typename BaseType::E;
    using typename BaseType::RangeReturnType;

    Localfunction(const ImplementationType& implementation)
      : implementation_(implementation)
    {}

    int order(const XT::Common::Parameter&) const override final
    {
      return 1.;
    }

    virtual RangeReturnType evaluate(const DomainType& /*point_in_reference_element*/,
                                     const StateType& alpha,
                                     const XT::Common::Parameter& /*param*/ = {}) const override final
    {
      return implementation_.evaluate_with_alpha(alpha);
    }

    virtual void jacobian(const DomainType& /*point_in_reference_element*/,
                          const StateType& alpha,
                          DynamicJacobianRangeType& result,
                          const XT::Common::Parameter& /*param*/ = {}) const override final
    {
      implementation_.jacobian_with_alpha(alpha, result);
    } // ... jacobian(...)

  private:
    const ImplementationType& implementation_;
  }; // class Localfunction

  using RangeReturnType = typename Localfunction::RangeReturnType;

  bool x_dependent() const override final
  {
    return false;
  }

  std::unique_ptr<LocalFunctionType> local_function() const override final
  {
    return std::make_unique<Localfunction>(*implementation_);
  }

  virtual std::unique_ptr<Localfunction> derived_local_function() const
  {
    return std::make_unique<Localfunction>(*implementation_);
  }

<<<<<<< HEAD
=======
  /**
   * Fluxes have been precomputed during the reconstruction (even if no reconstruction is used, the fluxes are computed
   * there, see calculate_reconstructed_fluxes) and are provided as input, so not much to do here.
   */
>>>>>>> f1b5f8bc
  template <class StateTp, class RetType>
  void evaluate_kinetic_flux(const E& /*inside_entity*/,
                             const E& /*outside_entity*/,
                             const StateTp& flux_i,
                             const StateTp& flux_j,
                             const DomainType& n_ij,
                             const size_t dd,
                             RetType& ret) const
  {
    ret = flux_i;
    ret += flux_j;
    ret *= n_ij[dd];
  } // StateType evaluate_kinetic_flux(...)

  const MomentBasis& basis_functions() const
  {
    return implementation_->basis_functions();
  }

  StateType get_u(const StateType& alpha) const
  {
    return implementation_->get_u(alpha);
  }

  StateType get_u(const size_t entity_index) const
  {
    return implementation_->get_u((*eta_ast_prime_evaluations_)[entity_index]);
  }

  void get_u(const size_t entity_index, StateType& u) const
  {
    implementation_->get_u((*eta_ast_prime_evaluations_)[entity_index], u);
  }

<<<<<<< HEAD
=======
  const StateType& get_precomputed_u(const size_t entity_index)
  {
    return u_[entity_index];
  }

>>>>>>> f1b5f8bc
  StateType get_alpha(const StateType& u) const
  {
    const auto alpha = implementation_->get_alpha(u)->first;
    StateType ret;
    std::copy(alpha.begin(), alpha.end(), ret.begin());
    return ret;
  }

  /**
   * Computes reconstructed fluxes (kinetic fluxes with simple linear reconstruction of the ansatz density).
   * If no reconstruction is requested (slope == SlopeType::no_slope), the fluxes are still computed but without density
   * reconstruction.
   */
  template <class FluxesMapType>
  void calculate_reconstructed_fluxes(const FieldVector<size_t, 3>& entity_indices,
                                      const FieldVector<bool, 3>& boundary_direction,
                                      FluxesMapType& precomputed_fluxes,
                                      const size_t dd) const
  {
    FieldVector<const QuadratureWeightsType*, 3> densities_stencil;
    for (size_t ii = 0; ii < 3; ++ii)
      if (entity_indices[ii] == size_t(-1))
        densities_stencil[ii] = &boundary_distribution_evaluations_[entity_indices[1]][dd][boundary_direction[ii]];
      else
        densities_stencil[ii] = &(*eta_ast_prime_evaluations_)[entity_indices[ii]];
    implementation_->template calculate_reconstructed_fluxes<slope, FluxesMapType>(
        densities_stencil, precomputed_fluxes, dd);
  }

<<<<<<< HEAD
  void apply_kinetic_flux_with_kinetic_reconstruction(const RangeFieldType& h_inv,
                                                      const QuadratureWeightsType& densities_left,
                                                      const QuadratureWeightsType& densities_entity,
                                                      const QuadratureWeightsType& densities_right,
                                                      StateType* u_left,
                                                      StateType* u_entity,
                                                      StateType* u_right,
                                                      const size_t dd) const
  {
    implementation_->template apply_kinetic_flux_with_kinetic_reconstruction<slope>(
        h_inv, densities_left, densities_entity, densities_right, u_left, u_entity, u_right, dd);
  }

=======
>>>>>>> f1b5f8bc
  void apply_inverse_hessian(const size_t entity_index, StateType& u) const
  {
    implementation_->apply_inverse_hessian((*eta_ast_twoprime_evaluations_)[entity_index], u);
  }

<<<<<<< HEAD
  void store_evaluations(const size_t entity_index, StateType& alpha, const RangeFieldType psi_min, bool check = true)
=======
  void store_evaluations(const DomainType& /*entity_center*/,
                         size_t entity_index,
                         StateType& alpha,
                         const RangeFieldType /*rho_min*/,
                         bool check = true)
>>>>>>> f1b5f8bc
  {
    implementation_->store_exp_evaluations(exp_evaluations_[entity_index], alpha);
    if constexpr (entropy != EntropyType::MaxwellBoltzmann) {
      implementation_->store_eta_ast_prime_vals(exp_evaluations_[entity_index], eta_ast_prime_storage_[entity_index]);
      implementation_->store_eta_ast_twoprime_vals(exp_evaluations_[entity_index],
                                                   eta_ast_twoprime_storage_[entity_index]);
    }
<<<<<<< HEAD
    set_eta_ast_pointers();
    // check for inf and nan and very low densities
    if (check) {
      const auto u = get_u(entity_index);
      const double* u_ptr = &(u[0]);
      const auto val = XT::Common::reduce(u_ptr, u_ptr + basis_dimRange, 0.);
      if (std::isnan(val) || std::isinf(val))
        DUNE_THROW(Dune::MathError, "inf or nan in u!");
      const auto rho = basis_functions().density(u);
      const auto& rho_min = psi_min;
      if (rho < rho_min) {
        alpha = basis_functions().alpha_iso(rho_min);
        store_evaluations(entity_index, alpha, rho_min, false);
      }
      // const bool changed = basis_functions().adjust_alpha_to_ensure_min_density(alpha, psi_min);
      // if (changed)
      // store_evaluations(entity_index, alpha, psi_min, false);
    }
=======
    // check for inf and nan and very low densities
    auto& u = u_[entity_index];
    u = get_u(entity_index);
    if (check) {
      const double* u_ptr = &(u[0]);
      const auto val = XT::Common::reduce(u_ptr, u_ptr + basis_dimRange, 0.);
      if (std::isnan(val) || std::isinf(val)) {
        // std::cout << XT::Common::to_string(entity_center) << ", " << entity_index << ", "
        //           << XT::Common::to_string(alpha) << ", " << XT::Common::to_string(u) << std::endl;
        DUNE_THROW(Dune::MathError, "inf or nan in u!");
      }
    } // if (check)
>>>>>>> f1b5f8bc
  }

  void set_eta_ast_pointers()
  {
    if constexpr (entropy == EntropyType::MaxwellBoltzmann) {
      eta_ast_prime_evaluations_ = &exp_evaluations_;
      eta_ast_twoprime_evaluations_ = &exp_evaluations_;
    } else {
      eta_ast_prime_evaluations_ = &eta_ast_prime_storage_;
      eta_ast_twoprime_evaluations_ = &eta_ast_twoprime_storage_;
    }
  }

  void store_boundary_evaluations(const std::function<RangeFieldType(const DomainType&)>& boundary_distribution,
                                  const size_t entity_index,
                                  const size_t intersection_index)
  {
    implementation_->store_boundary_distribution_evaluations(
        boundary_distribution_evaluations_[entity_index][intersection_index / 2][intersection_index % 2],
        boundary_distribution);
  }

  std::vector<QuadratureWeightsType>& exp_evaluations()
  {
    return exp_evaluations_;
  }

  const std::vector<QuadratureWeightsType>& exp_evaluations() const
  {
    return exp_evaluations_;
  }

  void prepare_storage(const GridViewType& grid_view)
  {
    const auto num_entities = grid_view.size(0);
<<<<<<< HEAD
    exp_evaluations_.resize(num_entities);
    if (entropy != EntropyType::MaxwellBoltzmann) {
=======
    u_.resize(num_entities);
    exp_evaluations_.resize(num_entities);
    if constexpr (entropy != EntropyType::MaxwellBoltzmann) {
>>>>>>> f1b5f8bc
      eta_ast_prime_storage_.resize(num_entities);
      eta_ast_twoprime_storage_.resize(num_entities);
    }
    boundary_distribution_evaluations_.resize(num_entities);
    for (auto&& entity : Dune::elements(grid_view)) {
      const auto entity_index = grid_view.indexSet().index(entity);
      implementation_->resize_quad_weights_type(exp_evaluations_[entity_index]);
<<<<<<< HEAD
      if (entropy != EntropyType::MaxwellBoltzmann) {
=======
      if constexpr (entropy != EntropyType::MaxwellBoltzmann) {
>>>>>>> f1b5f8bc
        implementation_->resize_quad_weights_type(eta_ast_prime_storage_[entity_index]);
        implementation_->resize_quad_weights_type(eta_ast_twoprime_storage_[entity_index]);
      }
      for (auto&& intersection : Dune::intersections(grid_view, entity)) {
        if (intersection.boundary()) {
          const auto intersection_index = intersection.indexInInside();
          implementation_->resize_quad_weights_type(
              boundary_distribution_evaluations_[entity_index][intersection_index / 2][intersection_index % 2]);
        }
      } // intersections
    } // entities
<<<<<<< HEAD
=======
    set_eta_ast_pointers();
>>>>>>> f1b5f8bc
  } // void prepare_storage(...)

  std::vector<QuadratureWeightsType>& eta_ast_prime_evaluations()
  {
    return *eta_ast_prime_evaluations_;
  }

  const std::vector<QuadratureWeightsType>& eta_ast_prime_evaluations() const
  {
    return *eta_ast_prime_evaluations_;
  }

  std::vector<QuadratureWeightsType>& eta_ast_twoprime_evaluations()
  {
    return *eta_ast_twoprime_evaluations_;
  }

  const std::vector<QuadratureWeightsType>& eta_ast_twoprime_evaluations() const
  {
    return *eta_ast_twoprime_evaluations_;
  }

  BoundaryQuadratureWeightsType& boundary_distribution_evaluations()
  {
    return boundary_distribution_evaluations_;
  }

  const BoundaryQuadratureWeightsType& boundary_distribution_evaluations() const
  {
    return boundary_distribution_evaluations_;
  }

  RangeReturnType evaluate_with_alpha(const StateType& alpha) const
  {
    return implementation_->evaluate_with_alpha(alpha);
  }

private:
  std::shared_ptr<ImplementationType> implementation_;
  std::vector<QuadratureWeightsType> exp_evaluations_;
  std::vector<QuadratureWeightsType> eta_ast_prime_storage_;
  std::vector<QuadratureWeightsType> eta_ast_twoprime_storage_;
  std::vector<QuadratureWeightsType>* eta_ast_prime_evaluations_;
  std::vector<QuadratureWeightsType>* eta_ast_twoprime_evaluations_;
  std::vector<StateType> u_;
  BoundaryQuadratureWeightsType boundary_distribution_evaluations_;
};


} // namespace GDT
} // namespace Dune

#endif // DUNE_GDT_LOCAL_FLUXES_ENTROPYBASED_KINETICCOORDS_HH<|MERGE_RESOLUTION|>--- conflicted
+++ resolved
@@ -138,13 +138,10 @@
     return std::make_unique<Localfunction>(*implementation_);
   }
 
-<<<<<<< HEAD
-=======
   /**
    * Fluxes have been precomputed during the reconstruction (even if no reconstruction is used, the fluxes are computed
    * there, see calculate_reconstructed_fluxes) and are provided as input, so not much to do here.
    */
->>>>>>> f1b5f8bc
   template <class StateTp, class RetType>
   void evaluate_kinetic_flux(const E& /*inside_entity*/,
                              const E& /*outside_entity*/,
@@ -179,14 +176,11 @@
     implementation_->get_u((*eta_ast_prime_evaluations_)[entity_index], u);
   }
 
-<<<<<<< HEAD
-=======
   const StateType& get_precomputed_u(const size_t entity_index)
   {
     return u_[entity_index];
   }
 
->>>>>>> f1b5f8bc
   StateType get_alpha(const StateType& u) const
   {
     const auto alpha = implementation_->get_alpha(u)->first;
@@ -216,36 +210,16 @@
         densities_stencil, precomputed_fluxes, dd);
   }
 
-<<<<<<< HEAD
-  void apply_kinetic_flux_with_kinetic_reconstruction(const RangeFieldType& h_inv,
-                                                      const QuadratureWeightsType& densities_left,
-                                                      const QuadratureWeightsType& densities_entity,
-                                                      const QuadratureWeightsType& densities_right,
-                                                      StateType* u_left,
-                                                      StateType* u_entity,
-                                                      StateType* u_right,
-                                                      const size_t dd) const
-  {
-    implementation_->template apply_kinetic_flux_with_kinetic_reconstruction<slope>(
-        h_inv, densities_left, densities_entity, densities_right, u_left, u_entity, u_right, dd);
-  }
-
-=======
->>>>>>> f1b5f8bc
   void apply_inverse_hessian(const size_t entity_index, StateType& u) const
   {
     implementation_->apply_inverse_hessian((*eta_ast_twoprime_evaluations_)[entity_index], u);
   }
 
-<<<<<<< HEAD
-  void store_evaluations(const size_t entity_index, StateType& alpha, const RangeFieldType psi_min, bool check = true)
-=======
   void store_evaluations(const DomainType& /*entity_center*/,
                          size_t entity_index,
                          StateType& alpha,
                          const RangeFieldType /*rho_min*/,
                          bool check = true)
->>>>>>> f1b5f8bc
   {
     implementation_->store_exp_evaluations(exp_evaluations_[entity_index], alpha);
     if constexpr (entropy != EntropyType::MaxwellBoltzmann) {
@@ -253,26 +227,6 @@
       implementation_->store_eta_ast_twoprime_vals(exp_evaluations_[entity_index],
                                                    eta_ast_twoprime_storage_[entity_index]);
     }
-<<<<<<< HEAD
-    set_eta_ast_pointers();
-    // check for inf and nan and very low densities
-    if (check) {
-      const auto u = get_u(entity_index);
-      const double* u_ptr = &(u[0]);
-      const auto val = XT::Common::reduce(u_ptr, u_ptr + basis_dimRange, 0.);
-      if (std::isnan(val) || std::isinf(val))
-        DUNE_THROW(Dune::MathError, "inf or nan in u!");
-      const auto rho = basis_functions().density(u);
-      const auto& rho_min = psi_min;
-      if (rho < rho_min) {
-        alpha = basis_functions().alpha_iso(rho_min);
-        store_evaluations(entity_index, alpha, rho_min, false);
-      }
-      // const bool changed = basis_functions().adjust_alpha_to_ensure_min_density(alpha, psi_min);
-      // if (changed)
-      // store_evaluations(entity_index, alpha, psi_min, false);
-    }
-=======
     // check for inf and nan and very low densities
     auto& u = u_[entity_index];
     u = get_u(entity_index);
@@ -285,7 +239,6 @@
         DUNE_THROW(Dune::MathError, "inf or nan in u!");
       }
     } // if (check)
->>>>>>> f1b5f8bc
   }
 
   void set_eta_ast_pointers()
@@ -321,14 +274,9 @@
   void prepare_storage(const GridViewType& grid_view)
   {
     const auto num_entities = grid_view.size(0);
-<<<<<<< HEAD
-    exp_evaluations_.resize(num_entities);
-    if (entropy != EntropyType::MaxwellBoltzmann) {
-=======
     u_.resize(num_entities);
     exp_evaluations_.resize(num_entities);
     if constexpr (entropy != EntropyType::MaxwellBoltzmann) {
->>>>>>> f1b5f8bc
       eta_ast_prime_storage_.resize(num_entities);
       eta_ast_twoprime_storage_.resize(num_entities);
     }
@@ -336,11 +284,7 @@
     for (auto&& entity : Dune::elements(grid_view)) {
       const auto entity_index = grid_view.indexSet().index(entity);
       implementation_->resize_quad_weights_type(exp_evaluations_[entity_index]);
-<<<<<<< HEAD
-      if (entropy != EntropyType::MaxwellBoltzmann) {
-=======
       if constexpr (entropy != EntropyType::MaxwellBoltzmann) {
->>>>>>> f1b5f8bc
         implementation_->resize_quad_weights_type(eta_ast_prime_storage_[entity_index]);
         implementation_->resize_quad_weights_type(eta_ast_twoprime_storage_[entity_index]);
       }
@@ -352,10 +296,7 @@
         }
       } // intersections
     } // entities
-<<<<<<< HEAD
-=======
     set_eta_ast_pointers();
->>>>>>> f1b5f8bc
   } // void prepare_storage(...)
 
   std::vector<QuadratureWeightsType>& eta_ast_prime_evaluations()
