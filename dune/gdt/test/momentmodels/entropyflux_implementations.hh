--- conflicted
+++ resolved
@@ -597,10 +597,7 @@
     auto& right_flux_value = flux_values[coord];
     std::fill(right_flux_value.begin(), right_flux_value.end(), 0.);
     std::fill(left_flux_value.begin(), left_flux_value.end(), 0.);
-<<<<<<< HEAD
-=======
     RangeFieldType factor;
->>>>>>> f1b5f8bc
     for (size_t ll = 0; ll < quad_points_.size(); ++ll) {
       const auto position = quad_points_[ll][dd];
       if constexpr (reconstruct) {
@@ -684,8 +681,6 @@
     return work_vec;
   }
 
-<<<<<<< HEAD
-=======
   // temporary vectors to store inner products and exponentials
   QuadratureWeightsType& working_storage2() const
   {
@@ -702,7 +697,6 @@
     return P_k;
   }
 
->>>>>>> f1b5f8bc
   void resize_quad_weights_type(QuadratureWeightsType& weights) const
   {
     weights.resize(quad_points_.size());
@@ -2145,23 +2139,6 @@
     const auto& psi_entity = *ansatz_distribution_values[1];
     const auto& psi_right = (*ansatz_distribution_values[2]);
     constexpr bool reconstruct = (slope_type != SlopeLimiterType::no_slope);
-<<<<<<< HEAD
-    for (size_t jj = 0; jj < num_blocks; ++jj) {
-      // calculate fluxes
-      const auto offset = block_size * jj;
-      if (quad_signs_[jj][dd] == 0) {
-        // in this case, we have to decide which flux_value to use for each quadrature point individually
-        for (size_t ll = 0; ll < quad_points_[jj].size(); ++ll) {
-          const RangeFieldType slope =
-              reconstruct ? slope_func(psi_entity[jj][ll] - psi_left[jj][ll], psi_right[jj][ll] - psi_entity[jj][ll])
-                          : 0.;
-          const auto position = quad_points_[jj][ll][dd];
-          RangeFieldType factor = position > 0 ? psi_entity[jj][ll] + 0.5 * slope : psi_entity[jj][ll] - 0.5 * slope;
-          factor *= quad_weights_[jj][ll] * position;
-          auto& val = position > 0. ? right_flux_value : left_flux_value;
-          for (size_t ii = 0; ii < block_size; ++ii)
-            val[offset + ii] += M_[jj].get_entry(ll, ii) * factor;
-=======
     RangeFieldType factor, slope;
     for (size_t jj = 0; jj < num_blocks; ++jj) {
       // calculate fluxes
@@ -2187,22 +2164,11 @@
           auto& val = position > 0. ? right_flux_value : left_flux_value;
           for (size_t ii = 0; ii < block_size; ++ii)
             val[offset + ii] += basis.get_entry(ll, ii) * factor;
->>>>>>> f1b5f8bc
         } // ll
       } else {
         // all quadrature points have the same sign
         auto& flux_val = quad_signs_[jj][dd] > 0 ? right_flux_value : left_flux_value;
         const double sign_factor = quad_signs_[jj][dd] > 0 ? 0.5 : -0.5;
-<<<<<<< HEAD
-        for (size_t ll = 0; ll < quad_points_[jj].size(); ++ll) {
-          const RangeFieldType slope =
-              reconstruct ? slope_func(psi_entity[jj][ll] - psi_left[jj][ll], psi_right[jj][ll] - psi_entity[jj][ll])
-                          : 0.;
-          RangeFieldType factor =
-              (psi_entity[jj][ll] + sign_factor * slope) * quad_weights_[jj][ll] * quad_points_[jj][ll][dd];
-          for (size_t ii = 0; ii < block_size; ++ii)
-            flux_val[offset + ii] += M_[jj].get_entry(ll, ii) * factor;
-=======
         for (size_t ll = 0; ll < num_quad_points; ++ll) {
           if constexpr (reconstruct) {
             slope = slope_func(psi_e[ll] - psi_l[ll], psi_r[ll] - psi_e[ll]);
@@ -2212,73 +2178,11 @@
           }
           for (size_t ii = 0; ii < block_size; ++ii)
             flux_val[offset + ii] += basis.get_entry(ll, ii) * factor;
->>>>>>> f1b5f8bc
         } // ll
       } // quad_sign
     } // jj
   } // void calculate_reconstructed_fluxes(...)
 
-<<<<<<< HEAD
-  template <SlopeLimiterType slope_type>
-  void apply_kinetic_flux_with_kinetic_reconstruction(const RangeFieldType& h_inv,
-                                                      const QuadratureWeightsType& psi_left,
-                                                      const QuadratureWeightsType& psi_entity,
-                                                      const QuadratureWeightsType& psi_right,
-                                                      DomainType* const u_left,
-                                                      DomainType* const u_entity,
-                                                      DomainType* const u_right,
-                                                      const size_t dd) const
-  {
-    static const auto slope_func =
-        (slope_type == SlopeLimiterType::minmod) ? XT::Common::minmod<RangeFieldType> : superbee<RangeFieldType>;
-    constexpr bool reconstruct = (slope_type != SlopeLimiterType::no_slope);
-    for (size_t jj = 0; jj < num_blocks; ++jj) {
-      const auto offset = block_size * jj;
-      if (quad_signs_[jj][dd] == 0) {
-        // in this case, we have to decide which flux_value to use for each quadrature point individually
-        for (size_t ll = 0; ll < quad_points_[jj].size(); ++ll) {
-          const auto position = quad_points_[jj][ll][dd];
-          DomainType* const lhs_u = position < 0. ? u_left : u_entity;
-          DomainType* const rhs_u = position < 0. ? u_entity : u_right;
-          const RangeFieldType slope =
-              reconstruct ? slope_func(psi_entity[jj][ll] - psi_left[jj][ll], psi_right[jj][ll] - psi_entity[jj][ll])
-                          : 0.;
-          RangeFieldType factor = position > 0 ? psi_entity[jj][ll] + 0.5 * slope : psi_entity[jj][ll] - 0.5 * slope;
-          factor *= quad_weights_[jj][ll] * position * h_inv;
-          for (size_t ii = 0; ii < block_size; ++ii) {
-            const auto flux = M_[jj].get_entry(ll, ii) * factor;
-            if (lhs_u)
-              (*lhs_u)[offset + ii] -= flux;
-            if (rhs_u)
-              (*rhs_u)[offset + ii] += flux;
-          } // ii
-        } // ll
-      } else {
-        // all quadrature points have the same sign
-        const bool negative_sign = quad_signs_[jj][dd] < 0;
-        const double sign_factor = negative_sign ? -0.5 : 0.5;
-        DomainType* const lhs_u = negative_sign ? u_left : u_entity;
-        DomainType* const rhs_u = negative_sign ? u_entity : u_right;
-        for (size_t ll = 0; ll < quad_points_[jj].size(); ++ll) {
-          const RangeFieldType slope =
-              reconstruct ? slope_func(psi_entity[jj][ll] - psi_left[jj][ll], psi_right[jj][ll] - psi_entity[jj][ll])
-                          : 0.;
-          const RangeFieldType factor =
-              (psi_entity[jj][ll] + sign_factor * slope) * quad_weights_[jj][ll] * quad_points_[jj][ll][dd] * h_inv;
-          for (size_t ii = 0; ii < block_size; ++ii) {
-            const auto flux = M_[jj].get_entry(ll, ii) * factor;
-            if (lhs_u)
-              (*lhs_u)[offset + ii] -= flux;
-            if (rhs_u)
-              (*rhs_u)[offset + ii] += flux;
-          } // ii
-        } // ll
-      } // quad_sign
-    } // jj
-  } // void apply_kinetic_flux_with_kinetic_reconstruction(...)
-
-=======
->>>>>>> f1b5f8bc
   // ============================================================================================
   // ================================== Helper functions ========================================
   // ============================================================================================
@@ -3183,11 +3087,7 @@
       local_ret *= 0.;
       const auto& vertices = faces[jj]->vertices();
       for (size_t ll = 0; ll < quad_weights_[jj].size(); ++ll) {
-<<<<<<< HEAD
-        RangeFieldType factor = eta_ast_prime[ll] * quad_weights_[jj][ll] * quad_points_[jj][ll][dd];
-=======
         const RangeFieldType factor = eta_ast_prime[ll] * quad_weights_[jj][ll] * quad_points_[jj][ll][dd];
->>>>>>> f1b5f8bc
         for (size_t ii = 0; ii < 3; ++ii)
           local_ret[ii] += M_[jj][ll][ii] * factor;
       } // ll (quad points)
@@ -3246,47 +3146,13 @@
     auto& right_flux_value = flux_values[coord];
     std::fill(right_flux_value.begin(), right_flux_value.end(), 0.);
     std::fill(left_flux_value.begin(), left_flux_value.end(), 0.);
-<<<<<<< HEAD
-    thread_local XT::Common::FieldVector<std::vector<RangeFieldType>, 2> reconstructed_values(
-        std::vector<RangeFieldType>(quad_points_[0].size()));
     const auto& faces = basis_functions_.triangulation().faces();
     const auto slope_func =
         (slope_type == SlopeLimiterType::minmod) ? XT::Common::minmod<RangeFieldType> : superbee<RangeFieldType>;
-    auto& vals_left = reconstructed_values[0];
-    auto& vals_right = reconstructed_values[1];
-=======
-    const auto& faces = basis_functions_.triangulation().faces();
-    const auto slope_func =
-        (slope_type == SlopeLimiterType::minmod) ? XT::Common::minmod<RangeFieldType> : superbee<RangeFieldType>;
->>>>>>> f1b5f8bc
     thread_local LocalVectorType face_flux(0.);
     for (size_t jj = 0; jj < num_faces_; ++jj) {
       face_flux *= 0.;
       const bool positive_dir = v_positive_[jj][dd];
-<<<<<<< HEAD
-      auto& outside_vals = positive_dir ? vals_right : vals_left;
-      const auto& vertices = faces[jj]->vertices();
-      const size_t num_quad_points = quad_weights_[jj].size();
-      const auto& non_reconstructed_values = (*ansatz_distribution_values[1])[jj];
-      // reconstruct densities
-      if (slope_type == SlopeLimiterType::no_slope) {
-        for (size_t ll = 0; ll < num_quad_points; ++ll)
-          outside_vals[ll] = non_reconstructed_values[ll];
-      } else {
-        const auto sign = positive_dir ? 1. : -1.;
-        for (size_t ll = 0; ll < num_quad_points; ++ll) {
-          const auto slope = slope_func(non_reconstructed_values[ll] - (*ansatz_distribution_values[0])[jj][ll],
-                                        (*ansatz_distribution_values[2])[jj][ll] - non_reconstructed_values[ll]);
-          outside_vals[ll] = non_reconstructed_values[ll] + sign * 0.5 * slope;
-        } // ll (quad points)
-      }
-      // calculate fluxes
-      for (size_t ll = 0; ll < quad_weights_[jj].size(); ++ll) {
-        RangeFieldType factor = outside_vals[ll] * quad_weights_[jj][ll] * quad_points_[jj][ll][dd];
-        const auto& basis_ll = M_[jj][ll];
-        for (size_t ii = 0; ii < 3; ++ii)
-          face_flux[ii] += basis_ll[ii] * factor;
-=======
       const auto sign = positive_dir ? 1. : -1.;
       const auto& vertices = faces[jj]->vertices();
       const size_t num_quad_points = quad_weights_[jj].size();
@@ -3303,7 +3169,6 @@
                                         (*ansatz_distribution_values[2])[jj][ll] - non_reconstructed_values[ll]);
           face_flux.axpy((non_reconstructed_values[ll] + sign * 0.5 * slope) * weights[ll] * points[ll][dd], basis[ll]);
         }
->>>>>>> f1b5f8bc
       } // ll (quad points)
       auto& val = positive_dir ? right_flux_value : left_flux_value;
       for (size_t ii = 0; ii < 3; ++ii)
@@ -4662,8 +4527,6 @@
   {
     return get_eta_ast_integrated(alpha) - alpha * v;
   } // void calculate_f(...)
-<<<<<<< HEAD
-=======
 
   void calculate_gradient(const VectorType& alpha, const VectorType& v, VectorType& g_k) const
   {
@@ -5054,7 +4917,6 @@
     } // jj (intervals)
     return ret;
   } // void evaluate(...)
->>>>>>> f1b5f8bc
 
   virtual void jacobian(const DomainType& u,
                         DynamicDerivativeRangeType& result,
@@ -5274,661 +5136,6 @@
   }
 
   void calculate_hessian(const QuadratureWeightsType& eta_ast_twoprime_vals,
-<<<<<<< HEAD
-                         const BasisValuesMatrixType& /*M*/,
-                         VectorType& H_diag,
-=======
-                         const BasisValuesMatrixType& M,
-                         DomainType& H_diag,
->>>>>>> f1b5f8bc
-                         FieldVector<RangeFieldType, dimRange - 1>& H_subdiag) const
-  {
-    std::fill(H_subdiag.begin(), H_subdiag.end(), 0.);
-    H_diag[0] = eta_ast_twoprime_vals[0][0] * interval_length / 2.;
-    for (size_t jj = 1; jj < dimRange - 1; ++jj)
-      H_diag[jj] = eta_ast_twoprime_vals[jj][0] * interval_length;
-    H_diag[dimRange - 1] = eta_ast_twoprime_vals[dimRange - 2].back() * interval_length / 2.;
-  } // void calculate_hessian(...)
-
-
-  void calculate_hessian(const DomainType& alpha,
-                         const BasisValuesMatrixType& M,
-                         DomainType& H_diag,
-                         FieldVector<RangeFieldType, dimRange - 1>& H_subdiag,
-                         const bool use_working_storage = false) const
-  {
-    auto& eta_ast_twoprime_vals = working_storage();
-    if (!use_working_storage)
-      evaluate_eta_ast_twoprime(alpha, eta_ast_twoprime_vals);
-    calculate_hessian(eta_ast_twoprime_vals, M, H_diag, H_subdiag);
-  } // void calculate_hessian(...)
-
-  // J = df/dalpha is the derivative of the flux with respect to alpha.
-  // As F = (f_1, f_2, f_3) is matrix-valued
-  // (div f = \sum_{i=1}^d \partial_{x_i} f_i  = \sum_{i=1}^d \partial_{x_i} < v_i m \hat{psi}(alpha) > is
-  // vector-valued),
-  // the derivative is the vector of matrices (df_1/dalpha, df_2/dalpha, ...)
-  // this function returns the dd-th matrix df_dd/dalpha of J
-  // assumes work_vecs already contains the needed eta_ast_twoprime(alpha * b) values
-<<<<<<< HEAD
-  void calculate_J(const BasisValuesMatrixType& /*M*/,
-                   VectorType& J_diag,
-=======
-  void calculate_J(const BasisValuesMatrixType& M,
-                   DomainType& J_diag,
->>>>>>> f1b5f8bc
-                   FieldVector<RangeFieldType, dimRange - 1>& J_subdiag) const
-  {
-    std::fill(J_subdiag.begin(), J_subdiag.end(), 0.);
-    const auto& eta_ast_twoprime_vals = working_storage();
-    J_diag[0] = grid_points_[0] * eta_ast_twoprime_vals[0][0] * interval_length / 2.;
-    for (size_t jj = 1; jj < dimRange - 1; ++jj)
-      J_diag[jj] = grid_points_[jj] * eta_ast_twoprime_vals[jj][0] * interval_length;
-    J_diag[dimRange - 1] =
-        grid_points_[basis_dimRange - 1] * eta_ast_twoprime_vals[dimRange - 2].back() * interval_length / 2.;
-  } // void calculate_J(...)
-
-<<<<<<< HEAD
-  void apply_inverse_hessian(const QuadratureWeightsType& eta_ast_twoprime_vals, DomainType& u) const
-=======
-  void apply_inverse_hessian(const QuadratureWeightsType& density_evaluations, DomainType& u) const
-  {
-    thread_local VectorType H_diag;
-    thread_local FieldVector<RangeFieldType, dimRange - 1> H_subdiag;
-    calculate_hessian(density_evaluations, M_, H_diag, H_subdiag);
-    // factorize H = LDL^T, where L is unit lower bidiagonal and D is diagonal
-    // H_diag is overwritten by the diagonal elements of D
-    // H_subdiag is overwritten by the subdiagonal elements of L
-    XT::LA::tridiagonal_ldlt(H_diag, H_subdiag);
-    // Solve H ret = u
-    XT::LA::solve_tridiagonal_ldlt_factorized(H_diag, H_subdiag, u);
-  }
-
-  // calculates ret = J H^{-1}. Both J and H are symmetric tridiagonal, H is positive definite.
-  static void calculate_J_Hinv(DynamicRowDerivativeRangeType& ret,
-                               const DomainType& J_diag,
-                               const FieldVector<RangeFieldType, dimRange - 1>& J_subdiag,
-                               DomainType& H_diag,
-                               FieldVector<RangeFieldType, dimRange - 1>& H_subdiag)
->>>>>>> f1b5f8bc
-  {
-
-    RangeFieldType* u_ptr = &(u[0]);
-    const RangeFieldType* eta_ast_twoprime_ptr = eta_ast_twoprime_vals.data();
-    std::transform(u_ptr, u_ptr + basis_dimRange, eta_ast_twoprime_ptr, u_ptr, [](const auto& a, const auto& b) {
-      return a / (b * interval_length);
-    });
-    // for (size_t ll = 0; ll < dimRange; ++ll)
-    // u[ll] /= eta_ast_twoprime_vals[ll] * interval_length;
-    u[0] *= 2.;
-    u[dimRange - 1] *= 2.;
-  }
-
-  // ============================================================================================
-  // ============================= Entropy evaluations ==========================================
-  // ============================================================================================
-
-  // evaluates \eta_{\ast}(\alpha^T b(v_i)) for all quadrature points v_i
-  void evaluate_eta_ast(const DomainType& alpha, QuadratureWeightsType& ret) const
-  {
-    XT::Common::Mkl::exp(static_cast<int>(dimRange), &alpha[0], ret.data());
-  }
-
-  // evaluates \eta_{\ast}^{\prime}(\alpha^T b(v_i)) for all quadrature points v_i
-  void evaluate_eta_ast_prime(const DomainType& alpha, QuadratureWeightsType& ret) const
-  {
-    evaluate_eta_ast(alpha, ret);
-  }
-
-  // evaluates \eta_{\ast}^{\prime\prime}(\alpha^T b(v_i)) for all quadrature points v_i
-  void evaluate_eta_ast_twoprime(const VectorType& alpha, QuadratureWeightsType& ret) const
-  {
-    evaluate_eta_ast(alpha, ret);
-  }
-
-<<<<<<< HEAD
-  // stores evaluations of exp(alpha^T b(v_i)) for all quadrature points v_i
-  void store_exp_evaluations(QuadratureWeightsType& exp_evaluations, const DomainType& alpha) const
-=======
-  // evaluates \eta_{\ast}^{\prime\prime}(\alpha^T b(v_i)) for all quadrature points v_i
-  void evaluate_eta_ast_twoprime(const DomainType& alpha, QuadratureWeightsType& ret) const
->>>>>>> f1b5f8bc
-  {
-    this->evaluate_eta_ast(alpha, exp_evaluations);
-  }
-
-  void store_eta_ast_prime_vals(const QuadratureWeightsType& exp_evaluations, QuadratureWeightsType& eta_ast_prime_vals)
-  {
-    eta_ast_prime_vals = exp_evaluations;
-  }
-
-  void store_eta_ast_twoprime_vals(const QuadratureWeightsType& exp_evaluations,
-                                   QuadratureWeightsType& eta_ast_twoprime_vals)
-  {
-    eta_ast_twoprime_vals = exp_evaluations;
-  }
-
-  // stores evaluations of a given boundary distribution psi(v) at all quadrature points v_i
-  void store_boundary_distribution_evaluations(
-      QuadratureWeightsType& boundary_distribution_evaluations,
-      const std::function<RangeFieldType(const FluxDomainType&)>& boundary_distribution) const
-  {
-    for (size_t ll = 0; ll < dimRange; ++ll)
-      boundary_distribution_evaluations[ll] = boundary_distribution(grid_points_[ll]);
-  }
-
-
-  // ============================================================================================
-  // =============================== Kinetic fluxes =============================================
-  // ============================================================================================
-
-
-  // calculate \sum_{i=1}^d < v_i m \psi > n_i, where n is the unit outer normal,
-  // m is the basis function vector, \psi is the ansatz corresponding to u
-  // and x, v, t are the space, velocity and time variable, respectively
-  // As we are using cartesian grids, n_i == 0 in all but one dimension, so only evaluate for i == dd
-  DomainType
-  evaluate_kinetic_flux(const DomainType& u_i, const DomainType& u_j, const FluxDomainType& n_ij, const size_t dd) const
-  {
-    const auto alpha_i = get_alpha(u_i, *get_isotropic_alpha(u_i), true)->first;
-    const auto alpha_j = get_alpha(u_j, *get_isotropic_alpha(u_j), true)->first;
-    return evaluate_kinetic_flux_with_alphas(alpha_i, alpha_j, n_ij, dd);
-  } // DomainType evaluate_kinetic_flux(...)
-
-  DomainType evaluate_kinetic_flux_with_alphas(const VectorType& alpha_i,
-                                               const VectorType& alpha_j,
-                                               const FluxDomainType& n_ij,
-                                               const size_t dd) const
-  {
-    assert(dd == 0);
-    thread_local FieldVector<QuadratureWeightsType, 2> eta_ast_prime_vals =
-        FieldVector<QuadratureWeightsType, 2>(QuadratureWeightsType(dimRange));
-    evaluate_eta_ast_prime(alpha_i, eta_ast_prime_vals[0]);
-    evaluate_eta_ast_prime(alpha_j, eta_ast_prime_vals[1]);
-    // calculate \sum_{i=1}^d < \omega_i m G_\alpha(u) > n_i
-    DomainType ret(0);
-    const size_t first_positive = dimRange / 2;
-    const auto& first_exp_vals = n_ij[dd] < 0. ? eta_ast_prime_vals[0] : eta_ast_prime_vals[1];
-    for (size_t ll = 0; ll < first_positive; ++ll)
-      ret[ll] = first_exp_vals[ll] * grid_points_[ll];
-    const auto& second_exp_vals = n_ij[dd] > 0. ? eta_ast_prime_vals[0] : eta_ast_prime_vals[1];
-    for (size_t ll = first_positive; ll < dimRange; ++ll)
-      ret[ll] = second_exp_vals[ll] * grid_points_[ll];
-    ret *= n_ij[dd] * interval_length;
-    ret[0] *= 0.5;
-    ret[dimRange - 1] *= 0.5;
-    return ret;
-  } // DomainType evaluate_kinetic_flux(...)
-
-  // Calculates left and right kinetic flux with reconstructed densities. Ansatz distribution values contains
-  // evaluations of the ansatz distribution at each quadrature point for a stencil of three entities. The distributions
-  // are reconstructed pointwise for each quadrature point and the resulting (part of) the kinetic flux is
-  // <psi_reconstr * b * v>_{+/-}.
-  template <SlopeLimiterType slope_type, class FluxesMapType>
-  void calculate_reconstructed_fluxes(const FieldVector<const QuadratureWeightsType*, 3>& ansatz_distribution_values,
-                                      FluxesMapType& flux_values,
-                                      const size_t dd) const
-  {
-    assert(dd == 0);
-    // get flux storage
-    BasisDomainType coord(0.5);
-    coord[dd] = 0;
-    auto& left_flux_value = flux_values[coord];
-    coord[dd] = 1;
-    auto& right_flux_value = flux_values[coord];
-    // get slope limiter and psi values
-    const auto slope_func =
-        (slope_type == SlopeLimiterType::minmod) ? XT::Common::minmod<RangeFieldType> : superbee<RangeFieldType>;
-    const auto& psi_left = (*ansatz_distribution_values[0]);
-    const auto& psi_entity = *ansatz_distribution_values[1];
-    const auto& psi_right = (*ansatz_distribution_values[2]);
-    constexpr bool reconstruct = (slope_type != SlopeLimiterType::no_slope);
-    // reconstruct densities
-    const size_t first_positive = dimRange / 2;
-    for (size_t ll = 0; ll < first_positive; ++ll) {
-      const RangeFieldType slope =
-          reconstruct ? slope_func(psi_entity[ll] - psi_left[ll], psi_right[ll] - psi_entity[ll]) : 0.;
-      left_flux_value[ll] = (psi_entity[ll] - 0.5 * slope) * grid_points_[ll] * interval_length;
-      right_flux_value[ll] = 0.;
-    }
-    for (size_t ll = first_positive; ll < dimRange; ++ll) {
-      const RangeFieldType slope =
-          reconstruct ? slope_func(psi_entity[ll] - psi_left[ll], psi_right[ll] - psi_entity[ll]) : 0.;
-      left_flux_value[ll] = 0.;
-      right_flux_value[ll] = (psi_entity[ll] + 0.5 * slope) * grid_points_[ll] * interval_length;
-    }
-    left_flux_value[0] *= 0.5;
-    right_flux_value[dimRange - 1] *= 0.5;
-  } // void calculate_reconstructed_fluxes(...)
-
-  template <SlopeLimiterType slope_type>
-  void apply_kinetic_flux_with_kinetic_reconstruction(const RangeFieldType& h_inv,
-                                                      const QuadratureWeightsType& psi_left,
-                                                      const QuadratureWeightsType& psi_entity,
-                                                      const QuadratureWeightsType& psi_right,
-                                                      VectorType* u_left,
-                                                      VectorType* u_entity,
-                                                      VectorType* u_right,
-                                                      const size_t /*dd*/) const
-  {
-    // get slope limiter and psi values
-    static const auto slope_func =
-        (slope_type == SlopeLimiterType::minmod) ? XT::Common::minmod<RangeFieldType> : superbee<RangeFieldType>;
-    constexpr bool reconstruct = (slope_type != SlopeLimiterType::no_slope);
-    // reconstruct densities
-    const size_t first_positive = dimRange / 2;
-    for (size_t ll = 0; ll < first_positive; ++ll) {
-      const RangeFieldType weight = (ll == 0) ? interval_length / 2. : interval_length;
-      const RangeFieldType slope =
-          reconstruct ? slope_func(psi_entity[ll] - psi_left[ll], psi_right[ll] - psi_entity[ll]) : 0.;
-      const RangeFieldType flux_left = (psi_entity[ll] - 0.5 * slope) * grid_points_[ll] * weight * h_inv;
-      if (u_left)
-        (*u_left)[ll] -= flux_left;
-      (*u_entity)[ll] += flux_left;
-    }
-    for (size_t ll = first_positive; ll < dimRange; ++ll) {
-      const RangeFieldType weight = (ll == dimRange - 1) ? interval_length / 2. : interval_length;
-      const RangeFieldType slope =
-          reconstruct ? slope_func(psi_entity[ll] - psi_left[ll], psi_right[ll] - psi_entity[ll]) : 0.;
-      const RangeFieldType flux_right = (psi_entity[ll] + 0.5 * slope) * grid_points_[ll] * weight * h_inv;
-      (*u_entity)[ll] -= flux_right;
-      if (u_right)
-        (*u_right)[ll] += flux_right;
-    }
-  }
-
-
-  // ============================================================================================
-  // ================================== Helper functions ========================================
-  // ============================================================================================
-
-
-  const MomentBasis& basis_functions() const
-  {
-    return basis_functions_;
-  }
-
-  std::unique_ptr<VectorType> get_isotropic_alpha(const RangeFieldType density) const
-  {
-    return std::make_unique<VectorType>(basis_functions_.alpha_iso(density));
-  }
-
-  std::unique_ptr<VectorType> get_isotropic_alpha(const DomainType& u) const
-  {
-    return get_isotropic_alpha(basis_functions_.density(u));
-  }
-
-  static bool is_realizable(const DomainType& u)
-  {
-    for (const auto& u_i : u)
-      if (!(u_i > 0.) || std::isinf(u_i))
-        return false;
-    return true;
-  }
-
-  QuadratureWeightsType& working_storage() const
-  {
-    thread_local QuadratureWeightsType work_vec(dimRange);
-    return work_vec;
-  }
-
-  void resize_quad_weights_type(QuadratureWeightsType& weights) const
-  {
-    weights.resize(dimRange);
-  }
-
-  bool all_positive(const QuadratureWeightsType& vals) const
-  {
-    for (size_t ll = 0; ll < dimRange; ++ll) {
-      const auto val = vals[ll];
-      if (val < 0. || std::isinf(val) || std::isnan(val))
-        return false;
-    }
-    return true;
-  }
-
-  const MomentBasis& basis_functions_;
-  QuadraturePointsType quad_points_;
-  QuadratureWeightsType quad_weights_;
-  const std::vector<RangeFieldType>& grid_points_;
-  BasisValuesMatrixType M_;
-  const RangeFieldType tau_;
-  const RangeFieldType epsilon_gamma_;
-  const RangeFieldType chi_;
-  const RangeFieldType xi_;
-  const std::vector<RangeFieldType> r_sequence_;
-  const size_t k_0_;
-  const size_t k_max_;
-  const RangeFieldType epsilon_;
-};
-
-template <class D, class R, size_t dimRange, EntropyType entropy>
-const R EntropyBasedFluxImplementation<HatFunctionMomentBasis<D, 1, R, dimRange, 1, 1, entropy>>::interval_length =
-    2. / (dimRange - 1.);
-
-#    else // ENTROPY_FLUX_1D_HATFUNCTIONS_USE_TWOPOINT_QUAD
-/**
- * Specialization of EntropyBasedFluxImplementation for 1D Hatfunctions (no change of basis, use structure)
- */
-template <class D, class R, size_t dimRange, EntropyType entropy>
-class EntropyBasedFluxImplementation<HatFunctionMomentBasis<D, 1, R, dimRange, 1, 1, entropy>>
-  : public XT::Functions::FunctionInterface<dimRange, 1, dimRange, R>
-{
-  using BaseType = typename XT::Functions::FunctionInterface<dimRange, 1, dimRange, R>;
-  using ThisType = EntropyBasedFluxImplementation;
-
-public:
-  using MomentBasis = HatFunctionMomentBasis<D, 1, R, dimRange, 1, 1, entropy>;
-  static const size_t dimFlux = MomentBasis::dimFlux;
-  static const size_t basis_dimRange = dimRange;
-  using typename BaseType::DomainFieldType;
-  using typename BaseType::DomainType;
-  using typename BaseType::DynamicDerivativeRangeType;
-  using typename BaseType::DynamicRowDerivativeRangeType;
-  using typename BaseType::RangeFieldType;
-  using typename BaseType::RangeReturnType;
-  using BasisDomainType = typename MomentBasis::DomainType;
-  using FluxDomainType = FieldVector<DomainFieldType, dimFlux>;
-  using VectorType = DomainType;
-  using AlphaReturnType = std::pair<VectorType, std::pair<DomainType, RangeFieldType>>;
-  static const size_t num_intervals = dimRange - 1;
-  static const size_t block_size = 2;
-  using LocalVectorType = XT::Common::FieldVector<RangeFieldType, block_size>;
-  using BasisValuesMatrixType = FieldVector<std::vector<LocalVectorType>, num_intervals>;
-  using QuadraturePointsType = FieldVector<std::vector<RangeFieldType>, num_intervals>;
-  using QuadratureWeightsType = QuadraturePointsType;
-  using QuadratureSignsType = FieldVector<int, num_intervals>;
-
-  explicit EntropyBasedFluxImplementation(const MomentBasis& basis_functions,
-                                          const RangeFieldType tau,
-                                          const bool /*disable_realizability_check*/,
-                                          const RangeFieldType epsilon_gamma,
-                                          const RangeFieldType chi,
-                                          const RangeFieldType xi,
-                                          const std::vector<RangeFieldType> r_sequence,
-                                          const size_t k_0,
-                                          const size_t k_max,
-                                          const RangeFieldType epsilon)
-    : basis_functions_(basis_functions)
-    , grid_points_(basis_functions_.partitioning())
-    , tau_(tau)
-    , epsilon_gamma_(epsilon_gamma)
-    , chi_(chi)
-    , xi_(xi)
-    , r_sequence_(r_sequence)
-    , k_0_(k_0)
-    , k_max_(k_max)
-    , epsilon_(epsilon)
-  {
-    const auto& quadratures = basis_functions_.quadratures();
-    assert(quadratures.size() == grid_points_.size() - 1);
-    for (size_t jj = 0; jj < num_intervals; ++jj) {
-      quad_signs_[jj] = basis_functions_.has_fixed_sign(jj)[0];
-      for (const auto& quad_point : quadratures[jj]) {
-        quad_points_[jj].emplace_back(quad_point.position()[0]);
-        quad_weights_[jj].emplace_back(quad_point.weight());
-      }
-    } // jj
-    for (size_t jj = 0; jj < num_intervals; ++jj) {
-      M_[jj].resize(quad_points_[jj].size());
-      for (size_t ll = 0; ll < quad_points_[jj].size(); ++ll)
-        M_[jj][ll] = basis_functions_.evaluate_on_interval(quad_points_[jj][ll], jj);
-    } // jj
-  }
-
-
-  // ============================================================================================
-  // ============================= FunctionInterface methods ====================================
-  // ============================================================================================
-
-
-  int order(const XT::Common::Parameter& /*param*/) const override
-  {
-    return 1;
-  }
-
-  virtual RangeReturnType evaluate(const DomainType& u,
-                                   const XT::Common::Parameter& /*param*/ = {}) const override final
-  {
-    const auto alpha = get_alpha(u, *get_isotropic_alpha(u), true)->first;
-    return evaluate_with_alpha(alpha);
-  }
-
-  virtual RangeReturnType evaluate_with_alpha(const DomainType& alpha) const
-  {
-    RangeReturnType ret(0.);
-    // calculate ret[ii] = < omega[ii] m G_\alpha(u) >
-    auto& eta_ast_prime_vals = working_storage();
-    evaluate_eta_ast_prime(alpha, eta_ast_prime_vals);
-    for (size_t jj = 0; jj < num_intervals; ++jj) {
-      for (size_t ll = 0; ll < quad_weights_[jj].size(); ++ll) {
-        const auto& basis_ll = M_[jj][ll];
-        auto factor_ll = eta_ast_prime_vals[jj][ll] * quad_points_[jj][ll] * quad_weights_[jj][ll];
-        for (size_t ii = 0; ii < 2; ++ii)
-          ret[0][jj + ii] += basis_ll[ii] * factor_ll;
-      } // ll (quad points)
-    } // jj (intervals)
-    return ret;
-  } // void evaluate(...)
-
-  virtual void jacobian(const DomainType& u,
-                        DynamicDerivativeRangeType& result,
-                        const XT::Common::Parameter& /*param*/ = {}) const override final
-  {
-    const auto alpha = get_alpha(u, *get_isotropic_alpha(u), true)->first;
-    jacobian_with_alpha(alpha, result);
-  }
-
-  virtual void jacobian_with_alpha(const DomainType& alpha, DynamicDerivativeRangeType& result) const
-  {
-    VectorType H_diag, J_diag;
-    FieldVector<RangeFieldType, dimRange - 1> H_subdiag, J_subdiag;
-    calculate_hessian(alpha, M_, H_diag, H_subdiag);
-    calculate_J(M_, J_diag, J_subdiag);
-    calculate_J_Hinv(result[0], J_diag, J_subdiag, H_diag, H_subdiag);
-  }
-
-
-  // ============================================================================================
-  // ============ Evaluations of ansatz distribution, moments, hessian etc. =====================
-  // ============================================================================================
-
-
-  std::unique_ptr<AlphaReturnType> get_alpha(const DomainType& u) const
-  {
-    return get_alpha(u, *get_isotropic_alpha(u), true);
-  }
-
-  // returns (alpha, (actual_u, r)), where r is the regularization parameter and actual_u the regularized u
-  std::unique_ptr<AlphaReturnType>
-  get_alpha(const DomainType& u, const DomainType& alpha_in, const bool regularize) const
-  {
-    auto ret = std::make_unique<AlphaReturnType>();
-
-    constexpr bool rescale = (entropy == EntropyType::MaxwellBoltzmann);
-
-    // rescale u such that the density <psi> is 1 if rescale is true
-    RangeFieldType density = basis_functions_.density(u);
-    if (!(density > 0.) || std::isinf(density))
-      DUNE_THROW(Dune::MathError, "Negative, inf or NaN density!");
-    static const auto alpha_one = basis_functions_.alpha_one();
-    VectorType phi = rescale ? u / density : u;
-    VectorType alpha_initial = alpha_in;
-    if (rescale)
-      alpha_initial -= alpha_one * std::log(density);
-    RangeFieldType tau_prime =
-        rescale
-            ? std::min(tau_ / ((1 + std::sqrt(dimRange) * phi.two_norm()) * density + std::sqrt(dimRange) * tau_), tau_)
-            : tau_;
-    // The hessian H is always symmetric and tridiagonal, so we only need to store the diagonal and subdiagonal
-    // elements
-    VectorType H_diag;
-    FieldVector<RangeFieldType, dimRange - 1> H_subdiag;
-
-    // calculate moment vector for isotropic distribution
-    const auto& u_iso = basis_functions_.u_iso();
-    VectorType v;
-    VectorType alpha_k = alpha_initial;
-
-    const auto& r_sequence = regularize ? r_sequence_ : std::vector<RangeFieldType>{0.};
-    const auto r_max = r_sequence.back();
-    for (const auto& rr : r_sequence_) {
-      // regularize u
-      v = phi;
-      if (rr > 0) {
-        alpha_k = *get_isotropic_alpha(v);
-        VectorType r_times_u_iso(u_iso);
-        r_times_u_iso *= rr;
-        v *= 1 - rr;
-        v += r_times_u_iso;
-      }
-
-      // calculate f_0
-      RangeFieldType f_k = calculate_f(alpha_k, v);
-
-      int backtracking_failed = 0;
-      VectorType g_k, d_k, u_alpha_prime;
-      for (size_t kk = 0; kk < k_max_; ++kk) {
-        // exit inner for loop to increase r if too many iterations are used
-        if (kk > k_0_ && rr < r_max)
-          break;
-        // calculate gradient g
-        calculate_gradient(alpha_k, v, g_k);
-        // calculate Hessian H
-        calculate_hessian(alpha_k, M_, H_diag, H_subdiag, entropy == EntropyType::MaxwellBoltzmann);
-        // calculate descent direction d_k;
-        d_k = g_k;
-        d_k *= -1;
-        try {
-          XT::LA::solve_sym_tridiag_posdef(H_diag, H_subdiag, d_k);
-        } catch (const Dune::MathError&) {
-          if (rr < r_max)
-            break;
-          else
-            DUNE_THROW(Dune::MathError, "Failure to converge!");
-        }
-
-        const auto& alpha_tilde = alpha_k;
-        const auto u_alpha_tilde = g_k + v;
-        auto density_tilde = basis_functions_.density(u_alpha_tilde);
-        if (!(density_tilde > 0.) || std::isinf(density_tilde))
-          break;
-        auto alpha_prime = alpha_tilde;
-        if (rescale) {
-          alpha_prime -= alpha_one * std::log(density_tilde);
-          get_u(alpha_prime, u_alpha_prime);
-        } else {
-          u_alpha_prime = u_alpha_tilde;
-        }
-        auto u_eps_diff = v - u_alpha_prime * (1 - epsilon_gamma_);
-        auto& eta_ast_prime_vals = working_storage();
-        // if rescale is true, working storage already contains the eta_ast_prime evaluations due to the call to
-        // get_u above
-        if (!rescale)
-          evaluate_eta_ast_prime(alpha_prime, eta_ast_prime_vals);
-        // checking realizability is cheap so we do not need the second stopping criterion
-        if (g_k.two_norm() < tau_prime && is_realizable(u_eps_diff)
-            && (entropy == EntropyType::MaxwellBoltzmann || all_positive(eta_ast_prime_vals))) {
-          ret->first = rescale ? alpha_prime + alpha_one * std::log(density) : alpha_prime;
-          ret->second = std::make_pair(rescale ? v * density : v, rr);
-          return ret;
-        } else {
-          RangeFieldType zeta_k = 1;
-          // backtracking line search
-          while (backtracking_failed >= 2 || zeta_k > epsilon_ * alpha_k.two_norm() / d_k.two_norm()) {
-            // calculate alpha_new = alpha_k + zeta_k d_k
-            auto alpha_new = d_k;
-            alpha_new *= zeta_k;
-            alpha_new += alpha_k;
-            // calculate f(alpha_new)
-            RangeFieldType f_new = calculate_f(alpha_new, v);
-            if (backtracking_failed >= 2 || XT::Common::FloatCmp::le(f_new, f_k + xi_ * zeta_k * (g_k * d_k))) {
-              alpha_k = alpha_new;
-              f_k = f_new;
-              backtracking_failed = 0.;
-              break;
-            }
-            zeta_k = chi_ * zeta_k;
-          } // backtracking linesearch while
-          // if (zeta_k <= epsilon_ * alpha_k.two_norm() / d_k.two_norm() * 100.)
-          if (zeta_k <= epsilon_ * alpha_k.two_norm() / d_k.two_norm())
-            ++backtracking_failed;
-        } // else (stopping conditions)
-      } // k loop (Newton iterations)
-    } // rr loop (Regularization parameter)
-    DUNE_THROW(MathError, "Failed to converge");
-    return ret;
-  } // ... get_alpha(...)
-
-  // returns density rho = < eta_ast_prime(alpha * b(v)) >
-  RangeFieldType get_rho(const DomainType& alpha) const
-  {
-    auto& eta_ast_prime_vals = working_storage();
-    evaluate_eta_ast_prime(alpha, eta_ast_prime_vals);
-    RangeFieldType ret(0.);
-    for (size_t jj = 0; jj < num_intervals; ++jj)
-      ret += std::inner_product(
-          quad_weights_[jj].begin(), quad_weights_[jj].end(), eta_ast_prime_vals[jj].begin(), RangeFieldType(0.));
-    return ret;
-  }
-
-  // returns < eta_ast(alpha * b(v)) >
-  RangeFieldType get_eta_ast_integrated(const DomainType& alpha) const
-  {
-    auto& eta_ast_vals = working_storage();
-    evaluate_eta_ast(alpha, eta_ast_vals);
-    RangeFieldType ret(0.);
-    for (size_t jj = 0; jj < num_intervals; ++jj)
-      ret += std::inner_product(
-          quad_weights_[jj].begin(), quad_weights_[jj].end(), eta_ast_vals[jj].begin(), RangeFieldType(0.));
-    return ret;
-  }
-
-  DomainType get_u(const DomainType& alpha) const
-  {
-    DomainType ret;
-    get_u(alpha, ret);
-    return ret;
-  }
-
-  DomainType get_u(const QuadratureWeightsType& eta_ast_prime_vals) const
-  {
-    DomainType ret;
-    get_u(eta_ast_prime_vals, ret);
-    return ret;
-  }
-
-  void get_u(const DomainType& alpha, DomainType& u) const
-  {
-    auto& eta_ast_prime_vals = working_storage();
-    evaluate_eta_ast_prime(alpha, eta_ast_prime_vals);
-    get_u(eta_ast_prime_vals, u);
-  } // void get_u(...)
-
-  void get_u(const QuadratureWeightsType& eta_ast_prime_vals, DomainType& u) const
-  {
-    std::fill(u.begin(), u.end(), 0.);
-    for (size_t jj = 0; jj < num_intervals; ++jj) {
-      for (size_t ll = 0; ll < quad_weights_[jj].size(); ++ll) {
-        auto factor_ll = eta_ast_prime_vals[jj][ll] * quad_weights_[jj][ll];
-        for (size_t ii = 0; ii < 2; ++ii)
-          u[jj + ii] += M_[jj][ll][ii] * factor_ll;
-      } // ll (quad points)
-    } // jj (intervals)
-  }
-
-  RangeFieldType calculate_f(const DomainType& alpha, const DomainType& v) const
-  {
-    return get_eta_ast_integrated(alpha) - alpha * v;
-  } // void get_u(...)
-
-  void calculate_gradient(const DomainType& alpha, const DomainType& v, DomainType& g_k) const
-  {
-    get_u(alpha, g_k);
-    g_k -= v;
-  }
-
-  void calculate_hessian(const QuadratureWeightsType& eta_ast_twoprime_vals,
                          const BasisValuesMatrixType& M,
                          DomainType& H_diag,
                          FieldVector<RangeFieldType, dimRange - 1>& H_subdiag) const
@@ -6209,22 +5416,12 @@
     const auto& psi_entity = *ansatz_distribution_values[1];
     const auto& psi_right = (*ansatz_distribution_values[2]);
     constexpr bool reconstruct = (slope_type != SlopeLimiterType::no_slope);
-<<<<<<< HEAD
-=======
     RangeFieldType factor, slope;
->>>>>>> f1b5f8bc
     for (size_t jj = 0; jj < num_intervals; ++jj) {
       // calculate fluxes
       if (quad_signs_[jj] == 0) {
         // in this case, we have to decide which flux_value to use for each quadrature point individually
         for (size_t ll = 0; ll < quad_points_[jj].size(); ++ll) {
-<<<<<<< HEAD
-          const RangeFieldType slope =
-              reconstruct ? slope_func(psi_entity[jj][ll] - psi_left[jj][ll], psi_right[jj][ll] - psi_entity[jj][ll])
-                          : 0.;
-          const auto position = quad_points_[jj][ll];
-          RangeFieldType factor = position > 0 ? psi_entity[jj][ll] + 0.5 * slope : psi_entity[jj][ll] - 0.5 * slope;
-=======
           const auto position = quad_points_[jj][ll];
           if constexpr (reconstruct) {
             slope = slope_func(psi_entity[jj][ll] - psi_left[jj][ll], psi_right[jj][ll] - psi_entity[jj][ll]);
@@ -6232,7 +5429,6 @@
           } else {
             factor = psi_entity[jj][ll];
           }
->>>>>>> f1b5f8bc
           factor *= quad_weights_[jj][ll] * position;
           auto& flux_val = position > 0. ? right_flux_value : left_flux_value;
           for (size_t ii = 0; ii < 2; ++ii)
@@ -6243,83 +5439,18 @@
         auto& flux_val = quad_signs_[jj] > 0 ? right_flux_value : left_flux_value;
         const double sign_factor = quad_signs_[jj] > 0 ? 0.5 : -0.5;
         for (size_t ll = 0; ll < quad_points_[jj].size(); ++ll) {
-<<<<<<< HEAD
-          const RangeFieldType slope =
-              reconstruct ? slope_func(psi_entity[jj][ll] - psi_left[jj][ll], psi_right[jj][ll] - psi_entity[jj][ll])
-                          : 0.;
-          RangeFieldType factor =
-              (psi_entity[jj][ll] + sign_factor * slope) * quad_weights_[jj][ll] * quad_points_[jj][ll];
-=======
           if constexpr (reconstruct) {
             slope = slope_func(psi_entity[jj][ll] - psi_left[jj][ll], psi_right[jj][ll] - psi_entity[jj][ll]);
             factor = (psi_entity[jj][ll] + sign_factor * slope) * quad_weights_[jj][ll] * quad_points_[jj][ll];
           } else {
             factor = psi_entity[jj][ll] * quad_weights_[jj][ll] * quad_points_[jj][ll];
           }
->>>>>>> f1b5f8bc
           for (size_t ii = 0; ii < 2; ++ii)
             flux_val[jj + ii] += M_[jj][ll][ii] * factor;
         } // ll
       } // quad_sign
     } // jj
   } // void calculate_reconstructed_fluxes(...)
-
-  template <SlopeLimiterType slope_type>
-  void apply_kinetic_flux_with_kinetic_reconstruction(const RangeFieldType& h_inv,
-                                                      const QuadratureWeightsType& psi_left,
-                                                      const QuadratureWeightsType& psi_entity,
-                                                      const QuadratureWeightsType& psi_right,
-                                                      DomainType* const u_left,
-                                                      DomainType* const u_entity,
-                                                      DomainType* const u_right,
-                                                      const size_t /*dd*/) const
-  {
-    static const auto slope_func =
-        (slope_type == SlopeLimiterType::minmod) ? XT::Common::minmod<RangeFieldType> : superbee<RangeFieldType>;
-    constexpr bool reconstruct = (slope_type != SlopeLimiterType::no_slope);
-    for (size_t jj = 0; jj < num_intervals; ++jj) {
-      if (quad_signs_[jj] == 0) {
-        // in this case, we have to decide which flux_value to use for each quadrature point individually
-        for (size_t ll = 0; ll < quad_points_[jj].size(); ++ll) {
-          const auto position = quad_points_[jj][ll];
-          DomainType* const lhs_u = position < 0. ? u_left : u_entity;
-          DomainType* const rhs_u = position < 0. ? u_entity : u_right;
-          const RangeFieldType slope =
-              reconstruct ? slope_func(psi_entity[jj][ll] - psi_left[jj][ll], psi_right[jj][ll] - psi_entity[jj][ll])
-                          : 0.;
-          RangeFieldType factor = position > 0 ? psi_entity[jj][ll] + 0.5 * slope : psi_entity[jj][ll] - 0.5 * slope;
-          factor *= quad_weights_[jj][ll] * position * h_inv;
-          for (size_t ii = 0; ii < 2; ++ii) {
-            const auto flux = M_[jj][ll][ii] * factor;
-            if (lhs_u)
-              (*lhs_u)[jj + ii] -= flux;
-            if (rhs_u)
-              (*rhs_u)[jj + ii] += flux;
-          } // ii
-        } // ll
-      } else {
-        // all quadrature points have the same sign
-        const bool negative_sign = quad_signs_[jj] < 0;
-        const double sign_factor = negative_sign ? -0.5 : 0.5;
-        DomainType* const lhs_u = negative_sign ? u_left : u_entity;
-        DomainType* const rhs_u = negative_sign ? u_entity : u_right;
-        for (size_t ll = 0; ll < quad_points_[jj].size(); ++ll) {
-          const RangeFieldType slope =
-              reconstruct ? slope_func(psi_entity[jj][ll] - psi_left[jj][ll], psi_right[jj][ll] - psi_entity[jj][ll])
-                          : 0.;
-          const RangeFieldType factor =
-              (psi_entity[jj][ll] + sign_factor * slope) * quad_weights_[jj][ll] * quad_points_[jj][ll] * h_inv;
-          for (size_t ii = 0; ii < 2; ++ii) {
-            const auto flux = M_[jj][ll][ii] * factor;
-            if (lhs_u)
-              (*lhs_u)[jj + ii] -= flux;
-            if (rhs_u)
-              (*rhs_u)[jj + ii] += flux;
-          } // ii
-        } // ll
-      } // quad_sign
-    } // jj
-  } // void apply_kinetic_flux_with_kinetic_reconstruction(...)
 
 
   // ============================================================================================
