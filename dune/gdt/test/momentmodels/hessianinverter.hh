--- conflicted
+++ resolved
@@ -94,25 +94,6 @@
     local_alpha_->bind(entity);
     local_range_->bind(entity);
     const auto& local_u_dofs = local_u_update_->dofs();
-<<<<<<< HEAD
-    for (size_t ii = 0; ii < dimRange; ++ii)
-      Hinv_u_[ii] = local_u_dofs.get_entry(ii);
-    const auto entity_index = space_.grid_view().indexSet().index(entity);
-    try {
-      analytical_flux_.apply_inverse_hessian(entity_index, Hinv_u_);
-      for (auto&& entry : Hinv_u_)
-        if (std::isnan(entry) || std::isinf(entry))
-          DUNE_THROW(Dune::MathError, "Hessian");
-    } catch (const Dune::MathError& e) {
-      if (param_.has_key("reg") && param_.get("reg")[0]) {
-        reg_indicators_[entity_index] = true;
-        return;
-      } else
-        throw e;
-    }
-    auto& local_range_dofs = local_range_->dofs();
-    for (size_t ii = 0; ii < dimRange; ++ii)
-=======
     const auto& local_alpha_dofs = local_alpha_->dofs();
     XT::Common::FieldVector<RangeFieldType, dimRange> alpha;
     for (size_t ii = 0; ii < dimRange; ++ii) {
@@ -142,7 +123,6 @@
     }
     auto& local_range_dofs = local_range_->dofs();
     for (size_t ii = 0; ii < dimRange; ++ii)
->>>>>>> f1b5f8bc
       local_range_dofs.set_entry(ii, Hinv_u_[ii]);
   } // void apply_local(...)
 
