--- conflicted
+++ resolved
@@ -99,11 +99,7 @@
       else
         return [this](const DomainType& v) {
           const RangeFieldType val = std::exp(-1e5 * std::pow(v[0] - 1., 2)) / helper_base::denominator();
-<<<<<<< HEAD
-          return (val > this->psi_vac_) ? val : this->psi_vac_;
-=======
           return val + psi_vac_;
->>>>>>> f1b5f8bc
         };
     };
   }
