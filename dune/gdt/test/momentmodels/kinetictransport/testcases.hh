// This file is part of the dune-gdt project:
//   https://github.com/dune-community/dune-gdt
// Copyright 2010-2018 dune-gdt developers and contributors. All rights reserved.
// License: Dual licensed as BSD 2-Clause License (http://opensource.org/licenses/BSD-2-Clause)
//      or  GPL-2.0+ (http://opensource.org/licenses/gpl-license)
//          with "runtime exception" (http://www.dune-project.org/license.html)
// Authors:
//   Rene Milk      (2018)
//   Tobias Leibner (2017)

#ifndef DUNE_GDT_HYPERBOLIC_PROBLEMS_KINETICTRANSPORT_TESTCASES_HH
#define DUNE_GDT_HYPERBOLIC_PROBLEMS_KINETICTRANSPORT_TESTCASES_HH

#ifndef ENTROPY_FLUX_1D_HATFUNCTIONS_USE_TWOPOINT_QUAD
#  define ENTROPY_FLUX_1D_HATFUNCTIONS_USE_TWOPOINT_QUAD 0
#endif

#include <dune/grid/yaspgrid.hh>

#include <dune/gdt/test/momentmodels/basisfunctions.hh>
#include <dune/gdt/spaces/l2/finite-volume.hh>
#include <dune/gdt/spaces/l2/discontinuous-lagrange.hh>
#include <dune/gdt/tools/timestepper/interface.hh>
#include <dune/gdt/operators/reconstruction/slopes.hh>

#include "checkerboard.hh"
#include "planesource.hh"
#include "pointsource.hh"
#include "shadow.hh"
#include "sourcebeam.hh"

namespace Dune {
namespace GDT {


// choose Quadrature suitable for MomentBasisImp
template <class MomentBasisImp, bool needs_high_order = false>
struct QuadratureChooser;

template <size_t order, EntropyType entropy>
struct QuadratureChooser<LegendreMomentBasis<double, double, order, 1, entropy>, false>
{
  static constexpr size_t quad_order = 54;
  static constexpr size_t quad_refinements = 1;
};

template <size_t order, EntropyType entropy>
struct QuadratureChooser<LegendreMomentBasis<double, double, order, 1, entropy>, true>
{
  static constexpr size_t quad_order = 197;
  static constexpr size_t quad_refinements = 1;
};

template <size_t dimRange, EntropyType entropy>
struct QuadratureChooser<HatFunctionMomentBasis<double, 1, double, dimRange, 1, 1, entropy>, false>
{
  static constexpr size_t quad_order = 15;
  static constexpr size_t quad_refinements = 0;
};

template <size_t dimRange, EntropyType entropy>
struct QuadratureChooser<PartialMomentBasis<double, 1, double, dimRange, 1, 1, 1, entropy>, false>
{
  static constexpr size_t quad_order = 15;
  static constexpr size_t quad_refinements = 0;
};

template <size_t order, EntropyType entropy>
struct QuadratureChooser<RealSphericalHarmonicsMomentBasis<double, double, order, 3, false, entropy>, false>
{
  static constexpr size_t quad_order = 2 * order + 8;
  static constexpr size_t quad_refinements = 0;
};

template <size_t refinements, EntropyType entropy>
struct QuadratureChooser<HatFunctionMomentBasis<double, 3, double, refinements, 1, 3, entropy>, false>
{
  static constexpr size_t quad_order = refinements == 0 ? 18 /*fekete rule number 7*/ : 9 /*fekete rule number 3*/;
  static constexpr size_t quad_refinements = 0;
};

template <size_t refinements, EntropyType entropy>
struct QuadratureChooser<PartialMomentBasis<double, 3, double, refinements, 1, 3, 1, entropy>, false>
{
  static constexpr size_t quad_order = refinements == 0 ? 18 /*fekete rule number 7*/ : 9 /*fekete rule number 3*/;
  static constexpr size_t quad_refinements = 0;
};


// choose RealizabilityLimiter suitable for MomentBasisImp
template <class GV, class MomentBasisImp, class AnalyticalFluxType, class DiscreteFunctionType>
struct RealizabilityLimiterChooser;

#if HAVE_CLP
template <class GV, size_t order, class AnalyticalFluxType, class DiscreteFunctionType, EntropyType entropy>
struct RealizabilityLimiterChooser<GV,
                                   LegendreMomentBasis<double, double, order, 1, entropy>,
                                   AnalyticalFluxType,
                                   DiscreteFunctionType>
{
  using MomentBasis = LegendreMomentBasis<double, double, order, 1, entropy>;
  using EntropyFluxType = EntropyBasedFluxFunction<GV, MomentBasis>;

  template <class EigenVectorWrapperType>
  static std::unique_ptr<LpConvexhullRealizabilityLimitedSlope<GV, MomentBasis, EigenVectorWrapperType>>
  make_slope(const EntropyFluxType& entropy_flux, const MomentBasis& basis_functions, const double epsilon)
  {
    using SlopeType = LpConvexhullRealizabilityLimitedSlope<GV, MomentBasis, EigenVectorWrapperType>;
    return std::make_unique<SlopeType>(entropy_flux, basis_functions, epsilon);
  }
};
#endif

#ifndef USE_LP_POSITIVITY_LIMITER
#  define USE_LP_POSITIVITY_LIMITER 0
#endif // USE_LP_POSITIVITY_LIMITER
template <class GV, size_t dimRange, class AnalyticalFluxType, class DiscreteFunctionType, EntropyType entropy>
struct RealizabilityLimiterChooser<GV,
                                   HatFunctionMomentBasis<double, 1, double, dimRange, 1, 1, entropy>,
                                   AnalyticalFluxType,
                                   DiscreteFunctionType>
{
  using MomentBasis = HatFunctionMomentBasis<double, 1, double, dimRange, 1, 1, entropy>;
  using EntropyFluxType = EntropyBasedFluxFunction<GV, MomentBasis>;

#if HAVE_CLP && USE_LP_POSITIVITY_LIMITER
  template <class EigenVectorWrapperType>
  static std::unique_ptr<LpPositivityLimitedSlope<GV, MomentBasis, EigenVectorWrapperType>>
  make_slope(const EntropyFluxType& entropy_flux, const MomentBasis& /*basis_functions*/, const double epsilon)
  {
    using SlopeType = LpPositivityLimitedSlope<GV, MomentBasis, EigenVectorWrapperType>;
    return std::make_unique<SlopeType>(entropy_flux, epsilon);
  }
#else // HAVE_CLP
  template <class EigenVectorWrapperType>
  static std::unique_ptr<PositivityLimitedSlope<GV, MomentBasis, EigenVectorWrapperType>>
  make_slope(const EntropyFluxType& entropy_flux, const MomentBasis& /*basis_functions*/, const double epsilon)
  {
    using SlopeType = PositivityLimitedSlope<GV, MomentBasis, EigenVectorWrapperType>;
    return std::make_unique<SlopeType>(entropy_flux, epsilon);
  }
#endif // HAVE_CLP
};

template <class GV, size_t dimRange, class AnalyticalFluxType, class DiscreteFunctionType, EntropyType entropy>
struct RealizabilityLimiterChooser<GV,
                                   PartialMomentBasis<double, 1, double, dimRange, 1, 1, 1, entropy>,
                                   AnalyticalFluxType,
                                   DiscreteFunctionType>
{
  using MomentBasis = PartialMomentBasis<double, 1, double, dimRange, 1, 1, 1, entropy>;
  using EntropyFluxType = EntropyBasedFluxFunction<GV, MomentBasis>;

  template <class EigenVectorWrapperType>
  static std::unique_ptr<Dg1dRealizabilityLimitedSlope<GV, double, dimRange, EigenVectorWrapperType, entropy>>
  make_slope(const EntropyFluxType& entropy_flux, const MomentBasis& basis_functions, const double epsilon)
  {
    using SlopeType = Dg1dRealizabilityLimitedSlope<GV, double, dimRange, EigenVectorWrapperType, entropy>;
    return std::make_unique<SlopeType>(entropy_flux, basis_functions, epsilon);
  }
};

#if HAVE_CLP
template <class GV, size_t order, class AnalyticalFluxType, class DiscreteFunctionType, EntropyType entropy>
struct RealizabilityLimiterChooser<GV,
                                   RealSphericalHarmonicsMomentBasis<double, double, order, 3, false, entropy>,
                                   AnalyticalFluxType,
                                   DiscreteFunctionType>
{
  using MomentBasis = RealSphericalHarmonicsMomentBasis<double, double, order, 3, false, entropy>;
  using EntropyFluxType = EntropyBasedFluxFunction<GV, MomentBasis>;

  template <class EigenVectorWrapperType>
  static std::unique_ptr<LpConvexhullRealizabilityLimitedSlope<GV, MomentBasis, EigenVectorWrapperType>>
  make_slope(const EntropyFluxType& entropy_flux, const MomentBasis& basis_functions, const double epsilon)
  {
    using SlopeType = LpConvexhullRealizabilityLimitedSlope<GV, MomentBasis, EigenVectorWrapperType>;
    return std::make_unique<SlopeType>(entropy_flux, basis_functions, epsilon);
  }
};
#endif

template <class GV, size_t refinements, class AnalyticalFluxType, class DiscreteFunctionType, EntropyType entropy>
struct RealizabilityLimiterChooser<GV,
                                   HatFunctionMomentBasis<double, 3, double, refinements, 1, 3, entropy>,
                                   AnalyticalFluxType,
                                   DiscreteFunctionType>
{
  using MomentBasis = HatFunctionMomentBasis<double, 3, double, refinements, 1, 3, entropy>;
  using EntropyFluxType = EntropyBasedFluxFunction<GV, MomentBasis>;

#if HAVE_CLP && USE_LP_POSITIVITY_LIMITER
  template <class EigenVectorWrapperType>
  static std::unique_ptr<LpPositivityLimitedSlope<GV, MomentBasis, EigenVectorWrapperType>>
  make_slope(const EntropyFluxType& entropy_flux, const MomentBasis& /*basis_functions*/, const double epsilon)
  {
    using SlopeType = LpPositivityLimitedSlope<GV, MomentBasis, EigenVectorWrapperType>;
    return std::make_unique<SlopeType>(entropy_flux, epsilon);
  }
#else // HAVE_CLP
  template <class EigenVectorWrapperType>
  static std::unique_ptr<PositivityLimitedSlope<GV, MomentBasis, EigenVectorWrapperType>>
  make_slope(const EntropyFluxType& entropy_flux, const MomentBasis& /*basis_functions*/, const double epsilon)
  {
    using SlopeType = PositivityLimitedSlope<GV, MomentBasis, EigenVectorWrapperType>;
    return std::make_unique<SlopeType>(entropy_flux, epsilon);
  }
#endif // HAVE_CLP
};

#if HAVE_QHULL
template <class GV, size_t refinements, class AnalyticalFluxType, class DiscreteFunctionType, EntropyType entropy>
struct RealizabilityLimiterChooser<GV,
                                   PartialMomentBasis<double, 3, double, refinements, 1, 3, 1, entropy>,
                                   AnalyticalFluxType,
                                   DiscreteFunctionType>
{
  using MomentBasis = PartialMomentBasis<double, 3, double, refinements, 1, 3, 1, entropy>;
  using EntropyFluxType = EntropyBasedFluxFunction<GV, MomentBasis>;

  template <class EigenVectorWrapperType>
  static std::unique_ptr<DgConvexHullRealizabilityLimitedSlope<GV, MomentBasis, EigenVectorWrapperType>>
  make_slope(const EntropyFluxType& entropy_flux, const MomentBasis& basis_functions, const double epsilon)
  {
    using SlopeType = DgConvexHullRealizabilityLimitedSlope<GV, MomentBasis, EigenVectorWrapperType>;
    return std::make_unique<SlopeType>(entropy_flux, basis_functions, epsilon);
  }
};
#endif // HAVE_QHULL

// SourceBeam Pn
template <class MomentBasisImp, bool reconstruct>
struct SourceBeamPnExpectedResults;

template <bool reconstruct>
struct SourceBeamPnExpectedResults<LegendreMomentBasis<double, double, 7>, reconstruct>
{
  static constexpr double l1norm = reconstruct ? 0.33066818456325309 : 0.33107004463414219;
  static constexpr double l2norm = reconstruct ? 0.46157514055648202 : 0.44609169128864046;
  static constexpr double linfnorm = reconstruct ? 1.1553979882432905 : 1.0882801946666183;
  static constexpr double tol = 1e-9;
};

template <bool reconstruct>
struct SourceBeamPnExpectedResults<HatFunctionMomentBasis<double, 1, double, 8, 1, 1>, reconstruct>
{
  static constexpr double l1norm = reconstruct ? 0.33146057542497681 : 0.33146794280840425;
  static constexpr double l2norm = reconstruct ? 0.46411980559363358 : 0.44913032300780292;
  static constexpr double linfnorm = reconstruct ? 0.98904667015384473 : 0.98709215129457029;
  static constexpr double tol = 1e-9;
};

template <bool reconstruct>
struct SourceBeamPnExpectedResults<PartialMomentBasis<double, 1, double, 8, 1, 1>, reconstruct>
{
  static constexpr double l1norm = reconstruct ? 0.33140398337610927 : 0.33140398337603194;
  static constexpr double l2norm = reconstruct ? 0.47294828933204164 : 0.45667075585121392;
  static constexpr double linfnorm = reconstruct ? 1.0490804598503625 : 0.99004736850989217;
  static constexpr double tol = 1e-9;
};

template <class GridImp, class MomentBasisImp, bool reconstruct>
struct SourceBeamPnTestCase
{
  using MomentBasis = MomentBasisImp;
  static constexpr size_t dimDomain = MomentBasis::dimDomain;
  static constexpr size_t dimRange = MomentBasis::dimRange;
  using DomainFieldType = typename MomentBasis::DomainFieldType;
  using RangeFieldType = typename MomentBasis::RangeFieldType;
  using GridType = GridImp;
  using GridViewType = typename GridType::LeafGridView;
  using E = XT::Grid::extract_entity_t<GridViewType>;
  using SpaceType = FiniteVolumeSpace<GridViewType, dimRange, 1, RangeFieldType>;
  using AdvectionSourceSpaceType =
      std::conditional_t<reconstruct, DiscontinuousLagrangeSpace<GridViewType, dimRange, RangeFieldType>, SpaceType>;
  static constexpr auto la_backend = Dune::XT::LA::Backends::eigen_sparse;
  using VectorType = typename Dune::XT::LA::Container<RangeFieldType, la_backend>::VectorType;
  using DiscreteFunctionType = DiscreteFunction<VectorType, GridViewType, dimRange, 1, RangeFieldType>;
  using ProblemType = SourceBeamPn<E, MomentBasis>;
  static constexpr RangeFieldType t_end = 0.25;
  static constexpr bool reconstruction = reconstruct;
  using ExpectedResultsType = SourceBeamPnExpectedResults<MomentBasisImp, reconstruction>;
};


// SourceBeam Mn
template <class MomentBasisImp, bool reconstruct, bool kinetic_scheme = false>
struct SourceBeamMnExpectedResults
{
  static constexpr double l1norm = 0.;
  static constexpr double l2norm = 0.;
  static constexpr double linfnorm = 0.;
  static constexpr double tol = 1e-15;
};

template <bool reconstruct>
struct SourceBeamMnExpectedResults<LegendreMomentBasis<double, double, 7>, reconstruct, false>
<<<<<<< HEAD
=======
{
  static constexpr double l1norm = reconstruct ? 0.33140413352826437 : 0.33140413352331233;
  static constexpr double l2norm = reconstruct ? 0.45584403677576046 : 0.44485862483138167;
  static constexpr double linfnorm = reconstruct ? 0.99172278911390399 : 0.98931014397841888;
  static constexpr double tol = 1e-5;
};

template <bool reconstruct>
struct SourceBeamMnExpectedResults<LegendreMomentBasis<double, double, 7>, reconstruct, true>
>>>>>>> f1b5f8bc
{
  static constexpr double l1norm = reconstruct ? 281.4583533727274 : 315.14315000108718;
  static constexpr double l2norm = reconstruct ? 492.69791638341587 : 513.7487323989119;
  static constexpr double linfnorm = reconstruct ? 1824.235113480062 : 1820.2785947776988;
  static constexpr double tol = 1e-5;
};

template <bool reconstruct>
struct SourceBeamMnExpectedResults<LegendreMomentBasis<double, double, 7>, reconstruct, true>
{
  static constexpr double l1norm = reconstruct ? 216.76550985167569 : 247.26820742097911;
  static constexpr double l2norm = reconstruct ? 325.475499289803 : 336.59743570571874;
  static constexpr double linfnorm = reconstruct ? 1394.9770711115616 : 1226.6976877438797;
  static constexpr double tol = 1e-5;
};

template <bool reconstruct, bool kinetic_scheme>
struct SourceBeamMnExpectedResults<LegendreMomentBasis<double, double, 7, 1, EntropyType::BoseEinstein>,
                                   reconstruct,
                                   kinetic_scheme>
{
  static constexpr double l1norm = reconstruct ? 0.33140345394079546 : 0.33140345394079546;
  static constexpr double l2norm = reconstruct ? 0.45565823306344666 : 0.44485875661481289;
  static constexpr double linfnorm = reconstruct ? 0.99174447979648128 : 0.98932327362145023;
  static constexpr double tol = 1e-5;
};

template <bool reconstruct>
struct SourceBeamMnExpectedResults<HatFunctionMomentBasis<double, 1, double, 8, 1, 1>, reconstruct, false>
{
  static constexpr double l1norm = reconstruct ? 0.33140398330545301 : 0.33140398330533227;
  static constexpr double l2norm = reconstruct ? 0.45584720248386457 : 0.44485579849030238;
  static constexpr double linfnorm = reconstruct ? 0.99189071629259207 : 0.98932976933249273;
  static constexpr double tol = 1e-9;
};

template <bool reconstruct>
struct SourceBeamMnExpectedResults<HatFunctionMomentBasis<double, 1, double, 8, 1, 1, EntropyType::BoseEinstein>,
                                   reconstruct,
                                   false>
{
  static constexpr double l1norm = reconstruct ? 0.33140398337940113 : 0.33140398338096477;
  static constexpr double l2norm = reconstruct ? 0.4558229712844557 : 0.44484856259183148;
  static constexpr double linfnorm = reconstruct ? 0.99209909979171496 : 0.98940443754535934;
  static constexpr double tol = 1e-9;
};


template <bool reconstruct>
struct SourceBeamMnExpectedResults<HatFunctionMomentBasis<double, 1, double, 8, 1, 1>, reconstruct, true>
{
<<<<<<< HEAD
  static constexpr double l1norm = reconstruct ? 370.76478524539908 : 367.97988291905477;
  static constexpr double l2norm = reconstruct ? 235.80101143166397 : 235.54814675091959;
  static constexpr double linfnorm = reconstruct ? 204.97005941074255 : 208.81734247459028;
=======
#if ENTROPY_FLUX_1D_HATFUNCTIONS_USE_TWOPOINT_QUAD
  static constexpr double l1norm = reconstruct ? 0. : 262.65239771422245;
  static constexpr double l2norm = reconstruct ? 0. : 164.0046368320788;
  static constexpr double linfnorm = reconstruct ? 0. : 117.29539648827911;
#else
  static constexpr double l1norm = reconstruct ? 293.37213961841047 : 293.65215317219764;
  static constexpr double l2norm = reconstruct ? 184.80977076714944 : 186.15575659185149;
  static constexpr double linfnorm = reconstruct ? 167.62308114606901 : 171.23335702135512;
#endif
>>>>>>> f1b5f8bc
  static constexpr double tol = 1e-5;
};

template <bool reconstruct>
struct SourceBeamMnExpectedResults<PartialMomentBasis<double, 1, double, 8, 1, 1>, reconstruct, false>
{
  static constexpr double l1norm = reconstruct ? 0.33140398337368543 : 0.3314039833756291;
  static constexpr double l2norm = reconstruct ? 0.45584458867916888 : 0.4448563187696582;
  static constexpr double linfnorm = reconstruct ? 0.9920525088272123 : 0.98934901825356536;
  static constexpr double tol = 1e-9;
};

template <bool reconstruct>
struct SourceBeamMnExpectedResults<PartialMomentBasis<double, 1, double, 8, 1, 1, 1, EntropyType::BoseEinstein>,
                                   reconstruct,
                                   false>
{
  static constexpr double l1norm = reconstruct ? 0.33140398337969496 : 0.33140398335992233;
  static constexpr double l2norm = reconstruct ? 0.45582324958962384 : 0.4448499671785881;
  static constexpr double linfnorm = reconstruct ? 0.99211880756458037 : 0.98941453515342592;
  static constexpr double tol = 1e-9;
};

template <bool reconstruct>
struct SourceBeamMnExpectedResults<PartialMomentBasis<double, 1, double, 8, 1, 1>, reconstruct, true>
{
<<<<<<< HEAD
  static constexpr double l1norm = reconstruct ? 252.40945947384103 : 270.73818617869767;
  static constexpr double l2norm = reconstruct ? 185.69342039466258 : 202.75707060254086;
  static constexpr double linfnorm = reconstruct ? 253.82813439550381 : 260.82664383444336;
=======
  static constexpr double l1norm = reconstruct ? 205.71817305290159 : 222.04295463732129;
  static constexpr double l2norm = reconstruct ? 157.69546917388564 : 172.42507406330125;
  static constexpr double linfnorm = reconstruct ? 231.95094711654104 : 235.44527043811087;
>>>>>>> f1b5f8bc
  static constexpr double tol = 1e-5;
};

template <class GridImp, class MomentBasisImp, bool reconstruct, bool kinetic_scheme = false>
struct SourceBeamMnTestCase : public SourceBeamPnTestCase<GridImp, MomentBasisImp, reconstruct>
{
  using BaseType = SourceBeamPnTestCase<GridImp, MomentBasisImp, reconstruct>;
  using typename BaseType::DiscreteFunctionType;
  using typename BaseType::GridViewType;
  using ProblemType = SourceBeamMn<GridViewType, MomentBasisImp>;
  using ExpectedResultsType = SourceBeamMnExpectedResults<MomentBasisImp, reconstruct, kinetic_scheme>;
  using QuadratureChooserType =
      QuadratureChooser<MomentBasisImp, Dune::GDT::is_full_moment_basis<MomentBasisImp>::value>;
  static constexpr size_t quad_order = QuadratureChooserType::quad_order;
  static constexpr size_t quad_refinements = QuadratureChooserType::quad_refinements;
  using RealizabilityLimiterChooserType =
      RealizabilityLimiterChooser<GridViewType, MomentBasisImp, typename ProblemType::FluxType, DiscreteFunctionType>;
};

// PlaneSource Pn
template <class MomentBasisImp, bool reconstruct>
struct PlaneSourcePnExpectedResults;

template <bool reconstruct>
struct PlaneSourcePnExpectedResults<LegendreMomentBasis<double, double, 7>, reconstruct>
{
  static constexpr double l1norm = reconstruct ? 2.0000000240000007 : 2.0000000240000029;
  static constexpr double l2norm = reconstruct ? 2.9616518419466558 : 2.7792352623482848;
  static constexpr double linfnorm = reconstruct ? 7.5355813391308644 : 5.9472849007944166;
  static constexpr double tol = 1e-9;
};

template <bool reconstruct>
struct PlaneSourcePnExpectedResults<HatFunctionMomentBasis<double, 1, double, 8, 1, 1>, reconstruct>
{
  static constexpr double l1norm = 2.0000000240000149;
  static constexpr double l2norm = reconstruct ? 2.8915349919892397 : 2.7676677008555917;
  static constexpr double linfnorm = reconstruct ? 6.9950740716997668 : 5.8904604670932663;
  static constexpr double tol = 1e-9;
};

template <bool reconstruct>
struct PlaneSourcePnExpectedResults<PartialMomentBasis<double, 1, double, 8, 1, 1>, reconstruct>
{
  static constexpr double l1norm = reconstruct ? 2.0000000239999896 : 2.0000000239999918;
  static constexpr double l2norm = reconstruct ? 2.8799152602279068 : 2.771228836660768;
  static constexpr double linfnorm = reconstruct ? 6.9320887958307775 : 6.0090382693364512;
  static constexpr double tol = 1e-9;
};

template <class GridImp, class MomentBasisImp, bool reconstruct>
struct PlaneSourcePnTestCase : SourceBeamPnTestCase<GridImp, MomentBasisImp, reconstruct>
{
  using BaseType = SourceBeamPnTestCase<GridImp, MomentBasisImp, reconstruct>;
  using RangeFieldType = typename BaseType::RangeFieldType;
  using typename BaseType::E;
  using ProblemType = PlaneSourcePn<E, MomentBasisImp>;
  static constexpr RangeFieldType t_end = 0.25;
  static constexpr bool reconstruction = reconstruct;
  using ExpectedResultsType = PlaneSourcePnExpectedResults<MomentBasisImp, reconstruction>;
};


// PlaneSource Mn
template <class MomentBasisImp, bool reconstruct, bool kinetic_scheme = false>
struct PlaneSourceMnExpectedResults
{
  static constexpr double l1norm = 0.;
  static constexpr double l2norm = 0.;
  static constexpr double linfnorm = 0.;
  static constexpr double tol = 0.;
};

template <bool reconstruct>
struct PlaneSourceMnExpectedResults<LegendreMomentBasis<double, double, 7>, reconstruct, false>
{
  static constexpr double l1norm = reconstruct ? 2.0000000240000007 : 2.0000000240000029;
  static constexpr double l2norm = reconstruct ? 2.785411193059216 : 2.746101358507282;
  static constexpr double linfnorm = reconstruct ? 4.9069101475812698 : 5.327698357914608;
  static constexpr double tol = 1e-7;
};

template <bool reconstruct>
struct PlaneSourceMnExpectedResults<LegendreMomentBasis<double, double, 7, 1, EntropyType::BoseEinstein>,
                                    reconstruct,
                                    false>
{
  static constexpr double l1norm = reconstruct ? 2.000000024000002 : 2.0000000239999993;
  static constexpr double l2norm = reconstruct ? 2.8065243992927944 : 2.7602055903929905;
  static constexpr double linfnorm = reconstruct ? 6.4715719275169796 : 6.5649315387146858;
  // Results are not really stable here, even very small numerical errors (e.g. due to the parallel quadrature in the
  // Legendre integrated() initializer) can lead to quite large errors in the result, so we use a high tolerance here.
  static constexpr double tol = 1e-2;
};

template <bool reconstruct>
struct PlaneSourceMnExpectedResults<LegendreMomentBasis<double, double, 7>, reconstruct, true>
{
<<<<<<< HEAD
  static constexpr double l1norm = reconstruct ? 33.831081799622474 : 31.119878976551046;
  static constexpr double l2norm = reconstruct ? 24.726893737746675 : 23.385570207485049;
  static constexpr double linfnorm = reconstruct ? 19.113827924512311 : 19.113827924512311;
=======
  static constexpr double l1norm = reconstruct ? 26.471148788911833 : 24.744488275011392;
  static constexpr double l2norm = reconstruct ? 19.099784367386864 : 18.268495971393438;
  static constexpr double linfnorm = reconstruct ? 14.508657738524219 : 14.508657738524219;
>>>>>>> f1b5f8bc
  static constexpr double tol = 1e-5;
};

template <bool reconstruct>
struct PlaneSourceMnExpectedResults<HatFunctionMomentBasis<double, 1, double, 8, 1, 1>, reconstruct, false>
{
  static constexpr double l1norm = 2.0000000239315696;
  static constexpr double l2norm = reconstruct ? 2.7966600752714887 : 2.7457411547488615;
  static constexpr double linfnorm = reconstruct ? 5.2425259627991894 : 4.9923971272638816;
  static constexpr double tol = 1e-9;
};

template <bool reconstruct>
struct PlaneSourceMnExpectedResults<HatFunctionMomentBasis<double, 1, double, 8, 1, 1>, reconstruct, true>
{
<<<<<<< HEAD
  static constexpr double l1norm = reconstruct ? 268.44922183403418 : 246.7429359648828;
  static constexpr double l2norm = reconstruct ? 197.15870373876999 : 186.09403264481648;
  static constexpr double linfnorm = reconstruct ? 152.91062339609854 : 152.91062339609854;
=======
#if ENTROPY_FLUX_1D_HATFUNCTIONS_USE_TWOPOINT_QUAD
  static constexpr double l1norm = reconstruct ? 0. : 193.60315478261464;
  static constexpr double l2norm = reconstruct ? 0. : 144.0772403304718;
  static constexpr double linfnorm = reconstruct ? 0. : 116.1662675333702;
#else
  static constexpr double l1norm = reconstruct ? 209.83770090042646 : 196.15223883926521;
  static constexpr double l2norm = reconstruct ? 152.21809308736064 : 145.31986692659103;
  static constexpr double linfnorm = reconstruct ? 116.06926190819375 : 116.06926190819375;
#endif
>>>>>>> f1b5f8bc
  static constexpr double tol = 1e-5;
};

template <bool reconstruct>
struct PlaneSourceMnExpectedResults<PartialMomentBasis<double, 1, double, 8, 1, 1>, reconstruct, false>
{
  static constexpr double l1norm = reconstruct ? 2.0000000239999913 : 2.0000000239999904;
  static constexpr double l2norm = reconstruct ? 2.8215879031834015 : 2.7633864171098814;
  static constexpr double linfnorm = reconstruct ? 6.0674052799351612 : 6.2607864745531092;
  static constexpr double tol = 1e-9;
};

template <bool reconstruct>
struct PlaneSourceMnExpectedResults<PartialMomentBasis<double, 1, double, 8, 1, 1>, reconstruct, true>
{
<<<<<<< HEAD
  static constexpr double l1norm = reconstruct ? 144.19157186249112 : 135.86834797834712;
  static constexpr double l2norm = reconstruct ? 104.28938402311856 : 100.2359224660796;
  static constexpr double linfnorm = reconstruct ? 100.43705716411668 : 97.942051028247079;
=======
  static constexpr double l1norm = reconstruct ? 112.62265390869545 : 107.65241672868646;
  static constexpr double l2norm = reconstruct ? 80.760659375140875 : 78.258697928599886;
  static constexpr double linfnorm = reconstruct ? 79.036510264783786 : 76.176740282669925;
>>>>>>> f1b5f8bc
  static constexpr double tol = 1e-5;
};


template <class GridImp, class MomentBasisImp, bool reconstruct, bool kinetic_scheme = false>
struct PlaneSourceMnTestCase : SourceBeamMnTestCase<GridImp, MomentBasisImp, reconstruct>
{
  using BaseType = SourceBeamMnTestCase<GridImp, MomentBasisImp, reconstruct>;
  using typename BaseType::DiscreteFunctionType;
  using RangeFieldType = typename BaseType::RangeFieldType;
  using typename BaseType::GridViewType;
  using ProblemType = PlaneSourceMn<GridViewType, MomentBasisImp>;
  static constexpr RangeFieldType t_end = 0.25;
  static constexpr bool reconstruction = reconstruct;
  using ExpectedResultsType = PlaneSourceMnExpectedResults<MomentBasisImp, reconstruction, kinetic_scheme>;
  using QuadratureChooserType = QuadratureChooser<MomentBasisImp>;
  static constexpr size_t quad_order = QuadratureChooserType::quad_order;
  static constexpr size_t quad_refinements = QuadratureChooserType::quad_refinements;
  using RealizabilityLimiterChooserType =
      RealizabilityLimiterChooser<GridViewType, MomentBasisImp, typename ProblemType::FluxType, DiscreteFunctionType>;
};


// PointSourcePn
template <class MomentBasisImp, bool reconstruct>
struct PointSourcePnExpectedResults
{
  static constexpr double l1norm = 0.;
  static constexpr double l2norm = 0.;
  static constexpr double linfnorm = 0.;
  static constexpr double tol = 1e-9;
};

template <bool reconstruct>
struct PointSourcePnExpectedResults<RealSphericalHarmonicsMomentBasis<double, double, 2, 3>, reconstruct>
{
  static constexpr double l1norm = reconstruct ? 1.0000013830443908 : 1.000001383044226;
  static constexpr double l2norm = reconstruct ? 2.6933361115324854 : 2.6827446884685;
  static constexpr double linfnorm = reconstruct ? 10.361584898132795 : 10.368534349621724;
  static constexpr double tol = 1e-9;
};

template <bool reconstruct>
struct PointSourcePnExpectedResults<HatFunctionMomentBasis<double, 3, double, 0, 1, 3>, reconstruct>
{
  static constexpr double l1norm = reconstruct ? 1.000000489200628 : 1.0000004892004557;
  static constexpr double l2norm = reconstruct ? 2.7003710734919326 : 2.6889777333363365;
  static constexpr double linfnorm = reconstruct ? 10.393925182562946 : 10.395628177780834;
  // The matrices in this test case all have eigenvalues [+-0.808311035811965, 0, 0, 0, 0].
  // Thus, the eigenvectors are not unique, and the eigensolvers are extremely sensitive
  // to numerical errors. A difference of 1e-16 in the jacobians entries suffices to
  // result in completely different eigenvectors. In all cases, the eigenvectors are
  // valid eigenvectors to the correct eigenvalues. However, this difference in the
  // eigendecomposition leads to differences in the results with linear reconstruction
  // that are larger than would be expected by pure numerical errors.
  static constexpr double tol = reconstruct ? 1e-5 : 1e-9;
};

template <bool reconstruct>
struct PointSourcePnExpectedResults<HatFunctionMomentBasis<double, 3, double, 1, 1, 3>, reconstruct>
{
  // Results with reconstruction not available yet
  static constexpr double l1norm = 0.9999999937547992;
  static constexpr double l2norm = 2.6881086659719111;
  static constexpr double linfnorm = 10.393501289579167;
  // see above
  static constexpr double tol = reconstruct ? 1e-5 : 1e-9;
};

template <bool reconstruct>
struct PointSourcePnExpectedResults<PartialMomentBasis<double, 3, double, 0, 1, 3>, reconstruct>
{
  static constexpr double l1norm = reconstruct ? 1.000000489200628 : 1.0000004892004604;
  static constexpr double l2norm = reconstruct ? 2.6985809847834017 : 2.6881899717088591;
  static constexpr double linfnorm = reconstruct ? 10.391256326798887 : 10.394092510258828;
  static constexpr double tol = 1e-9;
};

template <bool reconstruct>
struct PointSourcePnExpectedResults<PartialMomentBasis<double, 3, double, 1, 1, 3>, reconstruct>
{
  static_assert(!reconstruct, "Results with reconstruction not available yet!");
  static constexpr double l1norm = 0.99999999375479631;
  static constexpr double l2norm = 2.6881891561264872;
  static constexpr double linfnorm = 10.394089431581479;
  static constexpr double tol = 1e-9;
};


template <class GridImp, class MomentBasisImp, bool reconstruct>
struct PointSourcePnTestCase : SourceBeamPnTestCase<GridImp, MomentBasisImp, reconstruct>
{
  using BaseType = SourceBeamPnTestCase<GridImp, MomentBasisImp, reconstruct>;
  using RangeFieldType = typename BaseType::RangeFieldType;
  using typename BaseType::E;
  using ProblemType = PointSourcePn<E, MomentBasisImp>;
  static constexpr RangeFieldType t_end = 0.1;
  static constexpr bool reconstruction = reconstruct;
  using ExpectedResultsType = PointSourcePnExpectedResults<MomentBasisImp, reconstruction>;
};

// CheckerboardPn
template <class MomentBasisImp, bool reconstruct>
struct CheckerboardPnExpectedResults
{
  static constexpr double l1norm = 0.;
  static constexpr double l2norm = 0.;
  static constexpr double linfnorm = 0;
  static constexpr double tol = 1e-9;
};

template <bool reconstruct>
struct CheckerboardPnExpectedResults<RealSphericalHarmonicsMomentBasis<double, double, 2, 3>, reconstruct>
{
  static constexpr double l1norm = 0.35405006483527851;
  static constexpr double l2norm = 0.32921416691428851;
  static constexpr double linfnorm = 0.32895256210981677;
  static constexpr double tol = 1e-9;
};

template <class GridImp, class MomentBasisImp, bool reconstruct>
struct CheckerboardPnTestCase : SourceBeamPnTestCase<GridImp, MomentBasisImp, reconstruct>
{
  using BaseType = SourceBeamPnTestCase<GridImp, MomentBasisImp, reconstruct>;
  using RangeFieldType = typename BaseType::RangeFieldType;
  using typename BaseType::E;
  using ProblemType = CheckerboardPn<E, MomentBasisImp>;
  static constexpr RangeFieldType t_end = 0.1;
  static constexpr bool reconstruction = reconstruct;
  using ExpectedResultsType = CheckerboardPnExpectedResults<MomentBasisImp, reconstruction>;
};

// ShadowPn
template <class MomentBasisImp, bool reconstruct>
struct ShadowPnExpectedResults
{
  static constexpr double l1norm = 0.;
  static constexpr double l2norm = 0.;
  static constexpr double linfnorm = 0;
  static constexpr double tol = 1e-9;
};

template <bool reconstruct>
struct ShadowPnExpectedResults<RealSphericalHarmonicsMomentBasis<double, double, 2, 3>, reconstruct>
{
  static constexpr double l1norm = 0.59263334787808175;
  static constexpr double l2norm = 0.097679818213367978;
  static constexpr double linfnorm = 0.016484487060897713;
  static constexpr double tol = 1e-9;
};

template <class GridImp, class MomentBasisImp, bool reconstruct>
struct ShadowPnTestCase : SourceBeamPnTestCase<GridImp, MomentBasisImp, reconstruct>
{
  using BaseType = SourceBeamPnTestCase<GridImp, MomentBasisImp, reconstruct>;
  using RangeFieldType = typename BaseType::RangeFieldType;
  using typename BaseType::E;
  using ProblemType = ShadowPn<E, MomentBasisImp>;
  static constexpr RangeFieldType t_end = 0.1;
  static constexpr bool reconstruction = reconstruct;
  using ExpectedResultsType = ShadowPnExpectedResults<MomentBasisImp, reconstruction>;
};


// PointSourceMn
template <class MomentBasisImp, bool reconstruct, bool kinetic_scheme = false>
struct PointSourceMnExpectedResults
{
  static constexpr double l1norm = 0.;
  static constexpr double l2norm = 0.;
  static constexpr double linfnorm = 0.;
  static constexpr double tol = 0.;
};

template <bool reconstruct>
struct PointSourceMnExpectedResults<RealSphericalHarmonicsMomentBasis<double, double, 2, 3>, reconstruct, false>
{
  static constexpr double l1norm = reconstruct ? 1.0000013830443908 : 1.0000013830442143;
  static constexpr double l2norm = reconstruct ? 2.6901467570598112 : 2.684314243798307;
  static constexpr double linfnorm = reconstruct ? 10.371048798431969 : 10.377307670780343;
  static constexpr double tol = 1e-9;
};

template <bool reconstruct>
struct PointSourceMnExpectedResults<
    RealSphericalHarmonicsMomentBasis<double, double, 2, 3, false, EntropyType::BoseEinstein>,
    reconstruct,
    false>
{
  static constexpr double l1norm = reconstruct ? 1.0000013830443903 : 0.;
  static constexpr double l2norm = reconstruct ? 2.6909504479323516 : 0.;
  static constexpr double linfnorm = reconstruct ? 10.375951173911345 : 0.;
  static constexpr double tol = 1e-9;
};

template <bool reconstruct>
struct PointSourceMnExpectedResults<RealSphericalHarmonicsMomentBasis<double, double, 2, 3>, reconstruct, true>
{
<<<<<<< HEAD
  static constexpr double l1norm = reconstruct ? 1674.9303536689499 : 1585.7442629692846;
  static constexpr double l2norm = reconstruct ? 619.42660595932045 : 589.95120208922344;
  static constexpr double linfnorm = reconstruct ? 264.17153438841774 : 266.55470473305343;
=======
  static constexpr double l1norm = reconstruct ? 1427.311192805786 : 1383.5583338523081;
  static constexpr double l2norm = reconstruct ? 519.38102092492329 : 505.37888652262444;
  static constexpr double linfnorm = reconstruct ? 205.41661003195654 : 205.41658351521531;
>>>>>>> f1b5f8bc
  static constexpr double tol = 1e-5;
};

template <bool reconstruct>
struct PointSourceMnExpectedResults<HatFunctionMomentBasis<double, 3, double, 0, 1, 3>, reconstruct, false>
{
  static constexpr double l1norm = reconstruct ? 1.0000000829624791 : 1.0000000829622864;
  static constexpr double l2norm = reconstruct ? 2.694751941188763 : 2.6892684619955305;
  static constexpr double linfnorm = reconstruct ? 10.379060444346454 : 10.395305896397684;
  // The matrices in this test case all have eigenvalues [+-0.808311035811965, 0, 0, 0, 0].
  // Thus, the eigenvectors are not unique, and the eigensolvers are extremely sensitive
  // to numerical errors. A difference of 1e-16 in the jacobians entries suffices to
  // result in completely different eigenvectors. In all cases, the eigenvectors are
  // valid eigenvectors to the correct eigenvalues. However, this difference in the
  // eigendecomposition leads to differences in the results with linear reconstruction
  // that are larger than would be expected by pure numerical errors.
  static constexpr double tol = reconstruct ? 1e-5 : 1e-9;
};

template <bool reconstruct>
struct PointSourceMnExpectedResults<HatFunctionMomentBasis<double, 3, double, 0, 1, 3, EntropyType::BoseEinstein>,
                                    reconstruct,
                                    false>
{
  static constexpr double l1norm = reconstruct ? 1.0000000829624884 : 1.0000000829622837;
  static constexpr double l2norm = reconstruct ? 2.694161596061091 : 2.6895958084783342;
  static constexpr double linfnorm = reconstruct ? 10.377805677445533 : 10.396217979398697;
  static constexpr double tol = reconstruct ? 1e-5 : 1e-9;
};

template <bool reconstruct>
struct PointSourceMnExpectedResults<HatFunctionMomentBasis<double, 3, double, 0, 1, 3>, reconstruct, true>
{
<<<<<<< HEAD
  static constexpr double l1norm = reconstruct ? 818.82859531773954 : 781.26034882640101;
  static constexpr double l2norm = reconstruct ? 301.5211798149125 : 289.24680765897313;
  static constexpr double linfnorm = reconstruct ? 125.7102296804655 : 125.71014355518233;
=======
  static constexpr double l1norm = reconstruct ? 690.82958733796443 : 672.41152460703506;
  static constexpr double l2norm = reconstruct ? 250.77535825870774 : 244.89888136374094;
  static constexpr double linfnorm = reconstruct ? 98.079206678958528 : 98.079205189670105;
>>>>>>> f1b5f8bc
  static constexpr double tol = 1e-5;
};

template <bool reconstruct>
struct PointSourceMnExpectedResults<PartialMomentBasis<double, 3, double, 0, 1, 3, 1>, reconstruct, false>
{
  static constexpr double l1norm = reconstruct ? 1.0000000829624787 : 1.0000000829623072;
  static constexpr double l2norm = reconstruct ? 2.6983516853120966 : 2.6881937835020211;
  static constexpr double linfnorm = reconstruct ? 10.391142640527102 : 10.394108065213185;
  static constexpr double tol = 1e-9;
};

template <bool reconstruct>
struct PointSourceMnExpectedResults<PartialMomentBasis<double, 3, double, 0, 1, 3, 1, EntropyType::BoseEinstein>,
                                    reconstruct,
                                    false>
{
  static constexpr double l1norm = reconstruct ? 1.0000000829624796 : 0.;
  static constexpr double l2norm = reconstruct ? 2.6983603000374528 : 0.;
  static constexpr double linfnorm = reconstruct ? 10.391283146511036 : 0.;
  static constexpr double tol = 1e-9;
};

template <bool reconstruct>
struct PointSourceMnExpectedResults<PartialMomentBasis<double, 3, double, 0, 1, 3, 1>, reconstruct, true>
{
<<<<<<< HEAD
  static constexpr double l1norm = reconstruct ? 1167.5985275432627 : 1126.5174600848904;
  static constexpr double l2norm = reconstruct ? 428.15220455351266 : 415.19451310103005;
  static constexpr double linfnorm = reconstruct ? 188.27329269742043 : 191.50091023716689;
=======
  static constexpr double l1norm = reconstruct ? 980.82495079874275 : 972.75278297760235;
  static constexpr double l2norm = reconstruct ? 354.67372133124383 : 352.87905838668826;
  static constexpr double linfnorm = reconstruct ? 145.6285651636687 : 146.39499301958497;
>>>>>>> f1b5f8bc
  static constexpr double tol = 1e-5;
};

template <class GridImp, class MomentBasisImp, bool reconstruct, bool kinetic_scheme = false>
struct PointSourceMnTestCase : SourceBeamMnTestCase<GridImp, MomentBasisImp, reconstruct, kinetic_scheme>
{
  using BaseType = SourceBeamMnTestCase<GridImp, MomentBasisImp, reconstruct, kinetic_scheme>;
  using typename BaseType::GridViewType;
  using ProblemType = PointSourceMn<GridViewType, MomentBasisImp>;
  using typename BaseType::RangeFieldType;
  static constexpr RangeFieldType t_end = 0.1;
  static constexpr bool reconstruction = reconstruct;
  using ExpectedResultsType = PointSourceMnExpectedResults<MomentBasisImp, reconstruction, kinetic_scheme>;
  using QuadratureChooserType = QuadratureChooser<MomentBasisImp>;
  static constexpr size_t quad_order = QuadratureChooserType::quad_order;
  static constexpr size_t quad_refinements = QuadratureChooserType::quad_refinements;
  using RealizabilityLimiterChooserType = RealizabilityLimiterChooser<GridViewType,
                                                                      MomentBasisImp,
                                                                      typename ProblemType::FluxType,
                                                                      typename BaseType::DiscreteFunctionType>;
};


// CheckerboardMn
template <class MomentBasisImp, bool reconstruct, bool kinetic_scheme = false>
struct CheckerboardMnExpectedResults;

template <bool reconstruct>
struct CheckerboardMnExpectedResults<RealSphericalHarmonicsMomentBasis<double, double, 2, 3>, reconstruct, false>
{
  static constexpr double l1norm = reconstruct ? 0. : 0.35404509573284748;
  static constexpr double l2norm = reconstruct ? 0. : 0.32922954029850499;
  static constexpr double linfnorm = reconstruct ? 0. : 0.32896894056609421;
  static constexpr double tol = 1e-9;
};

template <bool reconstruct>
struct CheckerboardMnExpectedResults<RealSphericalHarmonicsMomentBasis<double, double, 2, 3>, reconstruct, true>
{
  static constexpr double l1norm = reconstruct ? 0. : 0.;
  static constexpr double l2norm = reconstruct ? 0. : 0.;
  static constexpr double linfnorm = reconstruct ? 0. : 0.;
  static constexpr double tol = 1e-5;
};

template <bool reconstruct>
struct CheckerboardMnExpectedResults<HatFunctionMomentBasis<double, 3, double, 0, 1, 3>, reconstruct, false>
{
  static constexpr double l1norm = reconstruct ? 0. : 0.;
  static constexpr double l2norm = reconstruct ? 0. : 0.;
  static constexpr double linfnorm = reconstruct ? 0. : 0.;
  static constexpr double tol = 1e-9;
};

template <bool reconstruct>
struct CheckerboardMnExpectedResults<HatFunctionMomentBasis<double, 3, double, 0, 1, 3>, reconstruct, true>
{
<<<<<<< HEAD
  static constexpr double l1norm = reconstruct ? 42800.785872122993 : 0.;
  static constexpr double l2norm = reconstruct ? 2318.9345228725633 : 0.;
  static constexpr double linfnorm = reconstruct ? 131.24293776745421 : 0.;
=======
  static constexpr double l1norm = reconstruct ? 0. : 33621.567821059143;
  static constexpr double l2norm = reconstruct ? 0. : 1819.509030380794;
  static constexpr double linfnorm = reconstruct ? 0. : 103.50839818407947;
>>>>>>> f1b5f8bc
  static constexpr double tol = 1e-5;
};

template <class GridImp, class MomentBasisImp, bool reconstruct, bool kinetic_scheme = false>
struct CheckerboardMnTestCase : SourceBeamMnTestCase<GridImp, MomentBasisImp, reconstruct, kinetic_scheme>
{
  using BaseType = SourceBeamMnTestCase<GridImp, MomentBasisImp, reconstruct, kinetic_scheme>;
  using typename BaseType::GridViewType;
  using ProblemType = CheckerboardMn<GridViewType, MomentBasisImp>;
  using typename BaseType::RangeFieldType;
  static constexpr RangeFieldType t_end = 0.1;
  static constexpr bool reconstruction = reconstruct;
  using ExpectedResultsType = CheckerboardMnExpectedResults<MomentBasisImp, reconstruction, kinetic_scheme>;
  using QuadratureChooserType = QuadratureChooser<MomentBasisImp>;
  static constexpr size_t quad_order = QuadratureChooserType::quad_order;
  static constexpr size_t quad_refinements = QuadratureChooserType::quad_refinements;
  using RealizabilityLimiterChooserType = RealizabilityLimiterChooser<GridViewType,
                                                                      MomentBasisImp,
                                                                      typename ProblemType::FluxType,
                                                                      typename BaseType::DiscreteFunctionType>;
};


// ShadowMn
template <class MomentBasisImp, bool reconstruct, bool kinetic_scheme>
struct ShadowMnExpectedResults
{
  static constexpr double l1norm = 0.;
  static constexpr double l2norm = 0.;
  static constexpr double linfnorm = 0.;
  static constexpr double tol = 1e-15;
};

template <bool reconstruct>
struct ShadowMnExpectedResults<RealSphericalHarmonicsMomentBasis<double, double, 2, 3>, reconstruct, false>
{
  static constexpr double l1norm = reconstruct ? 0. : 0.5924840195577018;
  static constexpr double l2norm = reconstruct ? 0. : 0.097644560618143542;
  static constexpr double linfnorm = reconstruct ? 0. : 0.016480889119342663;
  static constexpr double tol = 1e-9;
};

template <bool reconstruct>
struct ShadowMnExpectedResults<HatFunctionMomentBasis<double, 3, double, 0, 1, 3>, reconstruct, true>
{
  static constexpr double l1norm = reconstruct ? 0. : 20699.700338648003;
  static constexpr double l2norm = reconstruct ? 0. : 2018.2458374236703;
  static constexpr double linfnorm = reconstruct ? 0. : 295.47480751761935;
  static constexpr double tol = 1e-5;
};

template <class GridImp, class MomentBasisImp, bool reconstruct, bool kinetic_scheme = false>
struct ShadowMnTestCase : SourceBeamMnTestCase<GridImp, MomentBasisImp, reconstruct, kinetic_scheme>
{
  using BaseType = typename ShadowMnTestCase::SourceBeamMnTestCase;
  using typename BaseType::GridViewType;
  using ProblemType = ShadowMn<GridViewType, MomentBasisImp>;
  using typename BaseType::RangeFieldType;
  static constexpr RangeFieldType t_end = 0.1;
  static constexpr bool reconstruction = reconstruct;
  using ExpectedResultsType = ShadowMnExpectedResults<MomentBasisImp, reconstruction, kinetic_scheme>;
  using QuadratureChooserType = QuadratureChooser<MomentBasisImp>;
  static constexpr size_t quad_order = QuadratureChooserType::quad_order;
  static constexpr size_t quad_refinements = QuadratureChooserType::quad_refinements;
  using RealizabilityLimiterChooserType = RealizabilityLimiterChooser<GridViewType,
                                                                      MomentBasisImp,
                                                                      typename ProblemType::FluxType,
                                                                      typename BaseType::DiscreteFunctionType>;
};


} // namespace GDT
} // namespace Dune

#endif // DUNE_GDT_HYPERBOLIC_PROBLEMS_KINETICTRANSPORT_TESTCASES_HH<|MERGE_RESOLUTION|>--- conflicted
+++ resolved
@@ -295,8 +295,6 @@
 
 template <bool reconstruct>
 struct SourceBeamMnExpectedResults<LegendreMomentBasis<double, double, 7>, reconstruct, false>
-<<<<<<< HEAD
-=======
 {
   static constexpr double l1norm = reconstruct ? 0.33140413352826437 : 0.33140413352331233;
   static constexpr double l2norm = reconstruct ? 0.45584403677576046 : 0.44485862483138167;
@@ -306,20 +304,10 @@
 
 template <bool reconstruct>
 struct SourceBeamMnExpectedResults<LegendreMomentBasis<double, double, 7>, reconstruct, true>
->>>>>>> f1b5f8bc
 {
   static constexpr double l1norm = reconstruct ? 281.4583533727274 : 315.14315000108718;
   static constexpr double l2norm = reconstruct ? 492.69791638341587 : 513.7487323989119;
   static constexpr double linfnorm = reconstruct ? 1824.235113480062 : 1820.2785947776988;
-  static constexpr double tol = 1e-5;
-};
-
-template <bool reconstruct>
-struct SourceBeamMnExpectedResults<LegendreMomentBasis<double, double, 7>, reconstruct, true>
-{
-  static constexpr double l1norm = reconstruct ? 216.76550985167569 : 247.26820742097911;
-  static constexpr double l2norm = reconstruct ? 325.475499289803 : 336.59743570571874;
-  static constexpr double linfnorm = reconstruct ? 1394.9770711115616 : 1226.6976877438797;
   static constexpr double tol = 1e-5;
 };
 
@@ -358,11 +346,6 @@
 template <bool reconstruct>
 struct SourceBeamMnExpectedResults<HatFunctionMomentBasis<double, 1, double, 8, 1, 1>, reconstruct, true>
 {
-<<<<<<< HEAD
-  static constexpr double l1norm = reconstruct ? 370.76478524539908 : 367.97988291905477;
-  static constexpr double l2norm = reconstruct ? 235.80101143166397 : 235.54814675091959;
-  static constexpr double linfnorm = reconstruct ? 204.97005941074255 : 208.81734247459028;
-=======
 #if ENTROPY_FLUX_1D_HATFUNCTIONS_USE_TWOPOINT_QUAD
   static constexpr double l1norm = reconstruct ? 0. : 262.65239771422245;
   static constexpr double l2norm = reconstruct ? 0. : 164.0046368320788;
@@ -372,7 +355,6 @@
   static constexpr double l2norm = reconstruct ? 184.80977076714944 : 186.15575659185149;
   static constexpr double linfnorm = reconstruct ? 167.62308114606901 : 171.23335702135512;
 #endif
->>>>>>> f1b5f8bc
   static constexpr double tol = 1e-5;
 };
 
@@ -399,15 +381,9 @@
 template <bool reconstruct>
 struct SourceBeamMnExpectedResults<PartialMomentBasis<double, 1, double, 8, 1, 1>, reconstruct, true>
 {
-<<<<<<< HEAD
-  static constexpr double l1norm = reconstruct ? 252.40945947384103 : 270.73818617869767;
-  static constexpr double l2norm = reconstruct ? 185.69342039466258 : 202.75707060254086;
-  static constexpr double linfnorm = reconstruct ? 253.82813439550381 : 260.82664383444336;
-=======
   static constexpr double l1norm = reconstruct ? 205.71817305290159 : 222.04295463732129;
   static constexpr double l2norm = reconstruct ? 157.69546917388564 : 172.42507406330125;
   static constexpr double linfnorm = reconstruct ? 231.95094711654104 : 235.44527043811087;
->>>>>>> f1b5f8bc
   static constexpr double tol = 1e-5;
 };
 
@@ -506,15 +482,9 @@
 template <bool reconstruct>
 struct PlaneSourceMnExpectedResults<LegendreMomentBasis<double, double, 7>, reconstruct, true>
 {
-<<<<<<< HEAD
-  static constexpr double l1norm = reconstruct ? 33.831081799622474 : 31.119878976551046;
-  static constexpr double l2norm = reconstruct ? 24.726893737746675 : 23.385570207485049;
-  static constexpr double linfnorm = reconstruct ? 19.113827924512311 : 19.113827924512311;
-=======
   static constexpr double l1norm = reconstruct ? 26.471148788911833 : 24.744488275011392;
   static constexpr double l2norm = reconstruct ? 19.099784367386864 : 18.268495971393438;
   static constexpr double linfnorm = reconstruct ? 14.508657738524219 : 14.508657738524219;
->>>>>>> f1b5f8bc
   static constexpr double tol = 1e-5;
 };
 
@@ -530,11 +500,6 @@
 template <bool reconstruct>
 struct PlaneSourceMnExpectedResults<HatFunctionMomentBasis<double, 1, double, 8, 1, 1>, reconstruct, true>
 {
-<<<<<<< HEAD
-  static constexpr double l1norm = reconstruct ? 268.44922183403418 : 246.7429359648828;
-  static constexpr double l2norm = reconstruct ? 197.15870373876999 : 186.09403264481648;
-  static constexpr double linfnorm = reconstruct ? 152.91062339609854 : 152.91062339609854;
-=======
 #if ENTROPY_FLUX_1D_HATFUNCTIONS_USE_TWOPOINT_QUAD
   static constexpr double l1norm = reconstruct ? 0. : 193.60315478261464;
   static constexpr double l2norm = reconstruct ? 0. : 144.0772403304718;
@@ -544,7 +509,6 @@
   static constexpr double l2norm = reconstruct ? 152.21809308736064 : 145.31986692659103;
   static constexpr double linfnorm = reconstruct ? 116.06926190819375 : 116.06926190819375;
 #endif
->>>>>>> f1b5f8bc
   static constexpr double tol = 1e-5;
 };
 
@@ -560,15 +524,9 @@
 template <bool reconstruct>
 struct PlaneSourceMnExpectedResults<PartialMomentBasis<double, 1, double, 8, 1, 1>, reconstruct, true>
 {
-<<<<<<< HEAD
-  static constexpr double l1norm = reconstruct ? 144.19157186249112 : 135.86834797834712;
-  static constexpr double l2norm = reconstruct ? 104.28938402311856 : 100.2359224660796;
-  static constexpr double linfnorm = reconstruct ? 100.43705716411668 : 97.942051028247079;
-=======
   static constexpr double l1norm = reconstruct ? 112.62265390869545 : 107.65241672868646;
   static constexpr double l2norm = reconstruct ? 80.760659375140875 : 78.258697928599886;
   static constexpr double linfnorm = reconstruct ? 79.036510264783786 : 76.176740282669925;
->>>>>>> f1b5f8bc
   static constexpr double tol = 1e-5;
 };
 
@@ -767,15 +725,9 @@
 template <bool reconstruct>
 struct PointSourceMnExpectedResults<RealSphericalHarmonicsMomentBasis<double, double, 2, 3>, reconstruct, true>
 {
-<<<<<<< HEAD
-  static constexpr double l1norm = reconstruct ? 1674.9303536689499 : 1585.7442629692846;
-  static constexpr double l2norm = reconstruct ? 619.42660595932045 : 589.95120208922344;
-  static constexpr double linfnorm = reconstruct ? 264.17153438841774 : 266.55470473305343;
-=======
   static constexpr double l1norm = reconstruct ? 1427.311192805786 : 1383.5583338523081;
   static constexpr double l2norm = reconstruct ? 519.38102092492329 : 505.37888652262444;
   static constexpr double linfnorm = reconstruct ? 205.41661003195654 : 205.41658351521531;
->>>>>>> f1b5f8bc
   static constexpr double tol = 1e-5;
 };
 
@@ -809,15 +761,9 @@
 template <bool reconstruct>
 struct PointSourceMnExpectedResults<HatFunctionMomentBasis<double, 3, double, 0, 1, 3>, reconstruct, true>
 {
-<<<<<<< HEAD
-  static constexpr double l1norm = reconstruct ? 818.82859531773954 : 781.26034882640101;
-  static constexpr double l2norm = reconstruct ? 301.5211798149125 : 289.24680765897313;
-  static constexpr double linfnorm = reconstruct ? 125.7102296804655 : 125.71014355518233;
-=======
   static constexpr double l1norm = reconstruct ? 690.82958733796443 : 672.41152460703506;
   static constexpr double l2norm = reconstruct ? 250.77535825870774 : 244.89888136374094;
   static constexpr double linfnorm = reconstruct ? 98.079206678958528 : 98.079205189670105;
->>>>>>> f1b5f8bc
   static constexpr double tol = 1e-5;
 };
 
@@ -844,15 +790,9 @@
 template <bool reconstruct>
 struct PointSourceMnExpectedResults<PartialMomentBasis<double, 3, double, 0, 1, 3, 1>, reconstruct, true>
 {
-<<<<<<< HEAD
-  static constexpr double l1norm = reconstruct ? 1167.5985275432627 : 1126.5174600848904;
-  static constexpr double l2norm = reconstruct ? 428.15220455351266 : 415.19451310103005;
-  static constexpr double linfnorm = reconstruct ? 188.27329269742043 : 191.50091023716689;
-=======
   static constexpr double l1norm = reconstruct ? 980.82495079874275 : 972.75278297760235;
   static constexpr double l2norm = reconstruct ? 354.67372133124383 : 352.87905838668826;
   static constexpr double linfnorm = reconstruct ? 145.6285651636687 : 146.39499301958497;
->>>>>>> f1b5f8bc
   static constexpr double tol = 1e-5;
 };
 
@@ -910,15 +850,9 @@
 template <bool reconstruct>
 struct CheckerboardMnExpectedResults<HatFunctionMomentBasis<double, 3, double, 0, 1, 3>, reconstruct, true>
 {
-<<<<<<< HEAD
-  static constexpr double l1norm = reconstruct ? 42800.785872122993 : 0.;
-  static constexpr double l2norm = reconstruct ? 2318.9345228725633 : 0.;
-  static constexpr double linfnorm = reconstruct ? 131.24293776745421 : 0.;
-=======
   static constexpr double l1norm = reconstruct ? 0. : 33621.567821059143;
   static constexpr double l2norm = reconstruct ? 0. : 1819.509030380794;
   static constexpr double linfnorm = reconstruct ? 0. : 103.50839818407947;
->>>>>>> f1b5f8bc
   static constexpr double tol = 1e-5;
 };
 
