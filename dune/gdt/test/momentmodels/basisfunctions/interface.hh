// This file is part of the dune-gdt project:
//   https://github.com/dune-community/dune-gdt
// Copyright 2010-2018 dune-gdt developers and contributors. All rights reserved.
// License: Dual licensed as BSD 2-Clause License (http://opensource.org/licenses/BSD-2-Clause)
//      or  GPL-2.0+ (http://opensource.org/licenses/gpl-license)
//          with "runtime exception" (http://www.dune-project.org/license.html)
// Authors:
//   Tobias Leibner (2019)

#ifndef DUNE_GDT_MOMENTMODELS_BASISFUNCTIONS_INTERFACE_HH
#define DUNE_GDT_MOMENTMODELS_BASISFUNCTIONS_INTERFACE_HH

#include <memory>
#include <vector>
#include <string>

#include <dune/xt/common/math.hh>
#include <dune/xt/common/string.hh>
#include <dune/xt/common/tuple.hh>

#include <dune/xt/data/quadratures.hh>
#include <dune/xt/data/spherical_quadratures.hh>

#include <dune/gdt/discretefunction/default.hh>
#include <dune/gdt/test/momentmodels/triangulation.hh>

namespace Dune {
namespace GDT {


// see https://en.wikipedia.org/wiki/Tridiagonal_matrix#Inversion
template <class FieldType, int rows>
Dune::DynamicMatrix<FieldType> tridiagonal_matrix_inverse(const DynamicMatrix<FieldType>& matrix)
{
  typedef Dune::DynamicMatrix<FieldType> MatrixType;
  size_t cols = rows;
#ifndef NDEBUG
  for (size_t rr = 0; rr < rows; ++rr)
    for (size_t cc = 0; cc < cols; ++cc)
      if ((cc > rr + 1 || cc + 1 < rr) && XT::Common::FloatCmp::ne(matrix[rr][cc], 0.))
        DUNE_THROW(XT::Common::Exceptions::you_are_using_this_wrong, "Matrix has to be tridiagonal!");
#endif // NDEBUG
  MatrixType ret(rows, rows, 0);
  Dune::FieldVector<FieldType, rows + 1> a(0), b(0), c(0), theta(0);
  Dune::FieldVector<FieldType, rows + 2> phi(0);
  for (size_t ii = 1; ii < rows + 1; ++ii) {
    a[ii] = matrix[ii - 1][ii - 1];
    if (ii < rows) {
      b[ii] = matrix[ii - 1][ii];
      c[ii] = matrix[ii][ii - 1];
    }
  }
  theta[0] = 1;
  theta[1] = a[1];
  for (size_t ii = 2; ii < rows + 1; ++ii)
    theta[ii] = a[ii] * theta[ii - 1] - b[ii - 1] * c[ii - 1] * theta[ii - 2];
  phi[rows + 1] = 1;
  phi[rows] = a[rows];
  for (size_t ii = rows - 1; ii > 0; --ii)
    phi[ii] = a[ii] * phi[ii + 1] - b[ii] * c[ii] * phi[ii + 2];
  for (size_t ii = 1; ii < rows + 1; ++ii) {
    for (size_t jj = 1; jj < cols + 1; ++jj) {
      if (ii == jj)
        ret[ii - 1][jj - 1] = theta[ii - 1] * phi[jj + 1] / theta[rows];
      else if (ii < jj) {
        ret[ii - 1][jj - 1] = std::pow(-1, ii + jj) * theta[ii - 1] * phi[jj + 1] / theta[rows];
        for (size_t kk = ii; kk < jj; ++kk)
          ret[ii - 1][jj - 1] *= b[kk];
      } else if (ii > jj) {
        ret[ii - 1][jj - 1] = std::pow(-1, ii + jj) * theta[jj - 1] * phi[ii + 1] / theta[rows];
        for (size_t kk = jj; kk < ii; ++kk)
          ret[ii - 1][jj - 1] *= c[kk];
      }
    } // jj
  } // ii
#ifndef NDEBUG
  for (size_t ii = 0; ii < rows; ++ii)
    for (size_t jj = 0; jj < cols; ++jj)
      if (std::isnan(ret[ii][jj]) || std::isinf(ret[ii][jj]))
        DUNE_THROW(Dune::MathError, "Inversion of triangular matrix failed!");
#endif
  return ret;
} // ... tridiagonal_matrix_inverse(...)

// After each refinement step:
// num_vertices_new = num_vertices_old + num_intersections_old
// num_intersections_new = 2*num_intersections_old + 3*num_faces_old
// num_faces_new = 4*num_faces_old
// Initially, there are 6 vertices, 12 intersections and 8 faces.
template <size_t refinements>
struct OctaederStatistics
{
  static constexpr size_t constexpr_pow(size_t base, size_t exponent)
  {
    return (exponent == 0) ? 1 : (base * constexpr_pow(base, exponent - 1));
  }

  static constexpr size_t num_faces()
  {
    return 8 * constexpr_pow(4, refinements);
  }

  static constexpr size_t num_intersections()
  {
    return 2 * OctaederStatistics<refinements - 1>::num_intersections()
           + 3 * OctaederStatistics<refinements - 1>::num_faces();
  }

  static constexpr size_t num_vertices()
  {
    return OctaederStatistics<refinements - 1>::num_vertices()
           + OctaederStatistics<refinements - 1>::num_intersections();
  }
};

template <>
struct OctaederStatistics<0>
{
  static constexpr size_t num_faces()
  {
    return 8;
  }

  static constexpr size_t num_intersections()
  {
    return 12;
  }

  static constexpr size_t num_vertices()
  {
    return 6;
  }
};


enum class EntropyType
{
  MaxwellBoltzmann,
  BoseEinstein
};


template <class DomainFieldImp,
          size_t domainDim,
          class RangeFieldImp,
          size_t rangeDim,
          size_t rangeDimCols = 1,
          size_t fluxDim = domainDim,
          EntropyType entrpy = EntropyType::MaxwellBoltzmann>
class MomentBasisInterface
{
public:
  static const size_t dimDomain = domainDim;
  static const size_t dimRange = rangeDim;
  static const size_t dimRangeCols = rangeDimCols;
  static const size_t dimFlux = fluxDim;
  static const size_t d = domainDim;
  static const size_t r = rangeDim;
  static const size_t rC = rangeDimCols;
  static const size_t d_flux = fluxDim;
  static constexpr EntropyType entropy = entrpy;
  using D = DomainFieldImp;
  using R = RangeFieldImp;

  using DomainFieldType = DomainFieldImp;
  using DomainType = FieldVector<DomainFieldType, dimDomain>;
  using RangeFieldType = RangeFieldImp;
  using MatrixType = DynamicMatrix<RangeFieldType>;
  using RangeType = typename XT::Functions::RangeTypeSelector<RangeFieldType, dimRange, dimRangeCols>::type;
  using DynamicRangeType = DynamicVector<RangeFieldType>;
  using QuadratureType = QuadratureRule<DomainFieldType, dimDomain>;
  using QuadraturesType = std::vector<QuadratureType>;
  using VisualizerType = XT::Functions::VisualizerInterface<dimRange, dimRangeCols, RangeFieldType>;
  using StringifierType = std::function<std::string(const RangeType&)>;
  using Partitioning1dType = std::vector<RangeFieldType>;
  using SphericalTriangulationType = SphericalTriangulation<RangeFieldType>;
  using MergedQuadratureIterator =
      typename XT::Data::MergedQuadrature<RangeFieldType, dimDomain>::MergedQuadratureIterator;

  static size_t default_quad_order()
  {
    DUNE_THROW(Dune::NotImplemented, "Please overwrite this function in derived classes!");
    return 0;
  }

  static size_t default_quad_refinements()
  {
    return 0;
  }

  MomentBasisInterface(const QuadraturesType& quadratures = QuadraturesType())
    : triangulation_(stored_triangulation_)
    , quadratures_(quadratures)
  {}

  MomentBasisInterface(const size_t refinements, const QuadraturesType& quadratures = QuadraturesType())
    : stored_triangulation_(refinements)
    , triangulation_(stored_triangulation_)
    , quadratures_(quadratures)
  {}

  MomentBasisInterface(const SphericalTriangulationType& triangulation, const QuadraturesType& quadratures)
    : triangulation_(triangulation)
    , quadratures_(quadratures)
  {}

  virtual ~MomentBasisInterface() {}

  virtual DynamicRangeType evaluate(const DomainType& v) const = 0;

  virtual DynamicRangeType evaluate(const DomainType& v, const size_t /*face_index*/) const
  {
    return evaluate(v);
  }

  // returns <b>, where b is the basis functions vector
  virtual const DynamicRangeType& integrated() const
  {
    return integrated_;
  }

  virtual MatrixType mass_matrix() const
  {
    MatrixType M(dimRange, dimRange, 0.);
    parallel_quadrature(quadratures_, M, size_t(-1));
    return M;
  } // ... mass_matrix()

  virtual MatrixType mass_matrix_inverse() const
  {
    auto ret = mass_matrix();
    ret.invert();
    return ret;
  }

  // Get moment vector from distribution function psi. psi also takes an array of bools as argument to decide which
  // value to use at the discontinuities. Is currently ignored in all testcases except the Heaviside test in one
  // dimension, so we only have to test if we are on the positive or negative interval touching 0. For more general
  // testcases, this would have to be adapted.
  virtual DynamicRangeType get_u(const std::function<RangeFieldType(DomainType, std::array<int, dimDomain>)>& psi) const
  {
    DynamicRangeType ret(dimRange, 0.);
    const auto merged_quads = XT::Data::merged_quadrature(quadratures());
    for (auto it = merged_quads.begin(); it != merged_quads.end(); ++it) {
      const auto& quad_point = *it;
      const auto& v = quad_point.position();
      ret += evaluate(v, it.first_index()) * psi(v, has_fixed_sign(it.first_index())) * quad_point.weight();
    }
    return ret;
  }

  // Tests (per coordinate direction) whether the positions in the quadrature with index index are all negative or
  // positive. Returns -1 if the entries are all non-positive, 1 if the entries are all non-negative, and 0 else.
  virtual std::array<int, dimDomain> has_fixed_sign(const size_t /*index*/) const
  {
    std::array<int, dimDomain> ret;
    for (size_t dd = 0; dd < dimDomain; ++dd)
      ret[dd] = 0;
    return ret;
  }

  virtual FieldVector<MatrixType, dimFlux> flux_matrix() const
  {
    FieldVector<MatrixType, dimFlux> B(MatrixType(dimRange, dimRange, 0));
    for (size_t dd = 0; dd < dimFlux; ++dd)
      parallel_quadrature(quadratures_, B[dd], dd);
    return B;
  }

  virtual std::unique_ptr<VisualizerType> visualizer() const
  {
    return std::make_unique<XT::Functions::GenericVisualizer<dimRange, dimRangeCols, RangeFieldType>>(
        1, [this](const int /*comp*/, const RangeType& val) { return this->density(val); });
  }

  // returns V M^-1 where the matrix V has entries <v h_i h_j>_- and <v h_i h_j>_+
  virtual FieldVector<FieldVector<MatrixType, 2>, dimFlux> kinetic_flux_matrices() const
  {
    const auto M = std::make_unique<XT::Common::FieldMatrix<RangeFieldType, dimRange, dimRange>>(mass_matrix());
    FieldVector<FieldVector<MatrixType, 2>, dimFlux> B_kinetic(
        FieldVector<MatrixType, 2>(MatrixType(dimRange, dimRange, 0.)));
    MatrixType tmp_mat(dimRange, dimRange, 0.);
    for (size_t dd = 0; dd < dimFlux; ++dd) {
      QuadraturesType neg_quadratures(quadratures_.size());
      QuadraturesType pos_quadratures(quadratures_.size());
      get_pos_and_neg_quadratures(neg_quadratures, pos_quadratures, dd);
      parallel_quadrature(neg_quadratures, tmp_mat, dd);
      for (size_t rr = 0; rr < dimRange; ++rr)
        M->solve(B_kinetic[dd][0][rr], tmp_mat[rr]);
      parallel_quadrature(pos_quadratures, tmp_mat, dd);
      for (size_t rr = 0; rr < dimRange; ++rr)
        M->solve(B_kinetic[dd][1][rr], tmp_mat[rr]);
    } // dd
    return B_kinetic;
  } // ... kinetic_flux_matrices()

  virtual MatrixType reflection_matrix(const DomainType& n) const
  {
    MatrixType ret(dimRange, dimRange, 0);
    size_t direction;
    for (size_t ii = 0; ii < dimDomain; ++ii) {
      if (XT::Common::FloatCmp::ne(n[ii], 0.)) {
        direction = ii;
        if (XT::Common::FloatCmp::ne(std::abs(n[ii]), 1.))
          DUNE_THROW(NotImplemented, "Implemented only for +-e_i where e_i is the i-th canonical basis vector!");
      }
    }
    parallel_quadrature(quadratures_, ret, direction, true);
    ret.rightmultiply(mass_matrix_inverse());
    // We need the exact reflection matrix to guarantee Q-realizability, the matrix should only contain 0, +-1, so just
    // ensure it does
    for (size_t ii = 0; ii < dimRange; ++ii) {
      for (size_t jj = 0; jj < dimRange; ++jj) {
        if (std::abs(ret[ii][jj]) > 0.99 && std::abs(ret[ii][jj]) < 1.01)
          ret[ii][jj] = ret[ii][jj] / std::abs(ret[ii][jj]);
        else if (std::abs(ret[ii][jj]) < 0.01)
          ret[ii][jj] = 0;
        else
          DUNE_THROW(Dune::MathError, "Invalid reflection matrix!");
      }
    }
    return ret;
  }

  // return alpha s.t. alpha_one * b(v) == 1 for all v
  virtual DynamicRangeType alpha_one() const = 0;

  // returns alpha s.t. the distribution is isotropic and has density rho
  virtual DynamicRangeType alpha_iso(const RangeFieldType rho = 1.) const
  {
    const auto scale_factor = rho / density(integrated());
    if constexpr (entropy == EntropyType::MaxwellBoltzmann)
      return alpha_one() * std::log(scale_factor);
    else
      return alpha_one() * std::log(scale_factor / (scale_factor + 1));
  }

  virtual RangeFieldType density(const DynamicRangeType& u) const = 0;

  virtual RangeFieldType density(const RangeType& u) const
  {
    return density(XT::Common::convert_to<DynamicRangeType>(u));
  }

  virtual void ensure_min_density(DynamicRangeType& u, const RangeFieldType min_density) const
  {
    if (density(u) < min_density)
      u = u_iso() * min_density;
  }

  virtual void ensure_min_density(RangeType& u, const RangeFieldType min_density) const
  {
    if (density(u) < min_density) {
      u = u_iso();
      u *= min_density;
    }
  }

<<<<<<< HEAD
  virtual bool adjust_alpha_to_ensure_min_density(RangeType& /*alpha*/, const RangeFieldType /*psi_min*/) const
=======
  virtual bool adjust_alpha_to_ensure_min_density(RangeType& /*alpha*/,
                                                  const RangeFieldType /*rho_min*/,
                                                  const RangeType& /*u*/) const
>>>>>>> f1b5f8bc
  {
    return false;
  }

  // Volume of integration domain. For the Mn models it is important that u_iso has density 1. If the basis is exactly
  // integrated, we thus use the exact unit ball volume. If the basis is only integrated by quadrature, we have to use
  // <1> as volume to get a density of 1.
  virtual RangeFieldType unit_ball_volume() const
  {
    return unit_ball_volume_exact();
  }

  virtual const DynamicRangeType& u_iso() const
  {
    return u_iso_;
  }

  virtual std::string short_id() const = 0;

  virtual std::string mn_name() const = 0;

  virtual std::string pn_name() const = 0;

  static QuadratureRule<RangeFieldType, 2> barycentre_rule()
  {
    Dune::QuadratureRule<RangeFieldType, 2> ret;
    ret.push_back(Dune::QuadraturePoint<RangeFieldType, 2>({1. / 3., 1. / 3.}, 0.5));
    return ret;
  }

  static Partitioning1dType create_1d_partitioning(const size_t num_intervals)
  {
    Partitioning1dType ret(num_intervals + 1);
    for (size_t ii = 0; ii <= num_intervals; ++ii)
      ret[ii] = -1. + (2. * ii) / num_intervals;
    return ret;
  }

  const QuadraturesType& quadratures() const
  {
    return quadratures_;
  }

  // A Gauss-Lobatto quadrature on each interval
  template <size_t dD = dimDomain>
  static std::enable_if_t<dD == 1, QuadraturesType> gauss_lobatto_quadratures(const size_t num_intervals,
                                                                              const size_t quad_order,
                                                                              const size_t additional_refinements = 0)
  {
    QuadraturesType ret(num_intervals);
    const auto quads_per_interval = std::pow(2, additional_refinements);
    const auto quadrature_boundaries = create_1d_partitioning(num_intervals * quads_per_interval);
    // quadrature on reference interval [0, 1]
    const auto reference_quadrature = XT::Data::GaussLobattoQuadrature<DomainFieldType>::get(quad_order);
    // map to quadrature on interval [a, b] by
    // x_i -> (1-x_i) a + x_i b
    // w_i -> w_i * (b-a)
    for (size_t ii = 0; ii < num_intervals; ++ii) {
      for (size_t jj = 0; jj < quads_per_interval; ++jj) {
        for (const auto& quad_point : reference_quadrature) {
          const auto& x = quad_point.position()[0];
          const auto& a = quadrature_boundaries[ii * quads_per_interval + jj];
          const auto& b = quadrature_boundaries[ii * quads_per_interval + jj + 1];
          const auto pos = (1 - x) * a + x * b;
          const auto weight = quad_point.weight() * (b - a);
          ret[ii].emplace_back(pos, weight);
        } // quad_points
      } // jj
    } // quad_cells
    return ret;
  }

  template <size_t dD = dimDomain>
  static std::enable_if_t<dD == 3, QuadraturesType> lebedev_quadrature(const size_t quad_order)
  {
    return QuadraturesType(1, XT::Data::LebedevQuadrature<DomainFieldType, true>::get(quad_order));
  }

  static RangeFieldType unit_ball_volume_exact()
  {
    if (dimDomain == 1)
      return 2;
    else if (dimDomain == 2)
      return 2 * M_PI;
    else if (dimDomain == 3)
      return 4 * M_PI;
    else {
      DUNE_THROW(NotImplemented, "");
      return 0;
    }
  }

  RangeFieldType unit_ball_volume_quad() const
  {
    RangeFieldType ret(0.);
    for (const auto& quad_point : XT::Data::merged_quadrature(quadratures_))
      ret += quad_point.weight();
    return ret;
  }

protected:
  void initialize_base_values()
  {
    integrated_ = integrated_initializer(quadratures_);
    u_iso_ = integrated() / density(integrated());
  }

  std::array<int, dimDomain> interval_has_fixed_sign(const size_t index, const size_t num_intervals) const
  {
    std::array<int, dimDomain> ret;
    const bool odd = num_intervals % 2;
    if (index < num_intervals / 2)
      ret[0] = -1;
    else if (odd && index == num_intervals / 2)
      ret[0] = 0;
    else
      ret[0] = 1;
    return ret;
  }

  // assumes that each spherical triangle is contained in one octand of the sphere
  std::array<int, dimDomain> triangle_has_fixed_sign(const size_t index) const
  {
    std::array<int, dimDomain> ret;
    const auto center = triangulation_.faces()[index]->center();
    for (size_t dd = 0; dd < dimDomain; ++dd)
      ret[dd] = center[dd] < 0. ? -1 : 1;
    return ret;
  }

  void
  get_pos_and_neg_quadratures(QuadraturesType& neg_quadratures, QuadraturesType& pos_quadratures, const size_t dd) const
  {
    for (size_t ii = 0; ii < quadratures_.size(); ++ii) {
      for (const auto& quad_point : quadratures_[ii]) {
        const auto& v = quad_point.position();
        const auto& weight = quad_point.weight();
        // if v[dd] = 0 the quad_point does not contribute to the integral
        if (v[dd] > 0.)
          pos_quadratures[ii].emplace_back(v, weight);
        else if (v[dd] < 0.)
          neg_quadratures[ii].emplace_back(v, weight);
      } // quad_points
    } // quadratures
  }

  static std::vector<MergedQuadratureIterator> create_decomposition(const QuadraturesType& quadratures,
                                                                    const size_t num_threads)
  {
    const size_t size = XT::Data::merged_quadrature(quadratures).size();
    std::vector<MergedQuadratureIterator> ret(num_threads + 1);
    for (size_t ii = 0; ii < num_threads; ++ii)
      ret[ii] = XT::Data::merged_quadrature(quadratures).iterator(size / num_threads * ii);
    ret[num_threads] = XT::Data::merged_quadrature(quadratures).iterator(size);
    return ret;
  }

  virtual void parallel_quadrature(const QuadraturesType& quadratures,
                                   MatrixType& matrix,
                                   const size_t v_index,
                                   const bool reflecting = false) const
  {
    const size_t num_threads =
        std::min(XT::Common::threadManager().max_threads(), XT::Data::merged_quadrature(quadratures).size());
    const auto decomposition = create_decomposition(quadratures, num_threads);
    std::vector<std::thread> threads(num_threads);
    // Launch a group of threads
    std::vector<MatrixType> local_matrices(num_threads, MatrixType(matrix.N(), matrix.M(), 0.));
    for (size_t ii = 0; ii < num_threads; ++ii)
      threads[ii] = std::thread(&MomentBasisInterface::calculate_in_thread,
                                this,
                                std::ref(local_matrices[ii]),
                                v_index,
                                std::cref(decomposition),
                                ii,
                                reflecting);
    // Join the threads with the main thread
    for (size_t ii = 0; ii < num_threads; ++ii)
      threads[ii].join();
    // add local matrices
    matrix *= 0.;
    for (size_t ii = 0; ii < num_threads; ++ii)
      matrix += local_matrices[ii];
  } // void parallel_quadrature(...)

  virtual void calculate_in_thread(MatrixType& local_matrix,
                                   const size_t v_index,
                                   const std::vector<MergedQuadratureIterator>& decomposition,
                                   const size_t ii,
                                   const bool reflecting) const
  {
    const auto& reflected_indices = triangulation_.reflected_face_indices();
    for (auto it = decomposition[ii]; it != decomposition[ii + 1]; ++it) {
      const auto& quad_point = *it;
      const auto& v = quad_point.position();
      const auto basis_evaluated = evaluate(v, it.first_index());
      auto basis_reflected = basis_evaluated;
      if (reflecting) {
        auto v_reflected = v;
        v_reflected[v_index] *= -1.;
        // If the basis functions have a triangulation, get index of reflected triangle. Otherwise set to 0, will be
        // ignored.
        const size_t reflected_index = reflected_indices.size() ? reflected_indices[it.first_index()][v_index] : 0;
        basis_reflected = evaluate(v_reflected, reflected_index);
      }
      const auto& weight = quad_point.weight();
      const auto factor = (reflecting || v_index == size_t(-1)) ? 1. : v[v_index];
      for (size_t nn = 0; nn < local_matrix.N(); ++nn)
        for (size_t mm = 0; mm < local_matrix.M(); ++mm)
          local_matrix[nn][mm] +=
              basis_evaluated[nn] * (reflecting ? basis_reflected[mm] : basis_evaluated[mm]) * factor * weight;
    }
  } // void calculate_in_thread(...)

  virtual DynamicRangeType integrated_initializer(const QuadraturesType& quadratures) const
  {
    const size_t num_threads =
        std::min(XT::Common::threadManager().max_threads(), XT::Data::merged_quadrature(quadratures).size());
    const auto decomposition = create_decomposition(quadratures, num_threads);
    std::vector<std::thread> threads(num_threads);
    std::vector<DynamicRangeType> local_vectors(num_threads, DynamicRangeType(dimRange, 0.));
    for (size_t ii = 0; ii < num_threads; ++ii)
      threads[ii] = std::thread(&MomentBasisInterface::integrated_initializer_thread,
                                this,
                                std::ref(local_vectors[ii]),
                                std::cref(decomposition),
                                ii);
    // Join the threads with the main thread
    for (size_t ii = 0; ii < num_threads; ++ii)
      threads[ii].join();
    // add local matrices
    DynamicRangeType ret(dimRange, 0.);
    for (size_t ii = 0; ii < num_threads; ++ii)
      ret += local_vectors[ii];
    return ret;
  }

  virtual void integrated_initializer_thread(DynamicRangeType& local_range,
                                             const std::vector<MergedQuadratureIterator>& decomposition,
                                             const size_t ii) const
  {
    for (auto it = decomposition[ii]; it != decomposition[ii + 1]; ++it) {
      const auto& quad_point = *it;
      auto basis_evaluated = evaluate(quad_point.position(), it.first_index());
      basis_evaluated *= quad_point.weight();
      local_range += basis_evaluated;
    } // jj
  } // void calculate_in_thread(...)

  SphericalTriangulationType stored_triangulation_;
  const SphericalTriangulationType& triangulation_;
  QuadraturesType quadratures_;
  DynamicRangeType integrated_;
  DynamicRangeType u_iso_;
};

template <class DomainFieldImp,
          size_t domainDim,
          class RangeFieldImp,
          size_t rangeDim,
          size_t rangeDimCols,
          size_t fluxDim,
          EntropyType entropy>
const size_t
    MomentBasisInterface<DomainFieldImp, domainDim, RangeFieldImp, rangeDim, rangeDimCols, fluxDim, entropy>::dimRange;


} // namespace GDT
} // namespace Dune

#endif // DUNE_GDT_MOMENTMODELS_BASISFUNCTIONS_INTERFACE_HH<|MERGE_RESOLUTION|>--- conflicted
+++ resolved
@@ -356,13 +356,9 @@
     }
   }
 
-<<<<<<< HEAD
-  virtual bool adjust_alpha_to_ensure_min_density(RangeType& /*alpha*/, const RangeFieldType /*psi_min*/) const
-=======
   virtual bool adjust_alpha_to_ensure_min_density(RangeType& /*alpha*/,
                                                   const RangeFieldType /*rho_min*/,
                                                   const RangeType& /*u*/) const
->>>>>>> f1b5f8bc
   {
     return false;
   }
