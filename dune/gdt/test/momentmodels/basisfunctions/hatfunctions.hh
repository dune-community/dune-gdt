--- conflicted
+++ resolved
@@ -52,17 +52,10 @@
   static StringifierType stringifier()
   {
     return [](const RangeType& val) {
-<<<<<<< HEAD
-      RangeFieldType psi(0);
-      for (const auto& entry : val)
-        psi += entry;
-      return XT::Common::to_string(psi, 15);
-=======
       RangeFieldType rho(0);
       for (const auto& entry : val)
         rho += entry;
       return XT::Common::to_string(rho, 15);
->>>>>>> f1b5f8bc
     };
   } // ... stringifier()
 
@@ -125,31 +118,6 @@
         u[ii] = u_iso_min[ii];
   }
 
-<<<<<<< HEAD
-  bool adjust_alpha_to_ensure_min_density(RangeType& alpha, const RangeFieldType psi_min) const override final
-  {
-    bool changed = false;
-    const RangeFieldType alpha_min = std::log(psi_min);
-    const RangeFieldType alpha_min_eps = alpha_min + std::abs(alpha_min) * 1e-14;
-    if (std::max(alpha[0], alpha[1]) < alpha_min_eps) {
-      alpha[0] = alpha_min;
-      changed = true;
-    }
-    for (size_t ii = 1; ii < dimRange - 1; ++ii) {
-      if (alpha[ii] < alpha_min_eps && alpha[ii - 1] < alpha_min_eps && alpha[ii + 1] < alpha_min_eps) {
-        alpha[ii] = alpha_min;
-        changed = true;
-      }
-    }
-    if (std::max(alpha[dimRange - 2], alpha[dimRange - 1]) < alpha_min_eps) {
-      alpha[dimRange - 1] = alpha_min;
-      changed = true;
-    }
-    return changed;
-  }
-
-=======
->>>>>>> f1b5f8bc
   std::string short_id() const override final
   {
     return "hf";
@@ -384,7 +352,6 @@
 
   // get indices of all faces that contain point v
   std::vector<size_t> get_face_indices(const DomainType& v) const
-<<<<<<< HEAD
   {
     std::vector<size_t> face_indices;
     for (size_t jj = 0; jj < partitioning_.size() - 1; ++jj)
@@ -426,48 +393,6 @@
         ret[interval_index + ii] += val[ii] * factor;
     }
     return ret;
-=======
-  {
-    std::vector<size_t> face_indices;
-    for (size_t jj = 0; jj < partitioning_.size() - 1; ++jj)
-      if (XT::Common::FloatCmp::ge(v[0], partitioning_[jj]) && XT::Common::FloatCmp::le(v[0], partitioning_[jj + 1]))
-        face_indices.push_back(jj);
-    assert(face_indices.size());
-    return face_indices;
-  }
-
-  DynamicRangeType integrated_initializer(const QuadraturesType& /*quadratures*/) const override final
-  {
-    DynamicRangeType ret(dimRange, 0);
-    const auto& mu = partitioning_;
-    ret[0] = mu[1] - mu[0];
-    for (size_t ii = 1; ii < num_intervals; ++ii)
-      ret[ii] = mu[ii + 1] - mu[ii - 1];
-    ret[num_intervals] = mu[num_intervals] - mu[num_intervals - 1];
-    ret *= 0.5;
-    return ret;
-  }
-
-  const PartitioningType& partitioning() const
-  {
-    return partitioning_;
-  }
-
-  DynamicRangeType
-  get_u(const std::function<RangeFieldType(DomainType, std::array<int, dimDomain>)>& psi) const override final
-  {
-    DynamicRangeType ret(dimRange, 0.);
-    const auto merged_quads = XT::Data::merged_quadrature(quadratures_);
-    for (auto it = merged_quads.begin(); it != merged_quads.end(); ++it) {
-      const auto& quad_point = *it;
-      const size_t interval_index = it.first_index();
-      const auto& v = quad_point.position();
-      const auto val = evaluate_on_interval(v, interval_index);
-      const auto factor = psi(v, has_fixed_sign(interval_index)) * quad_point.weight();
-      for (size_t ii = 0; ii < 2; ++ii)
-        ret[interval_index + ii] += val[ii] * factor;
-    }
-    return ret;
   }
 
   using BaseType::density;
@@ -500,7 +425,6 @@
       changed = true;
     }
     return changed;
->>>>>>> f1b5f8bc
   }
 
   std::array<int, dimDomain> has_fixed_sign(const size_t index) const override final
@@ -685,8 +609,6 @@
     return ret;
   }
 
-<<<<<<< HEAD
-=======
   using BaseType::density;
 
   virtual bool adjust_alpha_to_ensure_min_density(RangeType& alpha,
@@ -726,7 +648,6 @@
     //}
   }
 
->>>>>>> f1b5f8bc
   std::array<int, dimDomain> has_fixed_sign(const size_t index) const override final
   {
     return BaseType::triangle_has_fixed_sign(index);
