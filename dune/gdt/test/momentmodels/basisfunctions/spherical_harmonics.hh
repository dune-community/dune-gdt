--- conflicted
+++ resolved
@@ -167,8 +167,6 @@
     return ret;
   }
 
-<<<<<<< HEAD
-=======
   virtual bool adjust_alpha_to_ensure_min_density(RangeType& alpha,
                                                   const RangeFieldType rho_min,
                                                   const RangeType& u) const override final
@@ -181,7 +179,6 @@
   }
 
 
->>>>>>> f1b5f8bc
 private:
   static RangeFieldType A_lm(const int l, const int m)
   {
