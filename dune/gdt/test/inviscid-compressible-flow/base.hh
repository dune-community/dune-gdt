// This file is part of the dune-gdt project:
//   https://github.com/dune-community/dune-gdt
// Copyright 2010-2018 dune-gdt developers and contributors. All rights reserved.
// License: Dual licensed as BSD 2-Clause License (http://opensource.org/licenses/BSD-2-Clause)
//      or  GPL-2.0+ (http://opensource.org/licenses/gpl-license)
//          with "runtime exception" (http://www.dune-project.org/license.html)
// Authors:
//   Felix Schindler (2018)
//   René Fritze     (2018)
//   Tobias Leibner  (2018)

#ifndef DUNE_GDT_TEST_INVISCID_COMPRESSIBLE_FLOW_BASE_HH
#define DUNE_GDT_TEST_INVISCID_COMPRESSIBLE_FLOW_BASE_HH

#include <cmath>

#include <dune/xt/common/float_cmp.hh>
#include <dune/xt/common/fvector.hh>
#include <dune/xt/common/memory.hh>
#include <dune/xt/la/container/conversion.hh>
#include <dune/xt/grid/grids.hh>
#include <dune/xt/grid/walker.hh>
#include <dune/xt/grid/gridprovider/cube.hh>
#include <dune/xt/functions/base/sliced.hh>
#include <dune/xt/functions/interfaces/element-functions.hh>

#include <dune/gdt/interpolations/default.hh>
#include <dune/gdt/local/integrands/identity.hh>
#include <dune/gdt/test/instationary-eocstudies/hyperbolic-nonconforming.hh>
#include <dune/gdt/tools/euler.hh>
#include <dune/gdt/spaces/interface.hh>

namespace Dune {
namespace GDT {
namespace Test {


template <class G>
struct InviscidCompressibleFlowEulerProblem
{
  static const constexpr size_t d = G::dimension;
  static const constexpr size_t m = d + 2;
  using DomainType = XT::Common::FieldVector<double, d>;
  using RangeType = XT::Common::FieldVector<double, m>;

  const EulerTools<d> euler_tools;
  const XT::Functions::GenericFunction<m, d, m> flux;
  const double T_end;

  InviscidCompressibleFlowEulerProblem()
    : euler_tools(1.4) // air or water at roughly 20 deg Cels.
    , flux(euler_tools.flux_order(),
           [&](const auto& u, const auto& /*param*/) { return euler_tools.flux(u); },
           "euler_flux",
           {},
           [&](const auto& u, const auto& /*param*/) { return euler_tools.flux_jacobian(u); })
    , T_end(1.)
  {}

  XT::Grid::GridProvider<G> make_initial_grid() const
  {
    return XT::Grid::make_cube_grid<G>(-1., 1., 16u);
  }

  template <class Vector, class GV>
  DiscreteFunction<Vector, GV, m> make_initial_values(const SpaceInterface<GV, m>& space) const
  {
    // TODO: Use generic interpolate once implemented?
    return default_interpolation<Vector>(
        0,
        [&](const auto& xx, const auto& /*mu*/) {
          if (XT::Common::FloatCmp::ge(xx, DomainType(-0.5)) && XT::Common::FloatCmp::le(xx, DomainType(0)))
            return euler_tools.conservative(/*density=*/4., /*velocity=*/0., /*pressure=*/1.6);
          else
            return euler_tools.conservative(/*density=*/1., /*velocity=*/0., /*pressure=*/0.4);
        },
        space);
  } // ... make_initial_values(...)
}; // struct InviscidCompressibleFlowEulerProblem


template <class G>
class InviscidCompressibleFlowEulerTest
  : protected XT::Common::ConstStorageProvider<InviscidCompressibleFlowEulerProblem<G>>
  , public InstationaryNonconformingHyperbolicEocStudy<G, G::dimension + 2>
{
  using BaseType = InstationaryNonconformingHyperbolicEocStudy<G, G::dimension + 2>;

protected:
  using Problem = XT::Common::ConstStorageProvider<InviscidCompressibleFlowEulerProblem<G>>;
  using BaseType::d;
  using BaseType::m;
  using typename BaseType::BS;
  using typename BaseType::DF;
  using typename BaseType::E;
  using typename BaseType::F;
  using typename BaseType::GP;
  using typename BaseType::GV;
  using typename BaseType::I;
  using typename BaseType::M;
  using typename BaseType::O;
  using typename BaseType::R;
  using typename BaseType::S;
  using typename BaseType::V;
  using RangeType = XT::Common::FieldVector<R, m>;

public:
  InviscidCompressibleFlowEulerTest(const std::string timestepping, const size_t num_refinements = 2)
    : Problem(new InviscidCompressibleFlowEulerProblem<G>())
    , BaseType(this->access().T_end,
               timestepping,
               [&](const auto& solution, const auto& prefix) {
                 for (size_t ii = 0; ii < this->visualization_steps_; ++ii) {
                   const double time = ii * (this->T_end_ / this->visualization_steps_);
                   const auto u_t = solution.evaluate(time);
                   this->access().euler_tools.visualize(u_t,
                                                        u_t.space().grid_view(),
                                                        XT::Common::Test::get_unique_test_name() + "__" + prefix,
                                                        XT::Common::to_string(ii));
                 }
               },
               num_refinements)
    , visualization_steps_(0)
    , boundary_treatment("")
  {}

protected:
  const F& flux() const override final
  {
    return this->access().flux;
  }

  DF make_initial_values(const S& space) override final
  {
    if (boundary_treatment == "inflow_from_the_left_by_heuristic_euler_treatment_impermeable_wall_right") {
      const auto& euler_tools = this->access().euler_tools;
      // TODO: Use generic interpolate once implemented?
      return default_interpolation<V>(0,
                                      [&](const auto& /*xx*/, const auto& /*param*/) {
                                        return euler_tools.conservative(
                                            /*density=*/0.5, /*velocity=*/0., /*pressure=*/0.4);
                                      },
                                      space);
    } else
      return this->access().template make_initial_values<V>(space);
  } // ... make_initial_values(...)

  GP make_initial_grid() override final
  {
    return this->access().make_initial_grid();
  }

  std::unique_ptr<O> make_lhs_operator(const S& space) override final
  {
    auto& self = *this;
    const auto& euler_tools = this->access().euler_tools;
    const NumericalVijayasundaramFlux<I, d, m> numerical_flux(
        self.flux(),
        /*flux_eigen_decomposition=*/[&](const auto& /*local_f*/, const auto& w, const auto& n, const auto&
                                         /*param*/) {
          return std::make_tuple(euler_tools.eigenvalues_flux_jacobian(w, n),
                                 euler_tools.eigenvectors_flux_jacobian(w, n),
                                 euler_tools.eigenvectors_inv_flux_jacobian(w, n));
        });
    if (boundary_treatment.empty()) { // The periodic case
      if (self.space_type_ == "fv")
        return std::make_unique<AdvectionFvOperator<M, GV, m>>(space.grid_view(), numerical_flux, space, space);
      else
        return std::make_unique<AdvectionDgOperator<M, GV, m>>(
            space.grid_view(),
            numerical_flux,
            space,
            space,
            /*periodicity_exception=*/XT::Grid::ApplyOn::NoIntersections<GV>(),
            self.dg_artificial_viscosity_nu_1_,
            self.dg_artificial_viscosity_alpha_1_,
            self.dg_artificial_viscosity_component_);
    }
    // All other than periodic are only availabel for FV at the moment.
    DUNE_THROW_IF(self.space_type_ != "fv",
                  XT::Common::Exceptions::you_are_using_this_wrong,
                  "boundary_treatment = " << boundary_treatment);
    // the layer is periodic and the operator includes handling of periodic boundaries, so we need to make an exception
    // for all non-periodic boundaries
    if (boundary_treatment == "impermeable_walls_by_direct_euler_treatment") {
      boundary_info = std::make_unique<XT::Grid::NormalBasedBoundaryInfo<XT::Grid::extract_intersection_t<GV>>>();
      boundary_info->register_new_normal({-1}, new XT::Grid::ImpermeableBoundary());
      boundary_info->register_new_normal({1}, new XT::Grid::ImpermeableBoundary());
      const XT::Grid::ApplyOn::CustomBoundaryIntersections<GV> impermeable_wall_filter(
          *boundary_info, new XT::Grid::ImpermeableBoundary());
      auto op = std::make_unique<AdvectionFvOperator<M, GV, m>>(space.grid_view(),
                                                                numerical_flux,
                                                                space,
                                                                space,
                                                                /*use_tbb=*/false,
                                                                /*periodicity_restriction=*/impermeable_wall_filter);
      // the actual handling of impermeable walls
      op->append(/*numerical_boundary_flux=*/
<<<<<<< HEAD
                 [&](const auto& u, const auto& n, auto& ret, const auto& /*param*/) {
                   ret = euler_tools.flux_at_impermeable_walls(XT::LA::convert_to<RangeType>(u), n);
=======
                 [&](const auto& intersection, const auto& x, const auto& u, auto& ret, const auto& /*param*/) {
                   ret = euler_tools.flux_at_impermeable_walls(XT::LA::convert_to<RangeType>(u),
                                                               intersection.unitOuterNormal(x));
>>>>>>> f1b5f8bc
                 },
                 {},
                 impermeable_wall_filter);
      return op;
    } else if (boundary_treatment == "impermeable_walls_by_inviscid_mirror_treatment") {
      boundary_info = std::make_unique<XT::Grid::NormalBasedBoundaryInfo<XT::Grid::extract_intersection_t<GV>>>();
      boundary_info->register_new_normal({-1}, new XT::Grid::ImpermeableBoundary());
      boundary_info->register_new_normal({1}, new XT::Grid::ImpermeableBoundary());
      const XT::Grid::ApplyOn::CustomBoundaryIntersections<GV> impermeable_wall_filter(
          *boundary_info, new XT::Grid::ImpermeableBoundary());
      auto op = std::make_unique<AdvectionFvOperator<M, GV, m>>(space.grid_view(),
                                                                numerical_flux,
                                                                space,
                                                                space,
                                                                /*use_tbb=*/false,
                                                                /*periodicity_restriction=*/impermeable_wall_filter);
      // the actual handling of impermeable walls, see [DF2015, p. 415, (8.66 - 8.67)]
      op->append(
          /*boundary_extrapolation=*/
          [&](const auto& intersection,
              const auto& xx_in_reference_intersection_coordinates,
              const auto& /*flux*/,
              const auto& u,
              auto& v,
              const auto& /*param*/) {
            const auto normal = intersection.unitOuterNormal(xx_in_reference_intersection_coordinates);
            const auto rho_v_p = euler_tools.primitives(XT::LA::convert_to<RangeType>(u));
            const auto& rho = std::get<0>(rho_v_p);
            auto velocity = std::get<1>(rho_v_p);
            const auto& pressure = std::get<2>(rho_v_p);
            velocity -= normal * 2. * (velocity * normal);
            v = euler_tools.conservative(rho, velocity, pressure);
          },
          {},
          impermeable_wall_filter);
      return op;
    } else if (boundary_treatment == "inflow_from_the_left_by_heuristic_euler_treatment_impermeable_wall_right") {
      periodic_density_variation_ =
          std::unique_ptr<XT::Functions::GenericFunction<d, m>>(new XT::Functions::GenericFunction<d, m>(
              /*order=*/0,
              [&](const auto& /*xx*/, const auto& param) {
                const auto t = param.get("_t").at(0);
                return euler_tools.conservative(/*density=*/1. + 0.5 * std::sin(2. * M_PI * (t - 0.25)),
                                                /*velocity=*/0.25 + 0.25 * std::sin(2. * M_PI * (t - 0.25)),
                                                /*pressure=*/0.4);
              },
              /*name=*/"periodic_density_variation",
              /*parameter_type=*/{"_t", 1}));
      local_periodic_density_variation_ = periodic_density_variation_->template as_grid_function<E>().local_function();
      // inflow/outflow left, impermeable wall right
      boundary_info = std::make_unique<XT::Grid::NormalBasedBoundaryInfo<XT::Grid::extract_intersection_t<GV>>>();
      boundary_info->register_new_normal({-1}, new XT::Grid::InflowOutflowBoundary());
      boundary_info->register_new_normal({1}, new XT::Grid::ImpermeableBoundary());
      const XT::Grid::ApplyOn::CustomBoundaryIntersections<GV> impermeable_wall_filter(
          *boundary_info, new XT::Grid::ImpermeableBoundary());
      const XT::Grid::ApplyOn::CustomBoundaryIntersections<GV> inflow_outflow_filter(
          *boundary_info, new XT::Grid::InflowOutflowBoundary());
      auto op = std::make_unique<AdvectionFvOperator<M, GV, m>>(
          space.grid_view(),
          numerical_flux,
          space,
          space,
          /*use_tbb=*/false,
          /*periodicity_restriction=*/*(inflow_outflow_filter || impermeable_wall_filter));
      // the actual handling of inflow/outflow, see [DF2015, p. 421, (8.88)]
      // (supposedly this does not work well for slow flows!)
      const auto heuristic_euler_inflow_outflow_treatment = [&](const auto& intersection,
                                                                const auto& xx_in_reference_intersection_coordinates,
                                                                const auto& /*flux*/,
                                                                const auto& u_,
                                                                auto& v,
                                                                const auto& param) {
        // evaluate boundary values
        const auto element = intersection.inside();
        const auto xx_in_reference_element_coordinates =
            intersection.geometryInInside().global(xx_in_reference_intersection_coordinates);
        local_periodic_density_variation_->bind(element);
        const RangeType bv = local_periodic_density_variation_->evaluate(xx_in_reference_element_coordinates, param);
        const auto u = XT::LA::convert_to<RangeType>(u_);
        // determine flow regime
        const auto a = euler_tools.speed_of_sound(u);
        const auto velocity = euler_tools.velocity(u);
        const auto normal = intersection.unitOuterNormal(xx_in_reference_intersection_coordinates);
        const auto flow_speed = velocity * normal;
        // compute v
        if (flow_speed < -a) {
          // supersonic inlet
          v = bv;
        } else if (!(flow_speed > 0)) {
          // subsonic inlet
          const auto rho_outer = euler_tools.density(bv);
          const auto v_outer = euler_tools.velocity(bv);
          const auto p_inner = euler_tools.pressure(u);
          v = euler_tools.conservative(rho_outer, v_outer, p_inner);
        } else if (flow_speed < a) {
          // subsonic outlet
          const auto rho_inner = euler_tools.density(u);
          const auto v_inner = euler_tools.velocity(u);
          const auto p_outer = euler_tools.pressure(bv);
          v = euler_tools.conservative(rho_inner, v_inner, p_outer);
        } else {
          // supersonic outlet
          v = u;
        }
      }; // ... heuristic_euler_inflow_outflow_treatment(...)
      op->append(heuristic_euler_inflow_outflow_treatment, {}, inflow_outflow_filter);
      // the actual handling of impermeable walls, see above
      op->append(
          /*boundary_extrapolation=*/
          [&](const auto& intersection,
              const auto& xx_in_reference_intersection_coordinates,
              const auto& /*flux*/,
              const auto& u,
              auto& v,
              const auto& /*param*/) {
            const auto normal = intersection.unitOuterNormal(xx_in_reference_intersection_coordinates);
            const auto rho_v_p = euler_tools.primitives(XT::LA::convert_to<RangeType>(u));
            const auto& rho = std::get<0>(rho_v_p);
            auto velocity = std::get<1>(rho_v_p);
            const auto& pressure = std::get<2>(rho_v_p);
            velocity -= normal * 2. * (velocity * normal);
            v = euler_tools.conservative(rho, velocity, pressure);
          },
          {},
          impermeable_wall_filter);
      return op;
    } else
      DUNE_THROW(XT::Common::Exceptions::you_are_using_this_wrong, "boundary_treatment = " << boundary_treatment);
    return nullptr;
  } // ... make_lhs_operator(...)

  size_t visualization_steps_;
  std::string boundary_treatment;
  std::unique_ptr<XT::Grid::NormalBasedBoundaryInfo<XT::Grid::extract_intersection_t<GV>>> boundary_info;
  std::unique_ptr<XT::Functions::GenericFunction<d, m>> periodic_density_variation_;
  std::unique_ptr<typename XT::Functions::ElementFunctionInterface<E, m>> local_periodic_density_variation_;
}; // class InviscidCompressibleFlowEulerTest


template <class G>
class InviscidCompressibleFlowEulerExplicitTest : public InviscidCompressibleFlowEulerTest<G>
{
  using BaseType = InviscidCompressibleFlowEulerTest<G>;
  using typename BaseType::S;
  using typename BaseType::V;

protected:
  InviscidCompressibleFlowEulerExplicitTest()
    : BaseType("explicit/fixed")
  {}

  XT::LA::ListVectorArray<V> solve(const S& space, const double T_end) override final
  {
    const auto u_0 = this->make_initial_values(space);
    const auto fv_dt =
        (this->boundary_treatment == "inflow_from_the_left_by_heuristic_euler_treatment_impermeable_wall_right")
            ? estimate_dt_for_hyperbolic_system(
                  space.grid_view(), u_0, this->flux(), /*boundary_data_range=*/{{0.5, 0., 0.4}, {1.5, 0.5, 0.4}})
            : estimate_dt_for_hyperbolic_system(space.grid_view(), u_0, this->flux());
    auto dt = fv_dt;
    if (this->space_type_ != "fv") {
      // find something that will get us a few steps ...
      dt = this->estimate_fixed_explicit_dt(space);
      // .. and then try to go all the way with it
      dt = this->estimate_fixed_explicit_dt_to_T_end(
          space, DXTC_TEST_CONFIG_GET("setup.estimate_fixed_explicit_dt.min_dt", 1e-2) * dt, T_end);
    }
    this->current_data_["quantity"]["dt"] = dt;
    this->current_data_["quantity"]["explicit_fv_dt"] = fv_dt;
    Timer timer;
    const auto op = this->make_lhs_operator(space);
    auto solution =
        solve_instationary_system_explicit_euler(u_0, *op, T_end, DXTC_TEST_CONFIG_GET("setup.dt_factor", 0.99) * dt);
    this->current_data_["quantity"]["time to solution (s)"] = timer.elapsed();
    return solution;
  }
}; // class InviscidCompressibleFlowEulerExplicitTest


} // namespace Test
} // namespace GDT
} // namespace Dune

#endif // DUNE_GDT_TEST_INVISCID_COMPRESSIBLE_FLOW_BASE_HH<|MERGE_RESOLUTION|>--- conflicted
+++ resolved
@@ -196,14 +196,9 @@
                                                                 /*periodicity_restriction=*/impermeable_wall_filter);
       // the actual handling of impermeable walls
       op->append(/*numerical_boundary_flux=*/
-<<<<<<< HEAD
-                 [&](const auto& u, const auto& n, auto& ret, const auto& /*param*/) {
-                   ret = euler_tools.flux_at_impermeable_walls(XT::LA::convert_to<RangeType>(u), n);
-=======
                  [&](const auto& intersection, const auto& x, const auto& u, auto& ret, const auto& /*param*/) {
                    ret = euler_tools.flux_at_impermeable_walls(XT::LA::convert_to<RangeType>(u),
                                                                intersection.unitOuterNormal(x));
->>>>>>> f1b5f8bc
                  },
                  {},
                  impermeable_wall_filter);
