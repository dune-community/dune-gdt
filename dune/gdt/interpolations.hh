// This file is part of the dune-gdt project:
//   https://github.com/dune-community/dune-gdt
// Copyright 2010-2018 dune-gdt developers and contributors. All rights reserved.
// License: Dual licensed as BSD 2-Clause License (http://opensource.org/licenses/BSD-2-Clause)
//      or  GPL-2.0+ (http://opensource.org/licenses/gpl-license)
//          with "runtime exception" (http://www.dune-project.org/license.html)
// Authors:
//   Felix Schindler (2019)

#ifndef DUNE_GDT_INTERPOLATIONS_HH
#define DUNE_GDT_INTERPOLATIONS_HH

#include "interpolations/boundary.hh"
#include "interpolations/default.hh"
#include "interpolations/raviart-thomas.hh"

namespace Dune {
namespace GDT {


template <class E, size_t r, class R, class V, class GV, class IGV>
void interpolate(const XT::Functions::GridFunctionInterface<E, r, 1, R>& source,
                 DiscreteFunction<V, GV, r, 1, R>& target,
                 const GridView<IGV>& interpolation_grid_view,
                 const XT::Common::Parameter& param = {})
{
<<<<<<< HEAD
  static_assert(std::is_same_v<E, XT::Grid::extract_entity_t<GV>>, "");
  static_assert(std::is_same_v<E, XT::Grid::extract_entity_t<GridView<IGV>>>, "");

  if constexpr (r == GV::dimension) {
    if (target.space().type() == SpaceType::raviart_thomas)
      raviart_thomas_interpolation(source, target, interpolation_grid_view, param);
    else
      default_interpolation(source, target, interpolation_grid_view, param);
  } else
    default_interpolation(source, target, interpolation_grid_view, param);
} // ... interpolate(...)
=======
  DUNE_THROW_IF(target.space().type() == SpaceType::raviart_thomas && rC != 1 && r != GV::dimension,
                Exceptions::interpolation_error,
                "Raviart-Thomas interpolation does not make sense for these dimension!");
  if constexpr (rC == 1 && r == GV::dimension) {
    if (target.space().type() == SpaceType::raviart_thomas)
      raviart_thomas_interpolation(source, target, interpolation_grid_view);
    else
      default_interpolation(source, target, interpolation_grid_view);
  } else
    default_interpolation(source, target, interpolation_grid_view);
} // interpolate(...)
>>>>>>> cee195fd


template <class E, size_t r, class R, class V, class GV>
void interpolate(const XT::Functions::GridFunctionInterface<E, r, 1, R>& source,
                 DiscreteFunction<V, GV, r, 1, R>& target,
                 const XT::Common::Parameter& param = {})
{
<<<<<<< HEAD
  static_assert(std::is_same_v<E, XT::Grid::extract_entity_t<GV>>, "");

  if constexpr (r == GV::dimension) {
    if (target.space().type() == SpaceType::raviart_thomas)
      raviart_thomas_interpolation(source, target, param);
    else
      default_interpolation(source, target, param);
  } else
    default_interpolation(source, target, param);
} // ... interpolate(...)

=======
  DUNE_THROW_IF(target.space().type() == SpaceType::raviart_thomas && rC != 1 && r != GV::dimension,
                Exceptions::interpolation_error,
                "Raviart-Thomas interpolation does not make sense for these dimension!");
  if constexpr (rC == 1 && r == GV::dimension) {
    if (target.space().type() == SpaceType::raviart_thomas)
      raviart_thomas_interpolation(source, target, target.space().grid_view());
    else
      default_interpolation(source, target, target.space().grid_view());
  } else
    default_interpolation(source, target, target.space().grid_view());
} // interpolate(...)
>>>>>>> cee195fd

template <class VectorType, // <- has to be specified manually
          class GV,
          size_t r,
          class R,
          class E,
          class IGV>
auto interpolate(const XT::Functions::GridFunctionInterface<E, r, 1, R>& source,
                 const SpaceInterface<GV, r, 1, R>& target_space,
                 const GridView<IGV>& interpolation_grid_view,
                 const XT::Common::Parameter& param = {})
{
  static_assert(XT::LA::is_vector<VectorType>::value, "");
  static_assert(std::is_same_v<E, XT::Grid::extract_entity_t<GV>>, "");
  static_assert(std::is_same_v<E, XT::Grid::extract_entity_t<GridView<IGV>>>, "");

  if constexpr (r == GV::dimension) {
    if (target_space.type() == SpaceType::raviart_thomas)
      return raviart_thomas_interpolation<VectorType>(source, target_space, interpolation_grid_view, param);
    else
      return default_interpolation<VectorType>(source, target_space, interpolation_grid_view, param);
  } else
    return default_interpolation<VectorType>(source, target_space, interpolation_grid_view, param);
} // ... interpolate(...)

template <class GV, size_t r, class R, class E, class IGV>
auto interpolate(const XT::Functions::GridFunctionInterface<E, r, 1, R>& source,
                 const SpaceInterface<GV, r, 1, R>& target_space,
                 const GridView<IGV>& interpolation_grid_view,
                 const XT::Common::Parameter& param = {})
{
<<<<<<< HEAD
  return interpolate<XT::LA::IstlDenseVector<R>>(source, target_space, interpolation_grid_view, param);
}
=======
  DUNE_THROW_IF(target_space.type() == SpaceType::raviart_thomas && rC != 1 && r != GV::dimension,
                Exceptions::interpolation_error,
                "Raviart-Thomas interpolation does not make sense for these dimension!");
  auto target_function = make_discrete_function<VectorType>(target_space);
  if constexpr (rC == 1 && r == GV::dimension) {
    if (target_space.type() == SpaceType::raviart_thomas)
      raviart_thomas_interpolation(source, target_function, interpolation_grid_view);
    else
      default_interpolation(source, target_function, interpolation_grid_view);
  } else
    default_interpolation(source, target_function, interpolation_grid_view);
  return target_function;
} // interpolate(...)
>>>>>>> cee195fd


template <class VectorType, // <- has to be specified manually
          class GV,
          size_t r,
          class R,
          class E>
auto interpolate(const XT::Functions::GridFunctionInterface<E, r, 1, R>& source,
                 const SpaceInterface<GV, r, 1, R>& target_space,
                 const XT::Common::Parameter& param = {})
{
  static_assert(XT::LA::is_vector<VectorType>::value, "");
  static_assert(std::is_same_v<E, XT::Grid::extract_entity_t<GV>>, "");

  if constexpr (r == GV::dimension) {
    if (target_space.type() == SpaceType::raviart_thomas)
      return raviart_thomas_interpolation<VectorType>(source, target_space, param);
    else
      return default_interpolation<VectorType>(source, target_space, param);
  } else
    return default_interpolation<VectorType>(source, target_space, param);
} // ... interpolate(...)

template <class GV, size_t r, class R, class E>
auto interpolate(const XT::Functions::GridFunctionInterface<E, r, 1, R>& source,
                 const SpaceInterface<GV, r, 1, R>& target_space,
                 const XT::Common::Parameter& param = {})
{
<<<<<<< HEAD
  return interpolate<XT::LA::IstlDenseVector<R>>(source, target_space, param);
}
=======
  DUNE_THROW_IF(target_space.type() == SpaceType::raviart_thomas && rC != 1 && r != GV::dimension,
                Exceptions::interpolation_error,
                "Raviart-Thomas interpolation does not make sense for these dimension!");
  auto target_function = make_discrete_function<VectorType>(target_space);
  if constexpr (rC == 1 && r == GV::dimension) {
    if (target_space.type() == SpaceType::raviart_thomas)
      raviart_thomas_interpolation(source, target_function, target_space.grid_view());
    else
      default_interpolation(source, target_function, target_space.grid_view());
  } else
    default_interpolation(source, target_function, target_space.grid_view());
  return target_function;
} // interpolate(...)


template <class GV, size_t r, size_t rC, class R>
DiscreteFunction<XT::LA::IstlDenseVector<R>, GV, r, rC, R>
interpolate(const XT::Functions::GridFunctionInterface<XT::Grid::extract_entity_t<GV>, r, rC, R>& source,
            const SpaceInterface<GV, r, rC, R>& target_space)
{
  DUNE_THROW_IF(target_space.type() == SpaceType::raviart_thomas && rC != 1 && r != GV::dimension,
                Exceptions::interpolation_error,
                "Raviart-Thomas interpolation does not make sense for these dimension!");
  auto target_function = make_discrete_function<XT::LA::IstlDenseVector<R>>(target_space);
  if constexpr (rC == 1 && r == GV::dimension) {
    if (target_space.type() == SpaceType::raviart_thomas)
      raviart_thomas_interpolation(source, target_function, target_space.grid_view());
    else
      default_interpolation(source, target_function, target_space.grid_view());
  } else
    default_interpolation(source, target_function, target_space.grid_view());
  return target_function;
} // interpolate(...)
>>>>>>> cee195fd


} // namespace GDT
} // namespace Dune

#endif // DUNE_GDT_INTERPOLATIONS_HH<|MERGE_RESOLUTION|>--- conflicted
+++ resolved
@@ -18,25 +18,13 @@
 namespace GDT {
 
 
-template <class E, size_t r, class R, class V, class GV, class IGV>
-void interpolate(const XT::Functions::GridFunctionInterface<E, r, 1, R>& source,
-                 DiscreteFunction<V, GV, r, 1, R>& target,
-                 const GridView<IGV>& interpolation_grid_view,
-                 const XT::Common::Parameter& param = {})
+template <class GV, size_t r, size_t rC, class R, class V, class IGVT>
+std::enable_if_t<std::is_same<XT::Grid::extract_entity_t<GV>, typename IGVT::Grid::template Codim<0>::Entity>::value,
+                 void>
+interpolate(const XT::Functions::GridFunctionInterface<XT::Grid::extract_entity_t<GV>, r, rC, R>& source,
+            DiscreteFunction<V, GV, r, rC, R>& target,
+            const GridView<IGVT>& interpolation_grid_view)
 {
-<<<<<<< HEAD
-  static_assert(std::is_same_v<E, XT::Grid::extract_entity_t<GV>>, "");
-  static_assert(std::is_same_v<E, XT::Grid::extract_entity_t<GridView<IGV>>>, "");
-
-  if constexpr (r == GV::dimension) {
-    if (target.space().type() == SpaceType::raviart_thomas)
-      raviart_thomas_interpolation(source, target, interpolation_grid_view, param);
-    else
-      default_interpolation(source, target, interpolation_grid_view, param);
-  } else
-    default_interpolation(source, target, interpolation_grid_view, param);
-} // ... interpolate(...)
-=======
   DUNE_THROW_IF(target.space().type() == SpaceType::raviart_thomas && rC != 1 && r != GV::dimension,
                 Exceptions::interpolation_error,
                 "Raviart-Thomas interpolation does not make sense for these dimension!");
@@ -48,27 +36,12 @@
   } else
     default_interpolation(source, target, interpolation_grid_view);
 } // interpolate(...)
->>>>>>> cee195fd
 
 
-template <class E, size_t r, class R, class V, class GV>
-void interpolate(const XT::Functions::GridFunctionInterface<E, r, 1, R>& source,
-                 DiscreteFunction<V, GV, r, 1, R>& target,
-                 const XT::Common::Parameter& param = {})
+template <class GV, size_t r, size_t rC, class R, class V>
+void interpolate(const XT::Functions::GridFunctionInterface<XT::Grid::extract_entity_t<GV>, r, rC, R>& source,
+                 DiscreteFunction<V, GV, r, rC, R>& target)
 {
-<<<<<<< HEAD
-  static_assert(std::is_same_v<E, XT::Grid::extract_entity_t<GV>>, "");
-
-  if constexpr (r == GV::dimension) {
-    if (target.space().type() == SpaceType::raviart_thomas)
-      raviart_thomas_interpolation(source, target, param);
-    else
-      default_interpolation(source, target, param);
-  } else
-    default_interpolation(source, target, param);
-} // ... interpolate(...)
-
-=======
   DUNE_THROW_IF(target.space().type() == SpaceType::raviart_thomas && rC != 1 && r != GV::dimension,
                 Exceptions::interpolation_error,
                 "Raviart-Thomas interpolation does not make sense for these dimension!");
@@ -80,42 +53,17 @@
   } else
     default_interpolation(source, target, target.space().grid_view());
 } // interpolate(...)
->>>>>>> cee195fd
 
-template <class VectorType, // <- has to be specified manually
-          class GV,
-          size_t r,
-          class R,
-          class E,
-          class IGV>
-auto interpolate(const XT::Functions::GridFunctionInterface<E, r, 1, R>& source,
-                 const SpaceInterface<GV, r, 1, R>& target_space,
-                 const GridView<IGV>& interpolation_grid_view,
-                 const XT::Common::Parameter& param = {})
+
+template <class VectorType, class GV, size_t r, size_t rC, class R, class IGVT>
+std::enable_if_t<
+    XT::LA::is_vector<VectorType>::value
+        && std::is_same<XT::Grid::extract_entity_t<GV>, typename IGVT::Grid::template Codim<0>::Entity>::value,
+    DiscreteFunction<VectorType, GV, r, rC, R>>
+interpolate(const XT::Functions::GridFunctionInterface<XT::Grid::extract_entity_t<GV>, r, rC, R>& source,
+            const SpaceInterface<GV, r, rC, R>& target_space,
+            const GridView<IGVT>& interpolation_grid_view)
 {
-  static_assert(XT::LA::is_vector<VectorType>::value, "");
-  static_assert(std::is_same_v<E, XT::Grid::extract_entity_t<GV>>, "");
-  static_assert(std::is_same_v<E, XT::Grid::extract_entity_t<GridView<IGV>>>, "");
-
-  if constexpr (r == GV::dimension) {
-    if (target_space.type() == SpaceType::raviart_thomas)
-      return raviart_thomas_interpolation<VectorType>(source, target_space, interpolation_grid_view, param);
-    else
-      return default_interpolation<VectorType>(source, target_space, interpolation_grid_view, param);
-  } else
-    return default_interpolation<VectorType>(source, target_space, interpolation_grid_view, param);
-} // ... interpolate(...)
-
-template <class GV, size_t r, class R, class E, class IGV>
-auto interpolate(const XT::Functions::GridFunctionInterface<E, r, 1, R>& source,
-                 const SpaceInterface<GV, r, 1, R>& target_space,
-                 const GridView<IGV>& interpolation_grid_view,
-                 const XT::Common::Parameter& param = {})
-{
-<<<<<<< HEAD
-  return interpolate<XT::LA::IstlDenseVector<R>>(source, target_space, interpolation_grid_view, param);
-}
-=======
   DUNE_THROW_IF(target_space.type() == SpaceType::raviart_thomas && rC != 1 && r != GV::dimension,
                 Exceptions::interpolation_error,
                 "Raviart-Thomas interpolation does not make sense for these dimension!");
@@ -129,39 +77,13 @@
     default_interpolation(source, target_function, interpolation_grid_view);
   return target_function;
 } // interpolate(...)
->>>>>>> cee195fd
 
 
-template <class VectorType, // <- has to be specified manually
-          class GV,
-          size_t r,
-          class R,
-          class E>
-auto interpolate(const XT::Functions::GridFunctionInterface<E, r, 1, R>& source,
-                 const SpaceInterface<GV, r, 1, R>& target_space,
-                 const XT::Common::Parameter& param = {})
+template <class VectorType, class GV, size_t r, size_t rC, class R>
+std::enable_if_t<XT::LA::is_vector<VectorType>::value, DiscreteFunction<VectorType, GV, r, rC, R>>
+interpolate(const XT::Functions::GridFunctionInterface<XT::Grid::extract_entity_t<GV>, r, rC, R>& source,
+            const SpaceInterface<GV, r, rC, R>& target_space)
 {
-  static_assert(XT::LA::is_vector<VectorType>::value, "");
-  static_assert(std::is_same_v<E, XT::Grid::extract_entity_t<GV>>, "");
-
-  if constexpr (r == GV::dimension) {
-    if (target_space.type() == SpaceType::raviart_thomas)
-      return raviart_thomas_interpolation<VectorType>(source, target_space, param);
-    else
-      return default_interpolation<VectorType>(source, target_space, param);
-  } else
-    return default_interpolation<VectorType>(source, target_space, param);
-} // ... interpolate(...)
-
-template <class GV, size_t r, class R, class E>
-auto interpolate(const XT::Functions::GridFunctionInterface<E, r, 1, R>& source,
-                 const SpaceInterface<GV, r, 1, R>& target_space,
-                 const XT::Common::Parameter& param = {})
-{
-<<<<<<< HEAD
-  return interpolate<XT::LA::IstlDenseVector<R>>(source, target_space, param);
-}
-=======
   DUNE_THROW_IF(target_space.type() == SpaceType::raviart_thomas && rC != 1 && r != GV::dimension,
                 Exceptions::interpolation_error,
                 "Raviart-Thomas interpolation does not make sense for these dimension!");
@@ -195,7 +117,6 @@
     default_interpolation(source, target_function, target_space.grid_view());
   return target_function;
 } // interpolate(...)
->>>>>>> cee195fd
 
 
 } // namespace GDT
