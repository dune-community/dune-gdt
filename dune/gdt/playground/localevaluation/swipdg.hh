// This file is part of the dune-gdt project:
//   http://users.dune-project.org/projects/dune-gdt
// Copyright holders: Felix Schindler
// License: BSD 2-Clause License (http://opensource.org/licenses/BSD-2-Clause)

#ifndef DUNE_GDT_PLAYGROUND_LOCALEVALUATION_SWIPDG_HH
#define DUNE_GDT_PLAYGROUND_LOCALEVALUATION_SWIPDG_HH

#include <dune/stuff/common/fmatrix.hh>
#include <dune/stuff/common/print.hh>
#include <dune/stuff/common/fmatrix.hh>
#include <dune/stuff/common/timedlogging.hh>
#include <dune/stuff/common/type_utils.hh>

#include <dune/gdt/localevaluation/swipdg.hh>

namespace Dune {
namespace GDT {
namespace LocalEvaluation {
namespace SWIPDG {


template< class DiffusionFactorType, class DiffusionTensorType >
class Inner
  : public LocalEvaluation::Codim1Interface< internal::InnerTraits< DiffusionFactorType, DiffusionTensorType >, 4 >
{
public:
  typedef internal::InnerTraits< DiffusionFactorType, DiffusionTensorType > Traits;
  typedef typename Traits::LocalfunctionTupleType                           LocalfunctionTupleType;
  typedef typename Traits::EntityType                                       EntityType;
  typedef typename Traits::DomainFieldType                                  DomainFieldType;
  static const size_t                                                       dimDomain = Traits::dimDomain;

  Inner(const DiffusionFactorType& diffusion_factor,
        const DiffusionTensorType& inducingFunction,
        const double beta = SIPDG::internal::default_beta(dimDomain))
    : diffusion_factor_(diffusion_factor)
    , diffusion_tensor_(inducingFunction)
    , beta_(beta)
  {}

  /// \name Required by LocalEvaluation::Codim1Interface< ..., 4 >.
  /// \{

  LocalfunctionTupleType localFunctions(const EntityType& entity) const
  {
    return std::make_tuple(diffusion_factor_.local_function(entity), diffusion_tensor_.local_function(entity));
  }

  /**
   * \brief extracts the local functions and calls the correct order() method
   */
  template< class R, size_t rT, size_t rCT, size_t rA, size_t rCA >
  size_t order(const LocalfunctionTupleType& localFunctionsEntity,
               const LocalfunctionTupleType& localFunctionsNeighbor,
               const Stuff::LocalfunctionSetInterface< EntityType, DomainFieldType, dimDomain, R, rT, rCT >& testBaseEntity,
               const Stuff::LocalfunctionSetInterface< EntityType, DomainFieldType, dimDomain, R, rA, rCA >& ansatzBaseEntity,
               const Stuff::LocalfunctionSetInterface< EntityType, DomainFieldType, dimDomain, R, rT, rCT >& testBaseNeighbor,
               const Stuff::LocalfunctionSetInterface< EntityType, DomainFieldType, dimDomain, R, rA, rCA >& ansatzBaseNeighbor) const
  {
    const auto local_diffusion_factor_entity = std::get< 0 >(localFunctionsEntity);
    const auto local_diffusion_tensor_entity = std::get< 1 >(localFunctionsEntity);
    const auto local_diffusion_factor_neighbor = std::get< 0 >(localFunctionsNeighbor);
    const auto local_diffusion_tensor_neighbor = std::get< 1 >(localFunctionsNeighbor);
    return order(*local_diffusion_factor_entity, *local_diffusion_tensor_entity,
                 *local_diffusion_factor_neighbor, *local_diffusion_tensor_neighbor,
                 testBaseEntity, ansatzBaseEntity,
                 testBaseNeighbor, ansatzBaseNeighbor);
  }

  /**
   * \brief extracts the local functions and calls the correct evaluate() method
   */
  template< class IntersectionType, class R, size_t rT, size_t rCT, size_t rA, size_t rCA >
  void evaluate(const LocalfunctionTupleType& localFunctionsEntity,
                const LocalfunctionTupleType& localFunctionsNeighbor,
                const Stuff::LocalfunctionSetInterface< EntityType, DomainFieldType, dimDomain, R, rT, rCT >& testBaseEntity,
                const Stuff::LocalfunctionSetInterface< EntityType, DomainFieldType, dimDomain, R, rA, rCA >& ansatzBaseEntity,
                const Stuff::LocalfunctionSetInterface< EntityType, DomainFieldType, dimDomain, R, rT, rCT >& testBaseNeighbor,
                const Stuff::LocalfunctionSetInterface< EntityType, DomainFieldType, dimDomain, R, rA, rCA >& ansatzBaseNeighbor,
                const IntersectionType& intersection,
                const Dune::FieldVector< DomainFieldType, dimDomain - 1 >& localPoint,
                Dune::DynamicMatrix< R >& entityEntityRet,
                Dune::DynamicMatrix< R >& neighborNeighborRet,
                Dune::DynamicMatrix< R >& entityNeighborRet,
                Dune::DynamicMatrix< R >& neighborEntityRet) const
  {
    const auto local_diffusion_factor_entity = std::get< 0 >(localFunctionsEntity);
    const auto local_diffusion_tensor_entity = std::get< 1 >(localFunctionsEntity);
    const auto local_diffusion_factor_neighbor = std::get< 0 >(localFunctionsNeighbor);
    const auto local_diffusion_tensor_neighbor = std::get< 1 >(localFunctionsNeighbor);
    evaluate(*local_diffusion_factor_entity, *local_diffusion_tensor_entity,
             *local_diffusion_factor_neighbor, *local_diffusion_tensor_neighbor,
             testBaseEntity, ansatzBaseEntity,
             testBaseNeighbor, ansatzBaseNeighbor,
             intersection, localPoint,
             entityEntityRet,
             neighborNeighborRet,
             entityNeighborRet,
             neighborEntityRet);
  }

  /// \}
  /// \name Actual Typelementation of order.
  /// \{

  template< class R, size_t rDF, size_t rCDF, size_t rDT, size_t rCDT, size_t rT, size_t rCT, size_t rA, size_t rCA >
  size_t order(const Stuff::LocalfunctionInterface< EntityType, DomainFieldType, dimDomain, R, rDF, rCDF >& localDiffusionFactorEntity,
               const Stuff::LocalfunctionInterface< EntityType, DomainFieldType, dimDomain, R, rDT, rCDT >& localDiffusionTensorEntity,
               const Stuff::LocalfunctionInterface< EntityType, DomainFieldType, dimDomain, R, rDF, rCDF >& localDiffusionFactorNeighbor,
               const Stuff::LocalfunctionInterface< EntityType, DomainFieldType, dimDomain, R, rDT, rCDT >& localDiffusionTensorNeighbor,
               const Stuff::LocalfunctionSetInterface< EntityType, DomainFieldType, dimDomain, R, rT, rCT >& testBaseEntity,
               const Stuff::LocalfunctionSetInterface< EntityType, DomainFieldType, dimDomain, R, rA, rCA >& ansatzBaseEntity,
               const Stuff::LocalfunctionSetInterface< EntityType, DomainFieldType, dimDomain, R, rT, rCT >& testBaseNeighbor,
               const Stuff::LocalfunctionSetInterface< EntityType, DomainFieldType, dimDomain, R, rA, rCA >& ansatzBaseNeighbor) const
  {
    return std::max(localDiffusionFactorEntity.order(), localDiffusionFactorNeighbor.order())
        + std::max(localDiffusionTensorEntity.order(), localDiffusionTensorNeighbor.order())
        + std::max(testBaseEntity.order(), testBaseNeighbor.order())
        + std::max(ansatzBaseEntity.order(), ansatzBaseNeighbor.order());
  } // size_t order(...)

  /// \}
  /// \name Actual Typelementation of evaluate.
  /// \{

  template< class R, class IntersectionType >
  void evaluate(const Stuff::LocalfunctionInterface< EntityType, DomainFieldType, dimDomain, R, 1, 1 >& localDiffusionFactorEntity,
                const Stuff::LocalfunctionInterface< EntityType, DomainFieldType, dimDomain, R, dimDomain, dimDomain >& localDiffusionTensorEntity,
                const Stuff::LocalfunctionInterface< EntityType, DomainFieldType, dimDomain, R, 1, 1 >& localDiffusionFactorNeighbor,
                const Stuff::LocalfunctionInterface< EntityType, DomainFieldType, dimDomain, R, dimDomain, dimDomain >& localDiffusionTensorNeighbor,
                const Stuff::LocalfunctionSetInterface< EntityType, DomainFieldType, dimDomain, R, 1, 1 >& testBaseEntity,
                const Stuff::LocalfunctionSetInterface< EntityType, DomainFieldType, dimDomain, R, 1, 1 >& ansatzBaseEntity,
                const Stuff::LocalfunctionSetInterface< EntityType, DomainFieldType, dimDomain, R, 1, 1 >& testBaseNeighbor,
                const Stuff::LocalfunctionSetInterface< EntityType, DomainFieldType, dimDomain, R, 1, 1 >& ansatzBaseNeighbor,
                const IntersectionType& intersection,
                const Dune::FieldVector< DomainFieldType, dimDomain - 1 >& localPoint,
                Dune::DynamicMatrix< R >& entityEntityRet,
                Dune::DynamicMatrix< R >& neighborNeighborRet,
                Dune::DynamicMatrix< R >& entityNeighborRet,
                Dune::DynamicMatrix< R >& neighborEntityRet) const
  {
    typedef Stuff::Common::FieldMatrix< R, dimDomain, dimDomain > TensorType;
    // clear ret
    entityEntityRet *= 0.0;
    neighborNeighborRet *= 0.0;
    entityNeighborRet *= 0.0;
    neighborEntityRet *= 0.0;
    // convert local point (which is in intersection coordinates) to entity/neighbor coordinates
    const auto localPointEn = intersection.geometryInInside().global(localPoint);
    const auto localPointNe = intersection.geometryInOutside().global(localPoint);
    const auto unitOuterNormal = intersection.unitOuterNormal(localPoint);
    // evaluate local function
<<<<<<< HEAD
    typedef Stuff::Common::FieldMatrix< R, dimDomain, dimDomain > TensorType;
    const auto local_diffusion_factor_en = localDiffusionFactorEntity.evaluate(localPointEn);
    const TensorType local_diffusion_tensor_en = localDiffusionTensorEntity.evaluate(localPointEn);
    const auto local_diffusion_factor_ne = localDiffusionFactorNeighbor.evaluate(localPointNe);
=======
    const auto       local_diffusion_factor_en = localDiffusionFactorEntity.evaluate(localPointEn);
    const TensorType local_diffusion_tensor_en = localDiffusionTensorEntity.evaluate(localPointEn);
    const auto       local_diffusion_factor_ne = localDiffusionFactorNeighbor.evaluate(localPointNe);
>>>>>>> ae3dcd49
    const TensorType local_diffusion_tensor_ne = localDiffusionTensorNeighbor.evaluate(localPointNe);
    // compute penalty factor (see Epshteyn, Riviere, 2007)
    const size_t max_polorder = std::max(testBaseEntity.order(),
                                         std::max(ansatzBaseEntity.order(),
                                                  std::max(testBaseNeighbor.order(),
                                                           ansatzBaseNeighbor.order())));
    const R sigma = SIPDG::internal::inner_sigma(max_polorder);
    // compute weighting (see Ern, Stephansen, Zunino 2007)
    // this evaluation has to be linear wrt the diffusion factor, so no other averaging method is allowed here!
    const auto local_diffusion_factor = (local_diffusion_factor_en + local_diffusion_factor_ne) * 0.5;
    const R delta_plus  = unitOuterNormal * (local_diffusion_tensor_ne * unitOuterNormal);
    const R delta_minus = unitOuterNormal * (local_diffusion_tensor_en * unitOuterNormal);
    const R gamma = (delta_plus * delta_minus)/(delta_plus + delta_minus);
    const R penalty = (local_diffusion_factor * sigma * gamma) / std::pow(intersection.geometry().volume(), beta_);
    const R weight_plus = delta_minus / (delta_plus + delta_minus);
    const R weight_minus = delta_plus / (delta_plus + delta_minus);
    // compute diffusion value (should be factor * tensor, but this is the same)
    const auto diffusion_value_en = local_diffusion_tensor_en * local_diffusion_factor_en;
    const auto diffusion_value_ne = local_diffusion_tensor_ne * local_diffusion_factor_ne;
    // evaluate bases
    // * entity
    //   * test
    const size_t rowsEn = testBaseEntity.size();
    const auto testValuesEn = testBaseEntity.evaluate(localPointEn);
    const auto testGradientsEn = testBaseEntity.jacobian(localPointEn);
    //   * ansatz
    const size_t colsEn = ansatzBaseEntity.size();
    const auto ansatzValuesEn = ansatzBaseEntity.evaluate(localPointEn);
    const auto ansatzGradientsEn = ansatzBaseEntity.jacobian(localPointEn);
    // * neighbor
    //   * test
    const size_t rowsNe = testBaseNeighbor.size();
    const auto testValuesNe = testBaseNeighbor.evaluate(localPointNe);
    const auto testGradientsNe = testBaseNeighbor.jacobian(localPointNe);
    //   * ansatz
    const size_t colsNe = ansatzBaseNeighbor.size();
    const auto ansatzValuesNe = ansatzBaseNeighbor.evaluate(localPointNe);
    const auto ansatzGradientsNe = ansatzBaseNeighbor.jacobian(localPointNe);
    // compute the evaluations
    assert(entityEntityRet.rows()     >= rowsEn && entityEntityRet.cols()     >= colsEn);
    assert(entityNeighborRet.rows()   >= rowsEn && entityNeighborRet.cols()   >= colsNe);
    assert(neighborEntityRet.rows()   >= rowsNe && neighborEntityRet.cols()   >= colsEn);
    assert(neighborNeighborRet.rows() >= rowsNe && neighborNeighborRet.cols() >= colsNe);
    // loop over all entity test basis functions
    for (size_t ii = 0; ii < rowsEn; ++ii) {
      auto& entityEntityRetRow = entityEntityRet[ii];
      auto& entityNeighborRetRow = entityNeighborRet[ii];
      // loop over all entity ansatz basis functions
      for (size_t jj = 0; jj < colsEn; ++jj) {
        // consistency term
        entityEntityRetRow[jj]
            += - weight_minus * ((diffusion_value_en * ansatzGradientsEn[jj][0]) * unitOuterNormal) * testValuesEn[ii];
        // symmetry term
        entityEntityRetRow[jj]
            += - weight_minus * ansatzValuesEn[jj] * ((diffusion_value_en * testGradientsEn[ii][0]) * unitOuterNormal);
        // penalty term
        entityEntityRetRow[jj] += penalty * ansatzValuesEn[jj] * testValuesEn[ii];
      } // loop over all entity ansatz basis functions
      // loop over all neighbor ansatz basis functions
      for (size_t jj = 0; jj < colsNe; ++jj) {
        // consistency term
        entityNeighborRetRow[jj]
            += - weight_plus * ((diffusion_value_ne * ansatzGradientsNe[jj][0]) * unitOuterNormal) * testValuesEn[ii];
        // symmetry term
        entityNeighborRetRow[jj]
            += weight_minus * ansatzValuesNe[jj] * ((diffusion_value_en * testGradientsEn[ii][0]) * unitOuterNormal);
        // penalty term
        entityNeighborRetRow[jj] += -1.0 * penalty * ansatzValuesNe[jj] * testValuesEn[ii];
      } // loop over all neighbor ansatz basis functions
    } // loop over all entity test basis functions
    // loop over all neighbor test basis functions
    for (size_t ii = 0; ii < rowsNe; ++ii) {
      auto& neighborEntityRetRow = neighborEntityRet[ii];
      auto& neighborNeighborRetRow = neighborNeighborRet[ii];
      // loop over all entity ansatz basis functions
      for (size_t jj = 0; jj < colsEn; ++jj) {
        // consistency term
        neighborEntityRetRow[jj]
            += weight_minus * ((diffusion_value_en * ansatzGradientsEn[jj][0]) * unitOuterNormal) * testValuesNe[ii];
        // symmetry term
        neighborEntityRetRow[jj]
            += - weight_plus * ansatzValuesEn[jj] * ((diffusion_value_ne * testGradientsNe[ii][0]) * unitOuterNormal);
        // penalty term
        neighborEntityRetRow[jj] += -1.0 * penalty * ansatzValuesEn[jj] * testValuesNe[ii];
      } // loop over all entity ansatz basis functions
      // loop over all neighbor ansatz basis functions
      for (size_t jj = 0; jj < colsNe; ++jj) {
        // consistency term
        neighborNeighborRetRow[jj]
            += weight_plus * ((diffusion_value_ne * ansatzGradientsNe[jj][0]) * unitOuterNormal) * testValuesNe[ii];
        // symmetry term
        neighborNeighborRetRow[jj]
            += weight_plus * ansatzValuesNe[jj] * ((diffusion_value_ne * testGradientsNe[ii][0]) * unitOuterNormal);
        // penalty term
        neighborNeighborRetRow[jj] += penalty * ansatzValuesNe[jj] * testValuesNe[ii];
      } // loop over all neighbor ansatz basis functions
    } // loop over all neighbor test basis functions
  } // ... evaluate(...)

  /// \}

private:
  const DiffusionFactorType& diffusion_factor_;
  const DiffusionTensorType& diffusion_tensor_;
  const double beta_;
}; // Inner


template< class DiffusionFactorType, class DiffusionTensorType >
class InnerPenalty
  : public LocalEvaluation::Codim1Interface< internal::InnerPenaltyTraits< DiffusionFactorType, DiffusionTensorType >,
                                             4 >
{
public:
  typedef internal::InnerPenaltyTraits< DiffusionFactorType, DiffusionTensorType > Traits;
  typedef typename Traits::LocalfunctionTupleType                                  LocalfunctionTupleType;
  typedef typename Traits::EntityType                                              EntityType;
  typedef typename Traits::DomainFieldType                                         DomainFieldType;
  static const size_t                                                              dimDomain = Traits::dimDomain;

  InnerPenalty(const DiffusionFactorType& diffusion_factor,
               const DiffusionTensorType& inducingFunction,
               const double beta = SIPDG::internal::default_beta(dimDomain))
    : diffusion_factor_(diffusion_factor)
    , diffusion_tensor_(inducingFunction)
    , beta_(beta)
  {}

  /// \name Required by LocalEvaluation::Codim1Interface< ..., 4 >.
  /// \{

  LocalfunctionTupleType localFunctions(const EntityType& entity) const
  {
    return std::make_tuple(diffusion_factor_.local_function(entity), diffusion_tensor_.local_function(entity));
  }

  /**
   * \brief extracts the local functions and calls the correct order() method
   */
  template< class R, size_t rT, size_t rCT, size_t rA, size_t rCA >
  size_t order(const LocalfunctionTupleType& localFunctionsEntity,
               const LocalfunctionTupleType& localFunctionsNeighbor,
               const Stuff::LocalfunctionSetInterface< EntityType, DomainFieldType, dimDomain, R, rT, rCT >& testBaseEntity,
               const Stuff::LocalfunctionSetInterface< EntityType, DomainFieldType, dimDomain, R, rA, rCA >& ansatzBaseEntity,
               const Stuff::LocalfunctionSetInterface< EntityType, DomainFieldType, dimDomain, R, rT, rCT >& testBaseNeighbor,
               const Stuff::LocalfunctionSetInterface< EntityType, DomainFieldType, dimDomain, R, rA, rCA >& ansatzBaseNeighbor) const
  {
    const auto local_diffusion_factor_entity = std::get< 0 >(localFunctionsEntity);
    const auto local_diffusion_tensor_entity = std::get< 1 >(localFunctionsEntity);
    const auto local_diffusion_factor_neighbor = std::get< 0 >(localFunctionsNeighbor);
    const auto local_diffusion_tensor_neighbor = std::get< 1 >(localFunctionsNeighbor);
    return order(*local_diffusion_factor_entity, *local_diffusion_tensor_entity,
                 *local_diffusion_factor_neighbor, *local_diffusion_tensor_neighbor,
                 testBaseEntity, ansatzBaseEntity,
                 testBaseNeighbor, ansatzBaseNeighbor);
  }

  /**
   * \brief extracts the local functions and calls the correct evaluate() method
   */
  template< class IntersectionType, class R, size_t rT, size_t rCT, size_t rA, size_t rCA >
  void evaluate(const LocalfunctionTupleType& localFunctionsEntity,
                const LocalfunctionTupleType& localFunctionsNeighbor,
                const Stuff::LocalfunctionSetInterface< EntityType, DomainFieldType, dimDomain, R, rT, rCT >& testBaseEntity,
                const Stuff::LocalfunctionSetInterface< EntityType, DomainFieldType, dimDomain, R, rA, rCA >& ansatzBaseEntity,
                const Stuff::LocalfunctionSetInterface< EntityType, DomainFieldType, dimDomain, R, rT, rCT >& testBaseNeighbor,
                const Stuff::LocalfunctionSetInterface< EntityType, DomainFieldType, dimDomain, R, rA, rCA >& ansatzBaseNeighbor,
                const IntersectionType& intersection,
                const Dune::FieldVector< DomainFieldType, dimDomain - 1 >& localPoint,
                Dune::DynamicMatrix< R >& entityEntityRet,
                Dune::DynamicMatrix< R >& neighborNeighborRet,
                Dune::DynamicMatrix< R >& entityNeighborRet,
                Dune::DynamicMatrix< R >& neighborEntityRet) const
  {
    const auto local_diffusion_factor_entity = std::get< 0 >(localFunctionsEntity);
    const auto local_diffusion_tensor_entity = std::get< 1 >(localFunctionsEntity);
    const auto local_diffusion_factor_neighbor = std::get< 0 >(localFunctionsNeighbor);
    const auto local_diffusion_tensor_neighbor = std::get< 1 >(localFunctionsNeighbor);
    evaluate(*local_diffusion_factor_entity, *local_diffusion_tensor_entity,
             *local_diffusion_factor_neighbor, *local_diffusion_tensor_neighbor,
             testBaseEntity, ansatzBaseEntity,
             testBaseNeighbor, ansatzBaseNeighbor,
             intersection, localPoint,
             entityEntityRet,
             neighborNeighborRet,
             entityNeighborRet,
             neighborEntityRet);
  }

  /// \}
  /// \name Actual implementation of order.
  /// \{

  template< class R, size_t rDF, size_t rCDF, size_t rDT, size_t rCDT, size_t rT, size_t rCT, size_t rA, size_t rCA >
  size_t order(const Stuff::LocalfunctionInterface
                   < EntityType, DomainFieldType, dimDomain, R, rDF, rCDF >& localDiffusionFactorEntity,
               const Stuff::LocalfunctionInterface
                   < EntityType, DomainFieldType, dimDomain, R, rDT, rCDT >& localDiffusionTensorEntity,
               const Stuff::LocalfunctionInterface
                   < EntityType, DomainFieldType, dimDomain, R, rDF, rCDF >& localDiffusionFactorNeighbor,
               const Stuff::LocalfunctionInterface
                   < EntityType, DomainFieldType, dimDomain, R, rDT, rCDT >& localDiffusionTensorNeighbor,
               const Stuff::LocalfunctionSetInterface
                   < EntityType, DomainFieldType, dimDomain, R, rT, rCT >& testBaseEntity,
               const Stuff::LocalfunctionSetInterface
                   < EntityType, DomainFieldType, dimDomain, R, rA, rCA >& ansatzBaseEntity,
               const Stuff::LocalfunctionSetInterface
                   < EntityType, DomainFieldType, dimDomain, R, rT, rCT >& testBaseNeighbor,
               const Stuff::LocalfunctionSetInterface
                   < EntityType, DomainFieldType, dimDomain, R, rA, rCA >& ansatzBaseNeighbor) const
  {
    return std::max(localDiffusionFactorEntity.order(), localDiffusionFactorNeighbor.order())
         + std::max(localDiffusionTensorEntity.order(), localDiffusionTensorNeighbor.order())
         + std::max(testBaseEntity.order(), testBaseNeighbor.order())
         + std::max(ansatzBaseEntity.order(), ansatzBaseNeighbor.order());
  } // size_t order(...)

  /// \}
  /// \name Actual implementation of evaluation.
  /// \{

  template< class R, class IntersectionType >
  void evaluate(const Stuff::LocalfunctionInterface< EntityType, DomainFieldType, dimDomain, R, 1, 1 >& localDiffusionFactorEntity,
                const Stuff::LocalfunctionInterface< EntityType, DomainFieldType, dimDomain, R, dimDomain, dimDomain >& localDiffusionTensorEntity,
                const Stuff::LocalfunctionInterface< EntityType, DomainFieldType, dimDomain, R, 1, 1 >& localDiffusionFactorNeighbor,
                const Stuff::LocalfunctionInterface< EntityType, DomainFieldType, dimDomain, R, dimDomain, dimDomain >& localDiffusionTensorNeighbor,
                const Stuff::LocalfunctionSetInterface< EntityType, DomainFieldType, dimDomain, R, 1, 1 >& testBaseEntity,
                const Stuff::LocalfunctionSetInterface< EntityType, DomainFieldType, dimDomain, R, 1, 1 >& ansatzBaseEntity,
                const Stuff::LocalfunctionSetInterface< EntityType, DomainFieldType, dimDomain, R, 1, 1 >& testBaseNeighbor,
                const Stuff::LocalfunctionSetInterface< EntityType, DomainFieldType, dimDomain, R, 1, 1 >& ansatzBaseNeighbor,
                const IntersectionType& intersection,
                const Dune::FieldVector< DomainFieldType, dimDomain - 1 >& localPoint,
                Dune::DynamicMatrix< R >& entityEntityRet,
                Dune::DynamicMatrix< R >& neighborNeighborRet,
                Dune::DynamicMatrix< R >& entityNeighborRet,
                Dune::DynamicMatrix< R >& neighborEntityRet) const
  {
    typedef Stuff::Common::FieldMatrix< R, dimDomain, dimDomain > TensorType;
    // clear ret
    entityEntityRet *= 0.0;
    neighborNeighborRet *= 0.0;
    entityNeighborRet *= 0.0;
    neighborEntityRet *= 0.0;
    // convert local point (which is in intersection coordinates) to entity/neighbor coordinates
    const auto localPointEn = intersection.geometryInInside().global(localPoint);
    const auto localPointNe = intersection.geometryInOutside().global(localPoint);
    const auto unitOuterNormal = intersection.unitOuterNormal(localPoint);
    // evaluate local function
    const auto       local_diffusion_factor_en = localDiffusionFactorEntity.evaluate(localPointEn);
    const TensorType local_diffusion_tensor_en = localDiffusionTensorEntity.evaluate(localPointEn);
    const auto       local_diffusion_factor_ne = localDiffusionFactorNeighbor.evaluate(localPointNe);
    const TensorType local_diffusion_tensor_ne = localDiffusionTensorNeighbor.evaluate(localPointNe);
    // compute penalty factor (see Epshteyn, Riviere, 2007)
    const size_t max_polorder = std::max(testBaseEntity.order(),
                                         std::max(ansatzBaseEntity.order(),
                                                  std::max(testBaseNeighbor.order(),
                                                           ansatzBaseNeighbor.order())));
    const R sigma = SIPDG::internal::inner_sigma(max_polorder);
    // compute weighting (see Ern, Stephansen, Zunino 2007)
    // this evaluation has to be linear wrt the diffusion factor, so no other averaging method is allowed here!
    const auto local_diffusion_factor = (local_diffusion_factor_en + local_diffusion_factor_ne) * 0.5;
    const R delta_plus  = unitOuterNormal * (local_diffusion_tensor_ne * unitOuterNormal);
    const R delta_minus = unitOuterNormal * (local_diffusion_tensor_en * unitOuterNormal);
    const R gamma = (delta_plus * delta_minus)/(delta_plus + delta_minus);
    const R penalty = (local_diffusion_factor * sigma * gamma) / std::pow(intersection.geometry().volume(), beta_);
    // evaluate bases
    // * entity
    //   * test
    const size_t rowsEn = testBaseEntity.size();
    const auto testValuesEn = testBaseEntity.evaluate(localPointEn);
    //   * ansatz
    const size_t colsEn = ansatzBaseEntity.size();
    const auto ansatzValuesEn = ansatzBaseEntity.evaluate(localPointEn);
    // * neighbor
    //   * test
    const size_t rowsNe = testBaseNeighbor.size();
    const auto testValuesNe = testBaseNeighbor.evaluate(localPointNe);
    //   * ansatz
    const size_t colsNe = ansatzBaseNeighbor.size();
    const auto ansatzValuesNe = ansatzBaseNeighbor.evaluate(localPointNe);
    // compute the evaluations
    assert(entityEntityRet.rows()     >= rowsEn && entityEntityRet.cols()     >= colsEn);
    assert(entityNeighborRet.rows()   >= rowsEn && entityNeighborRet.cols()   >= colsNe);
    assert(neighborEntityRet.rows()   >= rowsNe && neighborEntityRet.cols()   >= colsEn);
    assert(neighborNeighborRet.rows() >= rowsNe && neighborNeighborRet.cols() >= colsNe);
    // loop over all entity test basis functions
    for (size_t ii = 0; ii < rowsEn; ++ii) {
      auto& entityEntityRetRow = entityEntityRet[ii];
      auto& entityNeighborRetRow = entityNeighborRet[ii];
      // loop over all entity ansatz basis functions
      for (size_t jj = 0; jj < colsEn; ++jj) {
        // penalty term
        entityEntityRetRow[jj] += penalty * ansatzValuesEn[jj] * testValuesEn[ii];
      } // loop over all entity ansatz basis functions
      // loop over all neighbor ansatz basis functions
      for (size_t jj = 0; jj < colsNe; ++jj) {
        // penalty term
        entityNeighborRetRow[jj] += -1.0 * penalty * ansatzValuesNe[jj] * testValuesEn[ii];
      } // loop over all neighbor ansatz basis functions
    } // loop over all entity test basis functions
    // loop over all neighbor test basis functions
    for (size_t ii = 0; ii < rowsNe; ++ii) {
      auto& neighborEntityRetRow = neighborEntityRet[ii];
      auto& neighborNeighborRetRow = neighborNeighborRet[ii];
      // loop over all entity ansatz basis functions
      for (size_t jj = 0; jj < colsEn; ++jj) {
        // penalty term
        neighborEntityRetRow[jj] += -1.0 * penalty * ansatzValuesEn[jj] * testValuesNe[ii];
      } // loop over all entity ansatz basis functions
      // loop over all neighbor ansatz basis functions
      for (size_t jj = 0; jj < colsNe; ++jj) {
        // penalty term
        neighborNeighborRetRow[jj] += penalty * ansatzValuesNe[jj] * testValuesNe[ii];
      } // loop over all neighbor ansatz basis functions
    } // loop over all neighbor test basis functions
  } // ... evaluate(...)

  /// \}

private:
  const DiffusionFactorType& diffusion_factor_;
  const DiffusionTensorType& diffusion_tensor_;
  const double beta_;
}; // InnerPenalty


template< class DiffusionFactorType, class DiffusionTensorType >
class BoundaryLHS
  : public LocalEvaluation::Codim1Interface< internal::BoundaryLHSTraits< DiffusionFactorType, DiffusionTensorType >,
                                             2 >
{
public:
  typedef internal::BoundaryLHSTraits< DiffusionFactorType, DiffusionTensorType > Traits;
  typedef typename Traits::LocalfunctionTupleType                                 LocalfunctionTupleType;
  typedef typename Traits::EntityType                                             EntityType;
  typedef typename Traits::DomainFieldType                                        DomainFieldType;
  static const size_t                                                             dimDomain = Traits::dimDomain;

  BoundaryLHS(const DiffusionFactorType& diffusion_factor,
              const DiffusionTensorType& diffusion_tensor,
              const double beta = SIPDG::internal::default_beta(dimDomain))
    : diffusion_factor_(diffusion_factor)
    , diffusion_tensor_(diffusion_tensor)
    , beta_(beta)
  {}

  /// \name Required by LocalEvaluation::Codim1Interface< ..., 2 >

  LocalfunctionTupleType localFunctions(const EntityType& entity) const
  {
    return std::make_tuple(diffusion_factor_.local_function(entity), diffusion_tensor_.local_function(entity));
  }

  /**
   * \brief extracts the local functions and calls the correct order() method
   */
  template< class R, size_t rT, size_t rCT, size_t rA, size_t rCA >
  size_t order(const LocalfunctionTupleType& localFuncs,
               const Stuff::LocalfunctionSetInterface< EntityType, DomainFieldType, dimDomain, R, rT, rCT >& testBase,
               const Stuff::LocalfunctionSetInterface< EntityType, DomainFieldType, dimDomain, R, rA, rCA >& ansatzBase)
  const
  {
    const auto local_diffusion_factor = std::get< 0 >(localFuncs);
    const auto local_diffusion_tensor = std::get< 1 >(localFuncs);
    return order(*local_diffusion_factor, *local_diffusion_tensor, testBase, ansatzBase);
  }

  /**
   * \brief extracts the local functions and calls the correct evaluate() method
   */
  template< class IntersectionType, class R, size_t rT, size_t rCT, size_t rA, size_t rCA >
  void evaluate(const LocalfunctionTupleType& localFuncs,
                const Stuff::LocalfunctionSetInterface< EntityType, DomainFieldType, dimDomain, R, rT, rCT >& testBase,
                const Stuff::LocalfunctionSetInterface< EntityType, DomainFieldType, dimDomain, R, rA, rCA >& ansatzBase,
                const IntersectionType& intersection,
                const Dune::FieldVector< DomainFieldType, dimDomain - 1 >& localPoint,
                Dune::DynamicMatrix< R >& ret) const
  {
    const auto local_diffusion_factor = std::get< 0 >(localFuncs);
    const auto local_diffusion_tensor = std::get< 1 >(localFuncs);
    evaluate(*local_diffusion_factor, *local_diffusion_tensor, testBase, ansatzBase, intersection, localPoint, ret);
  }

  /// \}
  /// \name Actual implementation of order.
  /// \{

  template< class R, size_t rDF, size_t rCDF, size_t rDT, size_t rCDT, size_t rT, size_t rCT, size_t rA, size_t rCA >
  size_t order(const Stuff::LocalfunctionInterface< EntityType, DomainFieldType, dimDomain, R, rDF, rCDF >& localDiffusionFactor,
               const Stuff::LocalfunctionInterface< EntityType, DomainFieldType, dimDomain, R, rDT, rCDT >& localDiffusionTensor,
               const Stuff::LocalfunctionSetInterface< EntityType, DomainFieldType, dimDomain, R, rT, rCT >& testBase,
               const Stuff::LocalfunctionSetInterface< EntityType, DomainFieldType, dimDomain, R, rA, rCA >& ansatzBase) const
  {
      return localDiffusionFactor.order() + localDiffusionTensor.order() + testBase.order() + ansatzBase.order();
  }

  /// \}
  /// \name Actual implementation of evaluate.
  /// \{

  template< class R, class IntersectionType >
  void evaluate(const Stuff::LocalfunctionInterface< EntityType, DomainFieldType, dimDomain, R, 1, 1 >& localDiffusionFactor,
                const Stuff::LocalfunctionInterface< EntityType, DomainFieldType, dimDomain, R, dimDomain, dimDomain >& localDiffusionTensor,
                const Stuff::LocalfunctionSetInterface< EntityType, DomainFieldType, dimDomain, R, 1, 1 >& testBase,
                const Stuff::LocalfunctionSetInterface< EntityType, DomainFieldType, dimDomain, R, 1, 1 >& ansatzBase,
                const IntersectionType& intersection,
                const Dune::FieldVector< DomainFieldType, dimDomain - 1 >& localPoint,
                Dune::DynamicMatrix< R >& ret) const
  {
    typedef Stuff::Common::FieldMatrix< R, dimDomain, dimDomain > TensorType;
    // clear ret
    ret *= 0.0;
    // get local point (which is in intersection coordinates) in entity coordinates
    const auto localPointEntity = intersection.geometryInInside().global(localPoint);
    const auto unitOuterNormal = intersection.unitOuterNormal(localPoint);
    // evaluate local function
<<<<<<< HEAD
    typedef Stuff::Common::FieldMatrix< R, dimDomain, dimDomain > TensorType;
    const auto diffusion_factor_value = localDiffusionFactor.evaluate(localPointEntity);
=======
    const auto       diffusion_factor_value = localDiffusionFactor.evaluate(localPointEntity);
>>>>>>> ae3dcd49
    const TensorType diffusion_tensor_value = localDiffusionTensor.evaluate(localPointEntity);
    // compute penalty (see Epshteyn, Riviere, 2007)
    const size_t max_polorder = std::max(testBase.order(), ansatzBase.order());
    const R sigma = SIPDG::internal::boundary_sigma(max_polorder);
    // compute weighting (see Ern, Stephansen, Zunino 2007)
    const R gamma = unitOuterNormal * (diffusion_tensor_value * unitOuterNormal);
    const R penalty = (diffusion_factor_value * sigma * gamma ) / std::pow(intersection.geometry().volume(), beta_);
    // compute diffusion value (should be factor * tensor, but this is the same)
    const auto diffusion_value = diffusion_tensor_value * diffusion_factor_value;
    // evaluate bases
    // * test
    const size_t rows = testBase.size();
    const auto testValues = testBase.evaluate(localPointEntity);
    const auto testGradients = testBase.jacobian(localPointEntity);
    // * ansatz
    const size_t cols = ansatzBase.size();
    const auto ansatzValues = ansatzBase.evaluate(localPointEntity);
    const auto ansatzGradients = ansatzBase.jacobian(localPointEntity);
    // compute products
    assert(ret.rows() >= rows && ret.cols() >= cols);
    // loop over all test basis functions
    for (size_t ii = 0; ii < rows; ++ii) {
      auto& retRow = ret[ii];
      // loop over all ansatz basis functions
      for (size_t jj = 0; jj < cols; ++jj) {
        // consistency term
        retRow[jj] += -1.0 * ((diffusion_value * ansatzGradients[jj][0]) * unitOuterNormal) * testValues[ii];
        // symmetry term
        retRow[jj] += -1.0 * ansatzValues[jj] * ((diffusion_value * testGradients[ii][0]) * unitOuterNormal);
        // penalty term
        retRow[jj] += penalty * ansatzValues[jj] * testValues[ii];
      } // loop over all ansatz basis functions
    } // loop over all test basis functions
  } // void evaluate(...)

  /// \}

private:
  const DiffusionFactorType& diffusion_factor_;
  const DiffusionTensorType& diffusion_tensor_;
  const double beta_;
}; // class BoundaryLHS


template< class DiffusionFactorType, class DiffusionTensorType >
class BoundaryLHSPenalty
  : public LocalEvaluation::Codim1Interface
        < internal::BoundaryLHSPenaltyTraits< DiffusionFactorType, DiffusionTensorType >, 2 >
{
public:
  typedef internal::BoundaryLHSPenaltyTraits< DiffusionFactorType, DiffusionTensorType > Traits;
  typedef typename Traits::LocalfunctionTupleType                                        LocalfunctionTupleType;
  typedef typename Traits::EntityType                                                    EntityType;
  typedef typename Traits::DomainFieldType                                               DomainFieldType;
  static const size_t                                                                    dimDomain = Traits::dimDomain;

  BoundaryLHSPenalty(const DiffusionFactorType& diffusion_factor,
                     const DiffusionTensorType& diffusion_tensor,
                     const double beta = SIPDG::internal::default_beta(dimDomain))
    : diffusion_factor_(diffusion_factor)
    , diffusion_tensor_(diffusion_tensor)
    , beta_(beta)
  {}

  /// \name Required by LocalEvaluation::Codim1Interface< ..., 2 >
  /// \{

  LocalfunctionTupleType localFunctions(const EntityType& entity) const
  {
    return std::make_tuple(diffusion_factor_.local_function(entity), diffusion_tensor_.local_function(entity));
  }

  /**
   * \brief extracts the local functions and calls the correct order() method
   */
  template< class R, size_t rT, size_t rCT, size_t rA, size_t rCA >
  size_t order(const LocalfunctionTupleType& localFuncs,
               const Stuff::LocalfunctionSetInterface< EntityType, DomainFieldType, dimDomain, R, rT, rCT >& testBase,
               const Stuff::LocalfunctionSetInterface< EntityType, DomainFieldType, dimDomain, R, rA, rCA >& ansatzBase) const
  {
    const auto local_diffusion_factor = std::get< 0 >(localFuncs);
    const auto local_diffusion_tensor = std::get< 1 >(localFuncs);
    return order(*local_diffusion_factor, *local_diffusion_tensor, testBase, ansatzBase);
  }

  /**
   * \brief extracts the local functions and calls the correct evaluate() method
   */
  template< class IntersectionType, class R, size_t rT, size_t rCT, size_t rA, size_t rCA >
  void evaluate(const LocalfunctionTupleType& localFuncs,
                const Stuff::LocalfunctionSetInterface< EntityType, DomainFieldType, dimDomain, R, rT, rCT >& testBase,
                const Stuff::LocalfunctionSetInterface< EntityType, DomainFieldType, dimDomain, R, rA, rCA >& ansatzBase,
                const IntersectionType& intersection,
                const Dune::FieldVector< DomainFieldType, dimDomain - 1 >& localPoint,
                Dune::DynamicMatrix< R >& ret) const
  {
    const auto local_diffusion_factor = std::get< 0 >(localFuncs);
    const auto local_diffusion_tensor = std::get< 1 >(localFuncs);
    evaluate(*local_diffusion_factor, *local_diffusion_tensor, testBase, ansatzBase, intersection, localPoint, ret);
  }

  /// \}
  /// \name Actual implementation of order.
  /// \{

  template< class R, size_t rDF, size_t rCDF, size_t rDT, size_t rCDT, size_t rT, size_t rCT, size_t rA, size_t rCA >
  size_t order(const Stuff::LocalfunctionInterface< EntityType, DomainFieldType, dimDomain, R, rDF, rCDF >& localDiffusionFactor,
               const Stuff::LocalfunctionInterface< EntityType, DomainFieldType, dimDomain, R, rDT, rCDT >& localDiffusionTensor,
               const Stuff::LocalfunctionSetInterface< EntityType, DomainFieldType, dimDomain, R, rT, rCT >& testBase,
               const Stuff::LocalfunctionSetInterface< EntityType, DomainFieldType, dimDomain, R, rA, rCA >& ansatzBase) const
  {
      return localDiffusionFactor.order() + localDiffusionTensor.order() + testBase.order() + ansatzBase.order();
  }

  /// \}
  /// \name Actual implementation of evaluate.
  /// \{

  template< class R, class IntersectionType >
  void evaluate(const Stuff::LocalfunctionInterface< EntityType, DomainFieldType, dimDomain, R, 1, 1 >& localDiffusionFactor,
                const Stuff::LocalfunctionInterface< EntityType, DomainFieldType, dimDomain, R, dimDomain, dimDomain >& localDiffusionTensor,
                const Stuff::LocalfunctionSetInterface< EntityType, DomainFieldType, dimDomain, R, 1, 1 >& testBase,
                const Stuff::LocalfunctionSetInterface< EntityType, DomainFieldType, dimDomain, R, 1, 1 >& ansatzBase,
                const IntersectionType& intersection,
                const Dune::FieldVector< DomainFieldType, dimDomain - 1 >& localPoint,
                Dune::DynamicMatrix< R >& ret) const
  {
    typedef Stuff::Common::FieldMatrix< R, dimDomain, dimDomain > TensorType;
#ifndef NDEBUG
    auto logger = DSC::TimedLogger().get("gdt.localevaluation.swipdg.boundarylhspenalty");
#endif
    // clear ret
    ret *= 0.0;
    // get local point (which is in intersection coordinates) in entity coordinates
    const auto localPointEntity = intersection.geometryInInside().global(localPoint);
    const auto unitOuterNormal = intersection.unitOuterNormal(localPoint);
#ifndef NDEBUG
    logger.debug() << "global(localPoint) = " << DSC::toString(intersection.geometry().global(localPoint)) << std::endl;
    logger.debug() << "  localPointEntity = " << DSC::toString(localPointEntity) << std::endl;
    logger.debug() << "  unitOuterNormal = "  << DSC::toString(unitOuterNormal) << std::endl;
#endif // NDEBUG
    // evaluate local function
    const auto       diffusion_factor_value = localDiffusionFactor.evaluate(localPointEntity);
    const TensorType diffusion_tensor_value = localDiffusionTensor.evaluate(localPointEntity);
#ifndef NDEBUG
    logger.debug() << "  diffusion_factor_value = "  << DSC::toString(diffusion_factor_value)
                   << "  diffusion_tensor_value = "  << DSC::toString(diffusion_tensor_value);
#endif // NDEBUG
    // compute penalty (see Epshteyn, Riviere, 2007)
    const size_t max_polorder = std::max(testBase.order(), ansatzBase.order());
    const R sigma = SIPDG::internal::boundary_sigma(max_polorder);
    // compute weighting (see Ern, Stephansen, Zunino 2007)
    const R gamma = unitOuterNormal * (diffusion_tensor_value * unitOuterNormal);
    const R penalty = (diffusion_factor_value * sigma * gamma ) / std::pow(intersection.geometry().volume(), beta_);
#ifndef NDEBUG
    logger.debug() << "  max_polorder = " << max_polorder << std::endl;
    logger.debug() << "  sigma = " << sigma << std::endl;
    logger.debug() << "  gamma = " << gamma << std::endl;
    logger.debug() << "  intersection.geometry().volume() = " << intersection.geometry().volume() << std::endl;
    logger.debug() << "  beta_ = " << beta_ << std::endl;
    logger.debug() << "  penalty = " << penalty << std::endl;
#endif // NDEBUG
    // evaluate bases
    // * test
    const size_t rows = testBase.size();
    const auto testValues = testBase.evaluate(localPointEntity);
    // * ansatz
    const size_t cols = ansatzBase.size();
    const auto ansatzValues = ansatzBase.evaluate(localPointEntity);
    // compute products
    assert(ret.rows() >= rows && ret.cols() >= cols);
    // loop over all test basis functions
    for (size_t ii = 0; ii < rows; ++ii) {
      auto& retRow = ret[ii];
      // loop over all ansatz basis functions
      for (size_t jj = 0; jj < cols; ++jj) {
        // penalty term
        retRow[jj] += penalty * ansatzValues[jj] * testValues[ii];
      } // loop over all ansatz basis functions
    } // loop over all test basis functions
#ifndef NDEBUG
    logger.debug() << "  testValues = " << DSC::toString(testValues) << std::endl;
    logger.debug() << "  ansatzValues = " << DSC::toString(ansatzValues) << std::endl;
    logger.debug() << "  ret = " << DSC::toString(ret) << std::endl;
#endif // NDEBUG
  } // void evaluate(...) const

  /// \}

private:
  const DiffusionFactorType& diffusion_factor_;
  const DiffusionTensorType& diffusion_tensor_;
  const double beta_;
}; // class BoundaryLHSPenalty


template< class DiffusionFactorType, class DirichletType, class DiffusionTensorType >
class BoundaryRHS
  : public LocalEvaluation::Codim1Interface
        < internal::BoundaryRHSTraits< DiffusionFactorType, DirichletType, DiffusionTensorType >, 1 >
{
public:
  typedef internal::BoundaryRHSTraits< DiffusionFactorType, DirichletType, DiffusionTensorType > Traits;
  typedef typename Traits::LocalizableDirichletFunctionType LocalizableDirichletFunctionType;
  typedef typename Traits::LocalfunctionTupleType           LocalfunctionTupleType;
  typedef typename Traits::EntityType                       EntityType;
  typedef typename Traits::DomainFieldType                  DomainFieldType;
  static const size_t                                       dimDomain = Traits::dimDomain;

  BoundaryRHS(const DiffusionFactorType& diffusion_factor,
              const DiffusionTensorType& diffusion_tensor,
              const LocalizableDirichletFunctionType& dirichlet,
              const double beta = SIPDG::internal::default_beta(dimDomain))
    : diffusion_factor_(diffusion_factor)
    , diffusion_tensor_(diffusion_tensor)
    , dirichlet_(dirichlet)
    , beta_(beta)
  {}

  /// \name Required by LocalEvaluation::Codim1Interface< ..., 1 >.
  /// \{

  LocalfunctionTupleType localFunctions(const EntityType& entity) const
  {
    return std::make_tuple(diffusion_factor_.local_function(entity),
                           diffusion_tensor_.local_function(entity),
                           dirichlet_.local_function(entity));
  }

  /**
   * \brief extracts the local functions and calls the correct order() method
   */
  template< class R, size_t r, size_t rC >
  size_t order(const LocalfunctionTupleType& localFuncs,
               const Stuff::LocalfunctionSetInterface< EntityType, DomainFieldType, dimDomain, R, r, rC >& testBase) const
  {
    const auto localDiffusionFactor = std::get< 0 >(localFuncs);
    const auto localDiffusionTensor = std::get< 1 >(localFuncs);
    const auto localDirichlet = std::get< 2 >(localFuncs);
    return order(*localDiffusionFactor, *localDiffusionTensor, *localDirichlet, testBase);
  }

  /**
   * \brief extracts the local functions and calls the correct evaluate() method
   */
  template< class IntersectionType, class R, size_t r, size_t rC >
  void evaluate(const LocalfunctionTupleType& localFuncs,
                const Stuff::LocalfunctionSetInterface< EntityType, DomainFieldType, dimDomain, R, r, rC >& testBase,
                const IntersectionType& intersection,
                const Dune::FieldVector< DomainFieldType, dimDomain - 1 >& localPoint,
                Dune::DynamicVector< R >& ret) const
  {
    const auto localDiffusionFactor = std::get< 0 >(localFuncs);
    const auto localDiffusionTensor = std::get< 1 >(localFuncs);
    const auto localDirichlet = std::get< 2 >(localFuncs);
    evaluate(*localDiffusionFactor, *localDiffusionTensor, *localDirichlet, testBase, intersection, localPoint, ret);
  }

  /// \}
  /// \name Actual implementation of order.
  /// \{

  template< class R, size_t rDF, size_t rCDF, size_t rDT, size_t rCDT, size_t rLR, size_t rCLR, size_t rT, size_t rCT >
  size_t order(const Stuff::LocalfunctionInterface< EntityType, DomainFieldType, dimDomain, R, rDF, rCDF >& localDiffusionFactor,
               const Stuff::LocalfunctionInterface< EntityType, DomainFieldType, dimDomain, R, rDT, rCDT >& localDiffusionTensor,
               const Stuff::LocalfunctionInterface< EntityType, DomainFieldType, dimDomain, R, rLR, rCLR >& localDirichlet,
               const Stuff::LocalfunctionSetInterface
                   < EntityType, DomainFieldType, dimDomain, R, rT, rCT >& testBase) const
  {
      const size_t testOrder = testBase.order();
      const size_t testGradientOrder = std::max(ssize_t(testOrder) - 1, ssize_t(0));
      const size_t diffusionOrder = localDiffusionFactor.order() + localDiffusionTensor.order();
      const size_t dirichletOrder = localDirichlet.order();
      return std::max(testOrder + dirichletOrder, diffusionOrder + testGradientOrder + dirichletOrder);
  } // ... order(...)

  /// \}
  /// \name Actual implementation of evaluate.
  /// \{

  template< class R, class IntersectionType >
  void evaluate(const Stuff::LocalfunctionInterface< EntityType, DomainFieldType, dimDomain, R, 1, 1 >& localDiffusionFactor,
                const Stuff::LocalfunctionInterface< EntityType, DomainFieldType, dimDomain, R, dimDomain, dimDomain >& localDiffusionTensor,
                const Stuff::LocalfunctionInterface< EntityType, DomainFieldType, dimDomain, R, 1, 1 >& localDirichlet,
                const Stuff::LocalfunctionSetInterface< EntityType, DomainFieldType, dimDomain, R, 1, 1 >& testBase,
                const IntersectionType& intersection,
                const Dune::FieldVector< DomainFieldType, dimDomain - 1 >& localPoint,
                Dune::DynamicVector< R >& ret) const
  {
    typedef Stuff::Common::FieldMatrix< R, dimDomain, dimDomain > TensorType;
    // clear ret
    ret *= 0.0;
    // get local point (which is in intersection coordinates) in entity coordinates
    const auto localPointEntity = intersection.geometryInInside().global(localPoint);
    const auto unitOuterNormal = intersection.unitOuterNormal(localPoint);
    // evaluate local functions
    const auto       diffusionFactorValue = localDiffusionFactor.evaluate(localPointEntity);
    const TensorType diffusionTensorValue = localDiffusionTensor.evaluate(localPointEntity);
    const auto       dirichletValue       = localDirichlet.evaluate(localPointEntity);
    // compute penalty (see Epshteyn, Riviere, 2007)
    const size_t polorder = testBase.order();
    const R sigma = SIPDG::internal::boundary_sigma(polorder);
    // compute weighting (see Ern, Stephansen, Zunino 2007)
    const R gamma = unitOuterNormal * (diffusionTensorValue * unitOuterNormal);
    const R penalty = (diffusionFactorValue * sigma * gamma) / std::pow(intersection.geometry().volume(), beta_);
    // compute diffusion value (should be factor * tensor, but this is the same)
    const auto diffusionValue = diffusionTensorValue * diffusionFactorValue;
    // evaluate basis
    const size_t size = testBase.size();
    const auto testValues = testBase.evaluate(localPointEntity);
    const auto testGradients = testBase.jacobian(localPointEntity);
    // compute
    assert(ret.size() >= size);
    // loop over all test basis functions
    for (size_t ii = 0; ii < size; ++ii) {
      // symmetry term
      ret[ii] += -1.0 * dirichletValue * ((diffusionValue * testGradients[ii][0]) * unitOuterNormal);
      // penalty term
      ret[ii] += penalty * dirichletValue * testValues[ii];
    } // loop over all test basis functions
  } // ... evaluate(...)

  /// \}

  const DiffusionFactorType& diffusion_factor_;
  const DiffusionTensorType& diffusion_tensor_;
  const LocalizableDirichletFunctionType& dirichlet_;
  const double beta_;
}; // class BoundaryRHS


} // namespace SWIPDG
} // namespace LocalEvaluation
} // namespace GDT
} // namespace Dune

#endif // DUNE_GDT_PLAYGROUND_LOCALEVALUATION_SWIPDG_HH<|MERGE_RESOLUTION|>--- conflicted
+++ resolved
@@ -6,7 +6,6 @@
 #ifndef DUNE_GDT_PLAYGROUND_LOCALEVALUATION_SWIPDG_HH
 #define DUNE_GDT_PLAYGROUND_LOCALEVALUATION_SWIPDG_HH
 
-#include <dune/stuff/common/fmatrix.hh>
 #include <dune/stuff/common/print.hh>
 #include <dune/stuff/common/fmatrix.hh>
 #include <dune/stuff/common/timedlogging.hh>
@@ -151,16 +150,9 @@
     const auto localPointNe = intersection.geometryInOutside().global(localPoint);
     const auto unitOuterNormal = intersection.unitOuterNormal(localPoint);
     // evaluate local function
-<<<<<<< HEAD
-    typedef Stuff::Common::FieldMatrix< R, dimDomain, dimDomain > TensorType;
-    const auto local_diffusion_factor_en = localDiffusionFactorEntity.evaluate(localPointEn);
-    const TensorType local_diffusion_tensor_en = localDiffusionTensorEntity.evaluate(localPointEn);
-    const auto local_diffusion_factor_ne = localDiffusionFactorNeighbor.evaluate(localPointNe);
-=======
     const auto       local_diffusion_factor_en = localDiffusionFactorEntity.evaluate(localPointEn);
     const TensorType local_diffusion_tensor_en = localDiffusionTensorEntity.evaluate(localPointEn);
     const auto       local_diffusion_factor_ne = localDiffusionFactorNeighbor.evaluate(localPointNe);
->>>>>>> ae3dcd49
     const TensorType local_diffusion_tensor_ne = localDiffusionTensorNeighbor.evaluate(localPointNe);
     // compute penalty factor (see Epshteyn, Riviere, 2007)
     const size_t max_polorder = std::max(testBaseEntity.order(),
@@ -577,12 +569,7 @@
     const auto localPointEntity = intersection.geometryInInside().global(localPoint);
     const auto unitOuterNormal = intersection.unitOuterNormal(localPoint);
     // evaluate local function
-<<<<<<< HEAD
-    typedef Stuff::Common::FieldMatrix< R, dimDomain, dimDomain > TensorType;
-    const auto diffusion_factor_value = localDiffusionFactor.evaluate(localPointEntity);
-=======
     const auto       diffusion_factor_value = localDiffusionFactor.evaluate(localPointEntity);
->>>>>>> ae3dcd49
     const TensorType diffusion_tensor_value = localDiffusionTensor.evaluate(localPointEntity);
     // compute penalty (see Epshteyn, Riviere, 2007)
     const size_t max_polorder = std::max(testBase.order(), ansatzBase.order());
@@ -720,16 +707,16 @@
     const auto localPointEntity = intersection.geometryInInside().global(localPoint);
     const auto unitOuterNormal = intersection.unitOuterNormal(localPoint);
 #ifndef NDEBUG
-    logger.debug() << "global(localPoint) = " << DSC::toString(intersection.geometry().global(localPoint)) << std::endl;
-    logger.debug() << "  localPointEntity = " << DSC::toString(localPointEntity) << std::endl;
-    logger.debug() << "  unitOuterNormal = "  << DSC::toString(unitOuterNormal) << std::endl;
+    DSC::print(intersection.geometry().global(localPoint), "global(localPoint)", logger.debug());
+    DSC::print(localPointEntity, "localPointEntity", logger.debug(), "  ");
+    DSC::print(unitOuterNormal, "unitOuterNormal", logger.debug(), "  ");
 #endif // NDEBUG
     // evaluate local function
     const auto       diffusion_factor_value = localDiffusionFactor.evaluate(localPointEntity);
     const TensorType diffusion_tensor_value = localDiffusionTensor.evaluate(localPointEntity);
 #ifndef NDEBUG
-    logger.debug() << "  diffusion_factor_value = "  << DSC::toString(diffusion_factor_value)
-                   << "  diffusion_tensor_value = "  << DSC::toString(diffusion_tensor_value);
+    DSC::print(diffusion_factor_value, "diffusion_factor_value", logger.debug(), "  ");
+    DSC::print(diffusion_tensor_value, "diffusion_tensor_value", logger.debug(), "  ");
 #endif // NDEBUG
     // compute penalty (see Epshteyn, Riviere, 2007)
     const size_t max_polorder = std::max(testBase.order(), ansatzBase.order());
@@ -764,9 +751,9 @@
       } // loop over all ansatz basis functions
     } // loop over all test basis functions
 #ifndef NDEBUG
-    logger.debug() << "  testValues = " << DSC::toString(testValues) << std::endl;
-    logger.debug() << "  ansatzValues = " << DSC::toString(ansatzValues) << std::endl;
-    logger.debug() << "  ret = " << DSC::toString(ret) << std::endl;
+    DSC::print(testValues, "testValues", logger.debug(), "  ");
+    DSC::print(ansatzValues, "ansatzValues", logger.debug(), "  ");
+    DSC::print(ret, "ret", logger.debug(), "  ");
 #endif // NDEBUG
   } // void evaluate(...) const
 
