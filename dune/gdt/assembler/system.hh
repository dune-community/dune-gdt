// This file is part of the dune-gdt project:
//   https://github.com/dune-community/dune-gdt
// Copyright 2010-2017 dune-gdt developers and contributors. All rights reserved.
// License: Dual licensed as BSD 2-Clause License (http://opensource.org/licenses/BSD-2-Clause)
//      or  GPL-2.0+ (http://opensource.org/licenses/gpl-license)
//          with "runtime exception" (http://www.dune-project.org/license.html)
// Authors:
//   Felix Schindler (2012 - 2017)
//   Rene Milk       (2013 - 2014, 2016 - 2017)
//   Tobias Leibner  (2014)

#ifndef DUNE_GDT_ASSEMBLER_SYSTEM_HH
#define DUNE_GDT_ASSEMBLER_SYSTEM_HH

#include <type_traits>
#include <memory>

#include <dune/common/deprecated.hh>
#include <dune/common/version.hh>

#include <dune/xt/common/parallel/helper.hh>

#include <dune/xt/grid/walker.hh>

#include <dune/gdt/spaces/interface.hh>
#include <dune/gdt/spaces/constraints.hh>

#include "local-assemblers.hh"
#include "wrapper.hh"

namespace Dune {
namespace GDT {


template <class TestSpaceImp,
          class GridLayerImp = typename TestSpaceImp::GridLayerType,
          class AnsatzSpaceImp = TestSpaceImp,
          class OuterTestSpaceImp = TestSpaceImp,
          class OuterAnsatzSpaceImp = AnsatzSpaceImp>
class SystemAssembler : public XT::Grid::Walker<GridLayerImp>
{
  static_assert(is_space<TestSpaceImp>::value, "");
  static_assert(is_space<AnsatzSpaceImp>::value, "");
  static_assert(is_space<OuterTestSpaceImp>::value, "");
  static_assert(is_space<OuterAnsatzSpaceImp>::value, "");
  static_assert(std::is_same<typename TestSpaceImp::EntityType, XT::Grid::extract_entity_t<GridLayerImp>>::value, "");
  static_assert(std::is_same<typename AnsatzSpaceImp::EntityType, XT::Grid::extract_entity_t<GridLayerImp>>::value, "");
  static_assert(std::is_same<typename OuterTestSpaceImp::EntityType, XT::Grid::extract_entity_t<GridLayerImp>>::value,
                "");
  static_assert(std::is_same<typename OuterAnsatzSpaceImp::EntityType, XT::Grid::extract_entity_t<GridLayerImp>>::value,
                "");
  typedef XT::Grid::Walker<GridLayerImp> BaseType;
  typedef SystemAssembler<TestSpaceImp, GridLayerImp, AnsatzSpaceImp, OuterTestSpaceImp, OuterAnsatzSpaceImp> ThisType;

public:
  typedef TestSpaceImp TestSpaceType;
  typedef AnsatzSpaceImp AnsatzSpaceType;
  typedef OuterTestSpaceImp OuterTestSpaceType;
  typedef OuterAnsatzSpaceImp OuterAnsatzSpaceType;
  typedef typename TestSpaceType::BaseFunctionSetType TestBaseType;
  typedef typename AnsatzSpaceType::BaseFunctionSetType AnsatzBaseType;
  typedef typename OuterTestSpaceType::BaseFunctionSetType OuterTestBaseType;
  typedef typename OuterAnsatzSpaceType::BaseFunctionSetType OuterAnsatzBaseType;

  typedef typename BaseType::GridLayerType GridLayerType;
  typedef typename BaseType::EntityType EntityType;
  typedef typename BaseType::IntersectionType IntersectionType;

  typedef XT::Grid::ApplyOn::WhichEntity<GridLayerType> ApplyOnWhichEntity;
  typedef XT::Grid::ApplyOn::WhichIntersection<GridLayerType> ApplyOnWhichIntersection;

  template <typename TestSpace,
            typename AnsatzSpace,
            typename = typename std::enable_if<std::is_same<OuterTestSpaceType, TestSpace>::value
                                               && std::is_same<OuterAnsatzSpaceType, AnsatzSpace>::value>::type>
  SystemAssembler(TestSpace test, AnsatzSpace ansatz, GridLayerType grd_layr)
    : BaseType(grd_layr)
    , test_space_(test)
    , ansatz_space_(ansatz)
    , outer_test_space_(test)
    , outer_ansatz_space_(ansatz)
  {
  }

  template <typename TestSpace,
            typename AnsatzSpace,
            typename =
                typename std::enable_if<std::is_same<OuterTestSpaceType, TestSpace>::value
                                        && std::is_same<OuterAnsatzSpaceType, AnsatzSpace>::value
                                        && std::is_same<typename TestSpace::GridLayerType, GridLayerType>::value>::type>
  explicit SystemAssembler(TestSpace test, AnsatzSpace ansatz)
    : BaseType(test.grid_layer())
    , test_space_(test)
    , ansatz_space_(ansatz)
    , outer_test_space_(test)
    , outer_ansatz_space_(ansatz)
  {
  }

  template <typename TestSpace,
            typename =
                typename std::enable_if<std::is_same<AnsatzSpaceType, TestSpace>::value
                                        && std::is_same<OuterTestSpaceType, TestSpace>::value
                                        && std::is_same<OuterAnsatzSpaceType, TestSpace>::value
                                        && std::is_same<typename TestSpace::GridLayerType, GridLayerType>::value>::type>
  explicit SystemAssembler(TestSpace test)
    : BaseType(test.grid_layer())
    , test_space_(test)
    , ansatz_space_(test)
    , outer_test_space_(test)
    , outer_ansatz_space_(test)
  {
  }

  template <typename TestSpace,
            typename = typename std::enable_if<std::is_same<AnsatzSpaceType, TestSpace>::value
                                               && std::is_same<OuterTestSpaceType, TestSpace>::value
                                               && std::is_same<OuterAnsatzSpaceType, TestSpace>::value>::type>
  explicit SystemAssembler(TestSpace test, GridLayerType grd_layr)
    : BaseType(grd_layr)
    , test_space_(test)
    , ansatz_space_(test)
    , outer_test_space_(test)
    , outer_ansatz_space_(test)
  {
  }

  SystemAssembler(GridLayerType grd_layr,
                  TestSpaceType inner_test,
                  AnsatzSpaceType inner_ansatz,
                  OuterTestSpaceType outer_test,
                  OuterAnsatzSpaceType outer_ansatz)
    : BaseType(grd_layr)
    , test_space_(inner_test)
    , ansatz_space_(inner_ansatz)
    , outer_test_space_(outer_test)
    , outer_ansatz_space_(outer_ansatz)
  {
  }

  /// \sa https://github.com/dune-community/dune-gdt/issues/89
  SystemAssembler(const ThisType& other) = delete; // all wrappers hold references to dead spaces after move!
  SystemAssembler(ThisType&& source) = delete;
  ThisType& operator=(const ThisType& other) = delete;
  ThisType& operator=(ThisType&& source) = delete;

  const TestSpaceType& test_space() const
  {
    return *test_space_;
  }

  const AnsatzSpaceType& ansatz_space() const
  {
    return *ansatz_space_;
  }

  const OuterTestSpaceType& outer_test_space() const
  {
    return *outer_test_space_;
  }

  const OuterAnsatzSpaceType& outer_ansatz_space() const
  {
    return *outer_ansatz_space_;
  }

  using BaseType::append;

  template <class C>
  ThisType& append(ConstraintsInterface<C>& constraints,
                   const ApplyOnWhichEntity* where = new XT::Grid::ApplyOn::AllEntities<GridLayerType>())
  {
    typedef internal::ConstraintsWrapper<TestSpaceType, AnsatzSpaceType, GridLayerType, typename C::derived_type>
        WrapperType;
    this->codim0_functors_.emplace_back(new WrapperType(test_space_, ansatz_space_, where, constraints.as_imp()));
    return *this;
  } // ... append(...)

  template <class M, class R>
  ThisType& DUNE_DEPRECATED_MSG("Directly append the LocalVolumeTwoForm (13.05.2017)!") append(
      const LocalVolumeTwoFormAssembler<TestSpaceType, typename M::derived_type, AnsatzSpaceType>& local_assembler,
      XT::LA::MatrixInterface<M, R>& matrix,
      const ApplyOnWhichEntity* where = new XT::Grid::ApplyOn::AllEntities<GridLayerType>())
  {
    assert(matrix.rows() == test_space_->mapper().size());
    assert(matrix.cols() == ansatz_space_->mapper().size());
    typedef internal::LocalVolumeTwoFormMatrixAssemblerWrapper<ThisType, typename M::derived_type> WrapperType;
    this->codim0_functors_.emplace_back(
        new WrapperType(test_space_, ansatz_space_, where, local_assembler, matrix.as_imp()));
    return *this;
  } // ... append(...)

<<<<<<< HEAD
  template <class V, class R>
  ThisType& append(const LocalVolumeTwoFormAssembler<V>& local_assembler,
                   std::vector<DynamicMatrix<R>>& matrix,
                   const ApplyOnWhichEntity* where = new XT::Grid::ApplyOn::AllEntities<GridLayerType>())
  {
    assert(matrix.size() == test_space_->grid_view().size(0));
    typedef internal::LocalVolumeTwoFormMatrixAssemblerWrapper<ThisType,
                                                               LocalVolumeTwoFormAssembler<V>,
                                                               std::vector<DynamicMatrix<R>>>
        WrapperType;
    this->codim0_functors_.emplace_back(new WrapperType(test_space_, ansatz_space_, where, local_assembler, matrix));
    return *this;
  } // ... append(...)

  template <class V, class M, class R>
  ThisType& append(const LocalCouplingTwoFormAssembler<V>& local_assembler,
                   XT::LA::MatrixInterface<M, R>& matrix,
                   const ApplyOnWhichIntersection* where = new XT::Grid::ApplyOn::AllIntersections<GridLayerType>())
=======
  template <class M, class R>
  ThisType& DUNE_DEPRECATED_MSG("Directly append the LocalCouplingTwoForm (13.05.2017)!")
      append(const LocalCouplingTwoFormAssembler<TestSpaceType,
                                                 IntersectionType,
                                                 typename M::derived_type,
                                                 AnsatzSpaceType,
                                                 OuterTestSpaceType,
                                                 OuterAnsatzSpaceType>& local_assembler,
             XT::LA::MatrixInterface<M, R>& matrix,
             const ApplyOnWhichIntersection* where = new XT::Grid::ApplyOn::AllIntersections<GridLayerType>())
>>>>>>> 423502c2
  {
    assert(matrix.rows() == test_space_->mapper().size());
    assert(matrix.cols() == ansatz_space_->mapper().size());
    typedef internal::LocalCouplingTwoFormMatrixAssemblerWrapper<ThisType, typename M::derived_type> WrapperType;
    this->codim1_functors_.emplace_back(
        new WrapperType(test_space_, ansatz_space_, where, local_assembler, matrix.as_imp()));
    return *this;
  } // ... append(...)

  template <class M, class R>
  ThisType& DUNE_DEPRECATED_MSG("Directly append the LocalCouplingTwoForm (13.05.2017)!")
      append(const LocalCouplingTwoFormAssembler<TestSpaceType,
                                                 IntersectionType,
                                                 typename M::derived_type,
                                                 AnsatzSpaceType,
                                                 OuterTestSpaceType,
                                                 OuterAnsatzSpaceType>& local_assembler,
             XT::LA::MatrixInterface<M, R>& matrix_in_in,
             XT::LA::MatrixInterface<M, R>& matrix_out_out,
             XT::LA::MatrixInterface<M, R>& matrix_in_out,
             XT::LA::MatrixInterface<M, R>& matrix_out_in,
             const ApplyOnWhichIntersection* where = new XT::Grid::ApplyOn::AllIntersections<GridLayerType>())
  {
    assert(matrix_in_in.rows() == test_space_->mapper().size());
    assert(matrix_in_in.cols() == ansatz_space_->mapper().size());
    assert(matrix_out_out.rows() == outer_test_space_->mapper().size());
    assert(matrix_out_out.cols() == outer_ansatz_space_->mapper().size());
    assert(matrix_in_out.rows() == test_space_->mapper().size());
    assert(matrix_in_out.cols() == outer_ansatz_space_->mapper().size());
    assert(matrix_out_in.rows() == outer_test_space_->mapper().size());
    assert(matrix_out_in.cols() == ansatz_space_->mapper().size());
    typedef internal::LocalCouplingTwoFormMatrixAssemblerWrapper<ThisType, typename M::derived_type> WrapperType;
    this->codim1_functors_.emplace_back(new WrapperType(test_space_,
                                                        ansatz_space_,
                                                        outer_test_space_,
                                                        outer_ansatz_space_,
                                                        where,
                                                        local_assembler,
                                                        matrix_in_in.as_imp(),
                                                        matrix_out_out.as_imp(),
                                                        matrix_in_out.as_imp(),
                                                        matrix_out_in.as_imp()));
    return *this;
  } // ... append(...)

  template <class M, class R>
  ThisType& DUNE_DEPRECATED_MSG("Directly append the LocalBoundaryTwoForm (13.05.2017)!") append(
      const LocalBoundaryTwoFormAssembler<TestSpaceType, IntersectionType, typename M::derived_type, AnsatzSpaceType>&
          local_assembler,
      XT::LA::MatrixInterface<M, R>& matrix,
      const ApplyOnWhichIntersection* where = new XT::Grid::ApplyOn::AllIntersections<GridLayerType>())
  {
    assert(matrix.rows() == test_space_->mapper().size());
    assert(matrix.cols() == ansatz_space_->mapper().size());
    typedef internal::LocalBoundaryTwoFormMatrixAssemblerWrapper<ThisType, typename M::derived_type> WrapperType;
    this->codim1_functors_.emplace_back(
        new WrapperType(test_space_, ansatz_space_, where, local_assembler, matrix.as_imp()));
    return *this;
  } // ... append(...)

  template <class M, class R>
  ThisType& append(const LocalVolumeTwoFormInterface<TestBaseType, AnsatzBaseType, R>& local_volume_two_form,
                   XT::LA::MatrixInterface<M, R>& matrix,
                   const ApplyOnWhichEntity* where = new XT::Grid::ApplyOn::AllEntities<GridLayerType>())
  {
    this->codim0_functors_.emplace_back(
        new LocalVolumeTwoFormAssemblerFunctor<TestSpaceType, typename M::derived_type, GridLayerType, AnsatzSpaceType>(
            test_space_, ansatz_space_, where, local_volume_two_form, matrix.as_imp()));
    return *this;
  } // ... append(...)

  template <class M, class R>
  ThisType& append(const LocalCouplingTwoFormInterface<TestBaseType,
                                                       IntersectionType,
                                                       AnsatzBaseType,
                                                       OuterTestBaseType,
                                                       OuterAnsatzBaseType,
                                                       R>& local_coupling_two_form,
                   XT::LA::MatrixInterface<M, R>& matrix,
                   const ApplyOnWhichIntersection* where = new XT::Grid::ApplyOn::AllIntersections<GridLayerType>())
  {
    this->codim1_functors_.emplace_back(new LocalCouplingTwoFormAssemblerFunctor<TestSpaceType,
                                                                                 typename M::derived_type,
                                                                                 GridLayerType,
                                                                                 AnsatzSpaceType,
                                                                                 OuterTestSpaceType,
                                                                                 OuterAnsatzSpaceType>(
        test_space_, ansatz_space_, where, local_coupling_two_form, matrix.as_imp()));
    return *this;
  } // ... append(...)

  template <class M, class R>
  ThisType& append(const LocalCouplingTwoFormInterface<TestBaseType,
                                                       IntersectionType,
                                                       AnsatzBaseType,
                                                       OuterTestBaseType,
                                                       OuterAnsatzBaseType,
                                                       R>& local_coupling_two_form,
                   XT::LA::MatrixInterface<M, R>& matrix_in_in,
                   XT::LA::MatrixInterface<M, R>& matrix_out_out,
                   XT::LA::MatrixInterface<M, R>& matrix_in_out,
                   XT::LA::MatrixInterface<M, R>& matrix_out_in,
                   const ApplyOnWhichIntersection* where = new XT::Grid::ApplyOn::AllIntersections<GridLayerType>())
  {
    this->codim1_functors_.emplace_back(
        new LocalCouplingTwoFormAssemblerFunctor<TestSpaceType,
                                                 typename M::derived_type,
                                                 GridLayerType,
                                                 AnsatzSpaceType,
                                                 OuterTestSpaceType,
                                                 OuterAnsatzSpaceType>(test_space_,
                                                                       ansatz_space_,
                                                                       outer_test_space_,
                                                                       outer_ansatz_space_,
                                                                       where,
                                                                       local_coupling_two_form,
                                                                       matrix_in_in.as_imp(),
                                                                       matrix_out_out.as_imp(),
                                                                       matrix_in_out.as_imp(),
                                                                       matrix_out_in.as_imp()));
    return *this;
  } // ... append(...)

  template <class M, class R>
  ThisType& append(
      const LocalBoundaryTwoFormInterface<TestBaseType, IntersectionType, AnsatzBaseType, R>& local_boundary_two_form,
      XT::LA::MatrixInterface<M, R>& matrix,
      const ApplyOnWhichIntersection* where = new XT::Grid::ApplyOn::AllIntersections<GridLayerType>())
  {
    this->codim1_functors_.emplace_back(new LocalBoundaryTwoFormAssemblerFunctor<TestSpaceType,
                                                                                 typename M::derived_type,
                                                                                 GridLayerType,
                                                                                 AnsatzSpaceType>(
        test_space_, ansatz_space_, where, local_boundary_two_form, matrix.as_imp()));
    return *this;
  }

  template <class V, class R>
  ThisType& append(const LocalVolumeFunctionalAssembler<TestSpaceType, typename V::derived_type>& local_assembler,
                   XT::LA::VectorInterface<V, R>& vector,
                   const ApplyOnWhichEntity* where = new XT::Grid::ApplyOn::AllEntities<GridLayerType>())
  {
    assert(vector.size() == test_space_->mapper().size());
    typedef internal::LocalVolumeFunctionalVectorAssemblerWrapper<ThisType, typename V::derived_type> WrapperType;
    this->codim0_functors_.emplace_back(new WrapperType(test_space_, where, local_assembler, vector.as_imp()));
    return *this;
  } // ... append(...)

  template <class V, class R>
  ThisType&
  append(const LocalFaceFunctionalAssembler<TestSpaceType, IntersectionType, typename V::derived_type>& local_assembler,
         XT::LA::VectorInterface<V, R>& vector,
         const ApplyOnWhichIntersection* where = new XT::Grid::ApplyOn::AllIntersections<GridLayerType>())
  {
    assert(vector.size() == test_space_->mapper().size());
    typedef internal::LocalFaceFunctionalVectorAssemblerWrapper<ThisType, typename V::derived_type> WrapperType;
    this->codim1_functors_.emplace_back(new WrapperType(test_space_, where, local_assembler, vector.as_imp()));
    return *this;
  } // ... append(...)

  void assemble(const bool use_tbb = false)
  {
    this->walk(use_tbb);
  }

  template <class Partitioning>
  void assemble(const Partitioning& partitioning)
  {
    this->walk(partitioning);
  }

protected:
  const Dune::XT::Common::PerThreadValue<const TestSpaceType> test_space_;
  const Dune::XT::Common::PerThreadValue<const AnsatzSpaceType> ansatz_space_;
  const Dune::XT::Common::PerThreadValue<const OuterTestSpaceType> outer_test_space_;
  const Dune::XT::Common::PerThreadValue<const OuterAnsatzSpaceType> outer_ansatz_space_;
}; // class SystemAssembler


} // namespace GDT
} // namespace Dune


#include "system.lib.hh"


#endif // DUNE_GDT_ASSEMBLER_SYSTEM_HH<|MERGE_RESOLUTION|>--- conflicted
+++ resolved
@@ -190,26 +190,6 @@
     return *this;
   } // ... append(...)
 
-<<<<<<< HEAD
-  template <class V, class R>
-  ThisType& append(const LocalVolumeTwoFormAssembler<V>& local_assembler,
-                   std::vector<DynamicMatrix<R>>& matrix,
-                   const ApplyOnWhichEntity* where = new XT::Grid::ApplyOn::AllEntities<GridLayerType>())
-  {
-    assert(matrix.size() == test_space_->grid_view().size(0));
-    typedef internal::LocalVolumeTwoFormMatrixAssemblerWrapper<ThisType,
-                                                               LocalVolumeTwoFormAssembler<V>,
-                                                               std::vector<DynamicMatrix<R>>>
-        WrapperType;
-    this->codim0_functors_.emplace_back(new WrapperType(test_space_, ansatz_space_, where, local_assembler, matrix));
-    return *this;
-  } // ... append(...)
-
-  template <class V, class M, class R>
-  ThisType& append(const LocalCouplingTwoFormAssembler<V>& local_assembler,
-                   XT::LA::MatrixInterface<M, R>& matrix,
-                   const ApplyOnWhichIntersection* where = new XT::Grid::ApplyOn::AllIntersections<GridLayerType>())
-=======
   template <class M, class R>
   ThisType& DUNE_DEPRECATED_MSG("Directly append the LocalCouplingTwoForm (13.05.2017)!")
       append(const LocalCouplingTwoFormAssembler<TestSpaceType,
@@ -220,7 +200,6 @@
                                                  OuterAnsatzSpaceType>& local_assembler,
              XT::LA::MatrixInterface<M, R>& matrix,
              const ApplyOnWhichIntersection* where = new XT::Grid::ApplyOn::AllIntersections<GridLayerType>())
->>>>>>> 423502c2
   {
     assert(matrix.rows() == test_space_->mapper().size());
     assert(matrix.cols() == ansatz_space_->mapper().size());
