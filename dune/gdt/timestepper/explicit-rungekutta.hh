// This file is part of the dune-gdt project:
//   https://github.com/dune-community/dune-gdt
// Copyright 2010-2016 dune-gdt developers and contributors. All rights reserved.
// License: BSD 2-Clause License (http://opensource.org/licenses/BSD-2-Clause)
// Authors:
//   Felix Schindler (2016)
//   Tobias Leibner  (2016)

#ifndef DUNE_GDT_TIMESTEPPER_EXPLICIT_RUNGEKUTTA_HH
#define DUNE_GDT_TIMESTEPPER_EXPLICIT_RUNGEKUTTA_HH

#include <utility>

#include <dune/gdt/operators/interfaces.hh>

#include <dune/stuff/common/memory.hh>
#include <dune/stuff/common/string.hh>
#include <dune/stuff/la/container.hh>

#include "interface.hh"


namespace Dune {
namespace GDT {


namespace internal {


// unspecialized
template <class RangeFieldType, class TimeFieldType, TimeStepperMethods method>
struct ButcherArrayProvider
{
  static_assert(AlwaysFalse<RangeFieldType>::value,
                "You cannot use ExplicitRungeKuttaTimeStepper with this value of TimeStepperMethods!");
};

// user-provided Butcher array
template <class RangeFieldType, class TimeFieldType>
struct ButcherArrayProvider<RangeFieldType, TimeFieldType, TimeStepperMethods::explicit_rungekutta_other>
{
  static Dune::DynamicMatrix<RangeFieldType> A()
  {
    DUNE_THROW(Dune::NotImplemented,
               "You have to provide a Butcher array in ExplicitRungeKuttaTimeStepper's constructor for this method!");
    return Dune::DynamicMatrix<RangeFieldType>();
  }

  static Dune::DynamicVector<RangeFieldType> b()
  {
    DUNE_THROW(Dune::NotImplemented,
               "You have to provide a Butcher array in ExplicitRungeKuttaTimeStepper's constructor for this method!");
    return Dune::DynamicVector<RangeFieldType>();
  }

  static Dune::DynamicVector<TimeFieldType> c()
  {
    DUNE_THROW(Dune::NotImplemented,
               "You have to provide a Butcher array in ExplicitRungeKuttaTimeStepper's constructor for this method!");
    return Dune::DynamicVector<TimeFieldType>();
  }
};

// Euler
template <class RangeFieldType, class TimeFieldType>
struct ButcherArrayProvider<RangeFieldType, TimeFieldType, TimeStepperMethods::explicit_euler>
{
  static Dune::DynamicMatrix<RangeFieldType> A()
  {
    return DSC::from_string<Dune::DynamicMatrix<RangeFieldType>>("[0]");
  }

  static Dune::DynamicVector<RangeFieldType> b()
  {
    return DSC::from_string<Dune::DynamicVector<RangeFieldType>>("[1]");
  }

  static Dune::DynamicVector<TimeFieldType> c()
  {
    return DSC::from_string<Dune::DynamicVector<TimeFieldType>>("[0]");
  }
};

// Second order SSP
template <class RangeFieldType, class TimeFieldType>
struct ButcherArrayProvider<RangeFieldType, TimeFieldType, TimeStepperMethods::explicit_rungekutta_second_order_ssp>
{
  static Dune::DynamicMatrix<RangeFieldType> A()
  {
    return DSC::from_string<Dune::DynamicMatrix<RangeFieldType>>("[0 0; 1 0]");
  }

  static Dune::DynamicVector<RangeFieldType> b()
  {
    return DSC::from_string<Dune::DynamicVector<RangeFieldType>>("[0.5 0.5]");
  }

  static Dune::DynamicVector<TimeFieldType> c()
  {
    return DSC::from_string<Dune::DynamicVector<TimeFieldType>>("[0 1]");
  }
};

// Third order SSP
template <class RangeFieldType, class TimeFieldType>
struct ButcherArrayProvider<RangeFieldType, TimeFieldType, TimeStepperMethods::explicit_rungekutta_third_order_ssp>
{
  static Dune::DynamicMatrix<RangeFieldType> A()
  {
    return DSC::from_string<Dune::DynamicMatrix<RangeFieldType>>("[0 0 0; 1 0 0; 0.25 0.25 0]");
  }

  static Dune::DynamicVector<RangeFieldType> b()
  {
    return DSC::from_string<Dune::DynamicVector<RangeFieldType>>(
        "[" + DSC::to_string(1.0 / 6.0, 15) + " " + DSC::to_string(1.0 / 6.0, 15) + " " + DSC::to_string(2.0 / 3.0, 15)
        + "]");
  }

  static Dune::DynamicVector<TimeFieldType> c()
  {
    return DSC::from_string<Dune::DynamicVector<TimeFieldType>>("[0 1 0.5]");
  }
};

// Classic fourth order RK
template <class RangeFieldType, class TimeFieldType>
struct ButcherArrayProvider<RangeFieldType, TimeFieldType, TimeStepperMethods::explicit_rungekutta_classic_fourth_order>
{
  static Dune::DynamicMatrix<RangeFieldType> A()
  {
    return DSC::from_string<Dune::DynamicMatrix<RangeFieldType>>("[0 0 0 0; 0.5 0 0 0; 0 0.5 0 0; 0 0 1 0]");
  }

  static Dune::DynamicVector<RangeFieldType> b()
  {
    return DSC::from_string<Dune::DynamicVector<RangeFieldType>>(
        "[" + DSC::to_string(1.0 / 6.0, 15) + " " + DSC::to_string(1.0 / 3.0, 15) + " " + DSC::to_string(1.0 / 3.0, 15)
        + " "
        + DSC::to_string(1.0 / 6.0, 15)
        + "]");
  }

  static Dune::DynamicVector<TimeFieldType> c()
  {
    return DSC::from_string<Dune::DynamicVector<TimeFieldType>>("[0 0.5 0.5 1]");
  }
};


} // namespace internal


/** \brief Time stepper using Runge Kutta methods
 *
 * Timestepper using explicit Runge Kutta methods to solve equations of the form u_t = r * L(u, t) where u is a
 * discrete function, L an operator acting on u and r a scalar factor (e.g. -1).
 * The specific Runge Kutta method can be chosen as the third template argument. If your desired Runge Kutta method is
 * not contained in ExplicitRungeKuttaMethods, choose ExplicitRungeKuttaMethods::other and supply a
 * DynamicMatrix< RangeFieldType > A and vectors (DynamicVector< RangeFieldType >) b and c in the constructor. Here, A,
 * b and c form the butcher tableau (see https://en.wikipedia.org/wiki/List_of_Runge%E2%80%93Kutta_methods, A is
 * composed of the coefficients a_{ij}, b of b_j and c of c_j). The default is a forward euler method.
 *
 * \tparam OperatorImp Type of operator L
 * \tparam DiscreteFunctionImp Type of initial values
 */
template <class OperatorImp, class DiscreteFunctionImp, class TimeFieldImp = double,
<<<<<<< HEAD
          ExplicitRungeKuttaMethods method = ExplicitRungeKuttaMethods::euler>
=======
          TimeStepperMethods method                                        = TimeStepperMethods::explicit_euler>
>>>>>>> babb24ba
class ExplicitRungeKuttaTimeStepper : public TimeStepperInterface<DiscreteFunctionImp, TimeFieldImp>
{
  typedef TimeStepperInterface<DiscreteFunctionImp, TimeFieldImp> BaseType;
  typedef typename internal::ButcherArrayProvider<typename BaseType::RangeFieldType, TimeFieldImp, method>
      ButcherArrayProviderType;

public:
  using typename BaseType::DiscreteFunctionType;
  using typename BaseType::TimeFieldType;
  using typename BaseType::DomainFieldType;
  using typename BaseType::RangeFieldType;
  using typename BaseType::SolutionType;

  typedef OperatorImp OperatorType;
  typedef typename Dune::DynamicMatrix<RangeFieldType> MatrixType;
  typedef typename Dune::DynamicVector<RangeFieldType> VectorType;
  typedef typename Dune::DynamicVector<TimeFieldType> TimeVectorType;

  using BaseType::current_solution;
  using BaseType::current_time;

  /**
   * \brief Constructor for RungeKutta time stepper
   * \param op Operator L
   * \param initial_values Discrete function containing initial values for u at time t_0.
   * \param r Scalar factor (see above, default is 1)
   * \param t_0 Initial time (default is 0)
   * \param A Coefficient matrix (only provide if you use ExplicitRungeKuttaMethods::other)
   * \param b Coefficient vector (only provide if you use ExplicitRungeKuttaMethods::other)
   * \param c Coefficients for time steps (only provide if you use ExplicitRungeKuttaMethods::other)
   */
  ExplicitRungeKuttaTimeStepper(const OperatorType& op, const DiscreteFunctionType& initial_values,
                                const RangeFieldType r = 1.0, const double t_0 = 0.0,
                                const MatrixType& A     = ButcherArrayProviderType::A(),
                                const VectorType& b     = ButcherArrayProviderType::b(),
                                const TimeVectorType& c = ButcherArrayProviderType::c())
    : BaseType(t_0, initial_values)
    , op_(op)
    , r_(r)
    , u_tmp_(BaseType::current_solution())
    , A_(A)
    , b_(b)
    , c_(c)
    , num_stages_(A_.rows())
  {
    assert(A_.rows() == A_.cols() && "A has to be a square matrix");
    assert(b_.size() == A_.rows());
    assert(c_.size() == A_.rows());
#ifndef NDEBUG
    for (size_t ii = 0; ii < A_.rows(); ++ii) {
      for (size_t jj = ii; jj < A_.cols(); ++jj) {
        assert(DSC::FloatCmp::eq(A_[ii][jj], 0.0)
               && "A has to be a lower triangular matrix with 0 on the main diagonal");
      }
    }
#endif // NDEBUG
    // store as many discrete functions as needed for intermediate stages
    for (size_t ii = 0; ii < num_stages_; ++ii) {
      u_intermediate_stages_.emplace_back(current_solution());
    }
  } // constructor

  /**
   * \brief Constructor ignoring the tol argument for compatibility with AdaptiveRungeKuttaTimeStepper
   */
  ExplicitRungeKuttaTimeStepper(const OperatorType& op, const DiscreteFunctionType& initial_values,
                                const RangeFieldType r, const double t_0, const RangeFieldType /*tol*/)
    : ExplicitRungeKuttaTimeStepper(op, initial_values, r, t_0)
  {
  }

  virtual TimeFieldType step(const TimeFieldType dt, const TimeFieldType max_dt) override final
  {
    const TimeFieldType actual_dt = std::min(dt, max_dt);
    auto& t                       = current_time();
    auto& u_n                     = current_solution();
    // calculate stages
    for (size_t ii = 0; ii < num_stages_; ++ii) {
      u_intermediate_stages_[ii].vector() *= RangeFieldType(0);
      u_tmp_.vector() = u_n.vector();
      for (size_t jj = 0; jj < ii; ++jj)
        u_tmp_.vector() += u_intermediate_stages_[jj].vector() * (actual_dt * r_ * (A_[ii][jj]));
      op_.apply(u_tmp_, u_intermediate_stages_[ii], t + actual_dt * c_[ii]);
    }

    // calculate value of u at next time step
    for (size_t ii = 0; ii < num_stages_; ++ii)
      u_n.vector() += u_intermediate_stages_[ii].vector() * (r_ * actual_dt * b_[ii]);

    // augment time
    t += actual_dt;

    return dt;
  } // ... step(...)

  const std::pair<bool, TimeFieldType>
  find_suitable_dt(const TimeFieldType initial_dt, const TimeFieldType dt_refinement_factor = 2,
                   const RangeFieldType treshold = 0.9 * std::numeric_limits<RangeFieldType>::max(),
                   const size_t max_steps_per_dt = 20, const size_t max_refinements = 20)
  {
    auto& t   = current_time();
    auto& u_n = current_solution();
    assert(treshold > 0);
    // save current state
    DiscreteFunctionType initial_u_n = u_n;
    TimeFieldType initial_t          = t;
    // start with initial dt
    TimeFieldType current_dt = initial_dt;
    size_t num_refinements   = 0;
    while (num_refinements < max_refinements) {
      std::cout << "Trying time step length dt = " << current_dt << "... " << std::flush;
      bool unlikely_value_occured = false;
      size_t num_steps            = 0;
      // do max_steps_per_dt time steps...
      while (!unlikely_value_occured) {
        step(current_dt);
        ++num_steps;
        // ... unless there is a value above threshold
        for (size_t kk = 0; kk < u_n.vector().size(); ++kk) {
          if (std::abs(u_n.vector()[kk]) > treshold) {
            unlikely_value_occured = true;
            std::cout << "failed" << std::endl;
            break;
          }
        }
        // if we are able to do max_steps_per_dt time steps with this dt, we accept this dt
        if (num_steps == max_steps_per_dt) {
          std::cout << "looks fine" << std::endl;
          u_n.vector() = initial_u_n.vector();
          t            = initial_t;
          return std::make_pair(bool(true), current_dt);
        }
      }
      // if there was a value above threshold start over with smaller dt
      u_n.vector() = initial_u_n.vector();
      t            = initial_t;
      current_dt /= dt_refinement_factor;
      ++num_refinements;
    }
    return std::make_pair(bool(false), current_dt);
  }

private:
  const OperatorType& op_;
  const RangeFieldType r_;
  DiscreteFunctionType u_tmp_;
  const MatrixType A_;
  const VectorType b_;
  const VectorType c_;
  std::vector<DiscreteFunctionType> u_intermediate_stages_;
  const size_t num_stages_;
};


} // namespace GDT
} // namespace Dune

#endif // DUNE_GDT_TIMESTEPPER_EXPLICIT_RUNGEKUTTA_HH<|MERGE_RESOLUTION|>--- conflicted
+++ resolved
@@ -165,11 +165,7 @@
  * \tparam DiscreteFunctionImp Type of initial values
  */
 template <class OperatorImp, class DiscreteFunctionImp, class TimeFieldImp = double,
-<<<<<<< HEAD
-          ExplicitRungeKuttaMethods method = ExplicitRungeKuttaMethods::euler>
-=======
           TimeStepperMethods method                                        = TimeStepperMethods::explicit_euler>
->>>>>>> babb24ba
 class ExplicitRungeKuttaTimeStepper : public TimeStepperInterface<DiscreteFunctionImp, TimeFieldImp>
 {
   typedef TimeStepperInterface<DiscreteFunctionImp, TimeFieldImp> BaseType;
