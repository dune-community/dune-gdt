// This file is part of the dune-gdt project:
//   https://github.com/dune-community/dune-gdt
// Copyright 2010-2018 dune-gdt developers and contributors. All rights reserved.
// License: Dual licensed as BSD 2-Clause License (http://opensource.org/licenses/BSD-2-Clause)
//      or  GPL-2.0+ (http://opensource.org/licenses/gpl-license)
//          with "runtime exception" (http://www.dune-project.org/license.html)
// Authors:
//   Felix Schindler (2018)
//   René Fritze     (2018)
//   Tobias Leibner  (2018)

#ifndef DUNE_GDT_LOCAL_FINITE_ELEMENTS_WRAPPER_HH
#define DUNE_GDT_LOCAL_FINITE_ELEMENTS_WRAPPER_HH

#include <type_traits>

#include <dune/xt/common/memory.hh>
#include <dune/xt/common/numeric_cast.hh>
#include <dune/xt/common/type_traits.hh>

#include "default.hh"
#include "interfaces.hh"

namespace Dune {
namespace GDT {
namespace internal {


/**
 * Can be used by wrappers of local finite elements from dune-localfunctions to obtain lagrange points, if those exist.
 *
 * Most likely, you do not want to use this class directly.
 */
template <class Implementation, class DomainType>
class LocalFiniteElementInterpolationLagrangepointsAccessor
{
  DXTC_has_method_initialize_once(lagrangePoints);
  static constexpr bool has_lagrange_points = DXTC_has_method(lagrangePoints)<Implementation>::value;

  template <bool available = has_lagrange_points, bool anything = true>
  struct lagrangian_helper // available == false
  {
    static std::vector<DomainType> get(const Implementation& /*imp*/)
    {
      return {};
    }
  };

  template <bool anything>
  struct lagrangian_helper<true, anything>
  {
    static std::vector<DomainType> get(const Implementation& imp)
    {
      const auto lps = imp.lagrangePoints();
      std::vector<DomainType> ret(lps.size());
      for (unsigned int ii = 0; ii < lps.size(); ++ii)
        ret[ii] = lps[ii].point();
      return ret;
    }
  };

public:
  static std::vector<DomainType> get(const Implementation& imp)
  {
    return lagrangian_helper<>::get(imp);
  }
}; // class LocalFiniteElementInterpolationLagrangepointsAccessor


} // namespace internal


/**
 * \brief Wraps a local finite element from dune-localfunctions to implement LocalFiniteElementBasisInterface.
 *
 * Most likely, you do not want to use this class directly, but LocalFiniteElementWrapper.
 *
 * \sa   LocalFiniteElementBasisInterface
 * \sa   LocalFiniteElementWrapper
 */
template <class Implementation, class D, size_t d, class R, size_t r, size_t rC = 1>
class LocalFiniteElementBasisWrapper : public LocalFiniteElementBasisInterface<D, d, R, r, rC>
{
  using ThisType = LocalFiniteElementBasisWrapper;
  using BaseType = LocalFiniteElementBasisInterface<D, d, R, r, rC>;

public:
  using typename BaseType::DerivativeRangeType;
  using typename BaseType::DomainType;
  using typename BaseType::RangeType;

  LocalFiniteElementBasisWrapper(std::shared_ptr<const Implementation> imp)
    : imp_(imp)
    , geometry_type_(imp_->type())
  {}

  LocalFiniteElementBasisWrapper(Implementation*&& imp_ptr)
    : LocalFiniteElementBasisWrapper(std::shared_ptr<Implementation>(std::move(imp_ptr)))
  {}

  template <class ImpType,
            typename = typename std::enable_if<std::is_same<ImpType, Implementation>::value
                                               && std::is_copy_constructible<ImpType>::value>::type>
  LocalFiniteElementBasisWrapper(const ImpType& imp)
    : LocalFiniteElementBasisWrapper(new ImpType(imp))
  {}

  template <class... Args>
  explicit LocalFiniteElementBasisWrapper(Args&&... args)
    : LocalFiniteElementBasisWrapper(new Implementation(std::forward<Args>(args)...))
  {}

  LocalFiniteElementBasisWrapper(const ThisType& other) = default;

  BaseType* copy() const override final
  {
    return new ThisType(*this);
  }

  const GeometryType& geometry_type() const override final
  {
    return geometry_type_;
  }

  int order() const override final
  {
    return XT::Common::numeric_cast<int>(imp_->localBasis().order());
  }

  size_t size() const override final
  {
    return XT::Common::numeric_cast<size_t>(imp_->localBasis().size());
  }

  using BaseType::evaluate;

  void evaluate(const DomainType& point_in_reference_element, std::vector<RangeType>& result) const override final
  {
    imp_->localBasis().evaluateFunction(point_in_reference_element, result);
  }

  using BaseType::jacobian;

  void jacobian(const DomainType& point_in_reference_element,
                std::vector<DerivativeRangeType>& result) const override final
  {
    imp_->localBasis().evaluateJacobian(point_in_reference_element, result);
  }

private:
  const std::shared_ptr<const Implementation> imp_;
  const GeometryType geometry_type_;
}; // class LocalFiniteElementBasisWrapper


/**
 * \brief Wraps a local finite element from dune-localfunctions to implement LocalFiniteElementInterpolationInterface.
 *
 * Most likely, you do not want to use this class directly, but LocalFiniteElementWrapper.
 *
 * \sa   LocalFiniteElementInterpolationInterface
 * \sa   LocalFiniteElementWrapper
 */
template <class Implementation, class D, size_t d, class R, size_t r, size_t rC = 1>
class LocalFiniteElementInterpolationWrapper : public LocalFiniteElementInterpolationInterface<D, d, R, r, rC>
{
  using ThisType = LocalFiniteElementInterpolationWrapper;
  using BaseType = LocalFiniteElementInterpolationInterface<D, d, R, r, rC>;

  template <class R_ = R, size_t r_ = r, size_t rC_ = rC>
  struct RangeTypeSelector
  {
    using type = FieldMatrix<R_, r_, rC_>;
  };

  template <class R_, size_t r_>
  struct RangeTypeSelector<R_, r_, 1>
  {
    using type = FieldVector<R_, r_>;
  };

  // This is what dune-localfunctions expects for interpolation.
  struct FunctionWrapper
  {
    // really?
    struct Traits
    {
      using DomainType = typename BaseType::DomainType;
      using RangeType = typename RangeTypeSelector<>::type;
    };
    // really!
    using DomainType = typename Traits::DomainType;
    using RangeType = typename RangeTypeSelector<>::type;

    FunctionWrapper(const std::function<RangeType(DomainType)>& im)
      : imp(im)
    {}

    void evaluate(const DomainType& point_in_reference_element, RangeType& ret) const
    {
      ret = imp(point_in_reference_element);
    }

    const std::function<RangeType(DomainType)>& imp;
  };

public:
  using typename BaseType::DomainType;
  using typename BaseType::RangeType;

  LocalFiniteElementInterpolationWrapper(std::shared_ptr<const Implementation> imp)
    : imp_(imp)
    , geometry_type_(imp_->type())
    , dofs_(imp_->size())
  {}

  LocalFiniteElementInterpolationWrapper(Implementation*&& imp_ptr)
    : LocalFiniteElementInterpolationWrapper(std::shared_ptr<Implementation>(std::move(imp_ptr)))
  {}

  template <class ImpType,
            typename = typename std::enable_if<std::is_same<ImpType, Implementation>::value
                                               && std::is_copy_constructible<ImpType>::value>::type>
  LocalFiniteElementInterpolationWrapper(const ImpType& imp)
    : LocalFiniteElementInterpolationWrapper(new ImpType(imp))
  {}

  template <class... Args>
  explicit LocalFiniteElementInterpolationWrapper(Args&&... args)
    : LocalFiniteElementInterpolationWrapper(new Implementation(std::forward<Args>(args)...))
  {}

  LocalFiniteElementInterpolationWrapper(const ThisType& other) = default;

  BaseType* copy() const override final
  {
    return new ThisType(*this);
  }

  const GeometryType& geometry_type() const override final
  {
    return geometry_type_;
  }

  size_t size() const override final
  {
<<<<<<< HEAD
    assert(imp_->size() < std::numeric_limits<size_t>::max());
=======
>>>>>>> 13a3d880
    return static_cast<size_t>(imp_->size());
  }

  using BaseType::interpolate;

  void interpolate(const std::function<RangeType(DomainType)>& local_function,
                   const int /*order*/,
                   DynamicVector<R>& dofs) const override final
  {
    imp_->localInterpolation().interpolate(FunctionWrapper(local_function), dofs_);
    const size_t sz = this->size();
    if (dofs.size() != sz)
      dofs.resize(sz);
    for (size_t ii = 0; ii < sz; ++ii)
      dofs[ii] = dofs_[ii];
  }

private:
  const std::shared_ptr<const Implementation> imp_;
  const GeometryType geometry_type_;
  mutable std::vector<R> dofs_;
}; // class LocalFiniteElementInterpolationWrapper


/**
 * \brief Wraps a local finite element from dune-localfunctions to implement LocalFiniteElementCoefficientsInterface.
 *
 * Most likely, you do not want to use this class directly, but LocalFiniteElementWrapper.
 *
 * \sa   LocalFiniteElementCoefficientsInterface
 * \sa   LocalFiniteElementWrapper
 */
template <class Implementation, class D, size_t d>
class LocalFiniteElementCoefficientsWrapper : public LocalFiniteElementCoefficientsInterface<D, d>
{
  using ThisType = LocalFiniteElementCoefficientsWrapper;
  using BaseType = LocalFiniteElementCoefficientsInterface<D, d>;

public:
  LocalFiniteElementCoefficientsWrapper(std::shared_ptr<const Implementation> imp)
    : imp_(imp)
    , geometry_type_(imp_->type())
  {}

  LocalFiniteElementCoefficientsWrapper(Implementation*&& imp_ptr)
    : LocalFiniteElementCoefficientsWrapper(std::shared_ptr<Implementation>(std::move(imp_ptr)))
  {}

  template <class ImpType,
            typename = typename std::enable_if<std::is_same<ImpType, Implementation>::value
                                               && std::is_copy_constructible<ImpType>::value>::type>
  LocalFiniteElementCoefficientsWrapper(const ImpType& imp)
    : LocalFiniteElementCoefficientsWrapper(new ImpType(imp))
  {}

  template <class... Args>
  explicit LocalFiniteElementCoefficientsWrapper(Args&&... args)
    : LocalFiniteElementCoefficientsWrapper(new Implementation(std::forward<Args>(args)...))
  {}

  LocalFiniteElementCoefficientsWrapper(const ThisType& other) = default;

  BaseType* copy() const override final
  {
    return new ThisType(*this);
  }

  const GeometryType& geometry_type() const override final
  {
    return geometry_type_;
  }

  size_t size() const override final
  {
    return XT::Common::numeric_cast<size_t>(imp_->localCoefficients().size());
  }

  const LocalKey& local_key(const size_t ii) const override final
  {
    if (ii >= size())
      DUNE_THROW(Exceptions::finite_element_error, "ii = " << ii << "\n   size() = " << size());
    return imp_->localCoefficients().localKey(XT::Common::numeric_cast<int>(ii));
  }

private:
  const std::shared_ptr<const Implementation> imp_;
  const GeometryType geometry_type_;
}; // class LocalFiniteElementCoefficientsWrapper


/**
 * \brief     Wraps a local finite element from dune-localfunctions.
 *
 * \attention We presume that the Implementation from dune-localfunctions is thread-safe (for virtual copyability)!
 *
 * If thread-safety cannot be ensured, we will need to think about generators (since some of the ingredients are not
 * copyable).
 *
 * \sa        LocalFiniteElementBasisWrapper
 * \sa        LocalFiniteElementInterpolationWrapper
 * \sa        LocalFiniteElementCoefficientsWrapper
 * \sa        LocalFiniteElementInterface
 */
template <class Implementation, class D, size_t d, class R, size_t r, size_t rC = 1>
class LocalFiniteElementWrapper
  : XT::Common::ConstSharedStorageProvider<Implementation>
  , public LocalFiniteElementDefault<D, d, R, r, rC>
{
  using ThisType = LocalFiniteElementWrapper;
  using ImplementationProvider = XT::Common::ConstSharedStorageProvider<Implementation>;
  using BaseType = LocalFiniteElementDefault<D, d, R, r, rC>;

public:
  using typename BaseType::BasisType;
  using typename BaseType::CoefficientsType;
  using typename BaseType::DomainType;
  using typename BaseType::InterpolationType;

private:
  using LpAccessor = internal::LocalFiniteElementInterpolationLagrangepointsAccessor<
      typename Implementation::Traits::LocalInterpolationType,
      DomainType>;

public:
  LocalFiniteElementWrapper(const int ord, Implementation*&& imp_ptr)
    : ImplementationProvider(std::move(imp_ptr))
    , BaseType(
          ord,
          new LocalFiniteElementBasisWrapper<Implementation, D, d, R, r, rC>(ImplementationProvider::access()),
          new LocalFiniteElementCoefficientsWrapper<Implementation, D, d>(ImplementationProvider::access()),
          new LocalFiniteElementInterpolationWrapper<Implementation, D, d, R, r, rC>(ImplementationProvider::access()),
          LpAccessor::get(ImplementationProvider::access()->localInterpolation()))
  {}

  template <class ImpType,
            typename = typename std::enable_if<std::is_same<ImpType, Implementation>::value
                                               && std::is_copy_constructible<ImpType>::value>::type>
  LocalFiniteElementWrapper(const int ord, const ImpType& imp)
    : LocalFiniteElementWrapper(ord, new ImpType(imp))
  {}

  template <class... Args>
  explicit LocalFiniteElementWrapper(const int ord, Args&&... args)
    : LocalFiniteElementWrapper(ord, new Implementation(std::forward<Args>(args)...))
  {}
}; // class LocalFiniteElementWrapper


} // namespace GDT
} // namespace Dune

#endif // DUNE_GDT_LOCAL_FINITE_ELEMENTS_WRAPPER_HH<|MERGE_RESOLUTION|>--- conflicted
+++ resolved
@@ -244,10 +244,6 @@
 
   size_t size() const override final
   {
-<<<<<<< HEAD
-    assert(imp_->size() < std::numeric_limits<size_t>::max());
-=======
->>>>>>> 13a3d880
     return static_cast<size_t>(imp_->size());
   }
 
