// This file is part of the dune-gdt project:
//   https://github.com/dune-community/dune-gdt
// Copyright 2010-2017 dune-gdt developers and contributors. All rights reserved.
// License: Dual licensed as BSD 2-Clause License (http://opensource.org/licenses/BSD-2-Clause)
//      or  GPL-2.0+ (http://opensource.org/licenses/gpl-license)
//          with "runtime exception" (http://www.dune-project.org/license.html)
// Authors:
//   Felix Schindler (2015 - 2017)
//   Rene Milk       (2016 - 2017)
//   Tobias Leibner  (2016)

#ifndef DUNE_GDT_LOCAL_ASSEMLBER_HH
#define DUNE_GDT_LOCAL_ASSEMLBER_HH

#include <dune/common/dynmatrix.hh>
#include <dune/common/dynvector.hh>

#include <dune/xt/functions/interfaces.hh>
#include <dune/xt/grid/walker/apply-on.hh>
#include <dune/xt/grid/walker/wrapper.hh>
#include <dune/xt/la/container/interfaces.hh>

#include <dune/gdt/discretefunction/default.hh>
#include <dune/gdt/local/discretefunction.hh>
#include <dune/gdt/local/operators/interfaces.hh>
#include <dune/gdt/local/functionals/interfaces.hh>
#include <dune/gdt/spaces/interface.hh>
#include <dune/gdt/type_traits.hh>

namespace Dune {
namespace GDT {


/**
 * \todo \attention Rename LocalVolumeTwoFormAssemblerFunctor -> LocalVolumeTwoFormAssembler after removing this class!
 */
template <class TestSpace, class Matrix, class AnsatzSpace = TestSpace>
class DUNE_DEPRECATED_MSG("Use LocalVolumeTwoFormAssemblerFunctor instead (13.05.2017)!") LocalVolumeTwoFormAssembler
{
  static_assert(is_space<TestSpace>::value, "");
  static_assert(XT::LA::is_matrix<Matrix>::value, "");
  static_assert(is_space<AnsatzSpace>::value, "");
  static_assert(std::is_same<typename TestSpace::EntityType, typename AnsatzSpace::EntityType>::value, "");

public:
  typedef TestSpace TestSpaceType;
  typedef AnsatzSpace AnsatzSpaceType;
  typedef typename TestSpaceType::EntityType EntityType;
  typedef Matrix MatrixType;
  typedef typename MatrixType::ScalarType FieldType;
  typedef LocalVolumeTwoFormInterface<typename TestSpaceType::BaseFunctionSetType,
                                      typename AnsatzSpaceType::BaseFunctionSetType,
                                      FieldType>
      LocalVolumeTwoFormType;

  explicit LocalVolumeTwoFormAssembler(const LocalVolumeTwoFormType& local_twoform)
    : local_volume_twoform_(local_twoform)
  {
  }

  void assemble(const TestSpaceType& test_space,
                const AnsatzSpaceType& ansatz_space,
                const EntityType& entity,
                MatrixType& global_matrix) const
  {
    // prepare
    const size_t rows = test_space.mapper().numDofs(entity);
    const size_t cols = ansatz_space.mapper().numDofs(entity);
    DynamicMatrix<FieldType> local_matrix(rows, cols, 0.); // \todo: make mutable member, after SMP refactor
    // apply local two-form
    const auto test_base = test_space.base_function_set(entity);
    const auto ansatz_base = ansatz_space.base_function_set(entity);
    assert(test_base.size() == rows);
    assert(ansatz_base.size() == cols);
    local_volume_twoform_.apply2(test_base, ansatz_base, local_matrix);
    // write local matrix to global
    const auto global_row_indices =
        test_space.mapper().globalIndices(entity); // \todo: make mutable member, after SMP refactor
    const auto global_col_indices =
        ansatz_space.mapper().globalIndices(entity); // \todo: make mutable member, after SMP refactor
    assert(global_row_indices.size() == rows);
    assert(global_col_indices.size() == cols);
    for (size_t ii = 0; ii < rows; ++ii) {
      const auto& local_matrix_row = local_matrix[ii];
      const size_t global_ii = global_row_indices[ii];
      for (size_t jj = 0; jj < cols; ++jj) {
        const size_t global_jj = global_col_indices[jj];
        global_matrix.add_to_entry(global_ii, global_jj, local_matrix_row[jj]);
      }
    } // write local matrix to global
  } // ... assemble(...)

  /**
 *  \tparam T           Traits of the SpaceInterface implementation, representing the type of test_space
 *  \tparam A           Traits of the SpaceInterface implementation, representing the type of ansatz_space
 *  \tparam *d          dimDomain of test_space (* == T) or ansatz_space (* == A)
 *  \tparam *r          dimRange of test_space (* == T) or ansatz_space (* == A)
 *  \tparam *rC         dimRangeCols of test_space (* == T) or ansatz_space (* == A)
 *  \tparam EntityType  A model of Dune::Entity< 0 >
 *  \tparam M           Traits of the Dune::XT::LA::Container::MatrixInterface implementation, representing the
 * type of global_matrix
 *  \tparam R           RangeFieldType, i.e. double
 */
  template <class T,
            size_t Td,
            size_t Tr,
            size_t TrC,
            class A,
            size_t Ad,
            size_t Ar,
            size_t ArC,
            class EntityType,
            class R>
  void assemble_entitywise(const SpaceInterface<T, Td, Tr, TrC>& test_space,
                           const SpaceInterface<A, Ad, Ar, ArC>& ansatz_space,
                           const EntityType& entity,
                           std::vector<Dune::DynamicMatrix<R>>& global_matrix) const
  {
// prepare
#ifndef NDEBUG
    const size_t rows = test_space.mapper().numDofs(entity);
    const size_t cols = ansatz_space.mapper().numDofs(entity);
#endif
    auto& local_matrix = global_matrix[test_space.grid_view().indexSet().index(entity)];
    assert(local_matrix.N() == rows && local_matrix.M() == cols);
    local_matrix *= 0.;

    // apply local two-form
    const auto test_base = test_space.base_function_set(entity);
    const auto ansatz_base = ansatz_space.base_function_set(entity);
    assert(test_base.size() == rows);
    assert(ansatz_base.size() == cols);
    local_volume_twoform_.apply2(test_base, ansatz_base, local_matrix);
  } // ... assemble_entitywise(...)

private:
  const LocalVolumeTwoFormType& local_volume_twoform_;
}; // class LocalVolumeTwoFormAssembler


template <class GridLayerImp,
          class TestFunctionType,
          class AnsatzFunctionType,
          class FieldType = typename TestFunctionType::RangeFieldType>
class LocalVolumeTwoFormAccumulator : public XT::Grid::internal::Codim0ReturnObject<GridLayerImp, FieldType>
{
  static_assert(XT::Functions::is_localizable_function<TestFunctionType>::value,
                "TestFunctionType has to be derived from XT::Functions::LocalizableFunctionInterface!");
  static_assert(XT::Functions::is_localizable_function<AnsatzFunctionType>::value,
                "AnsatzFunctionType has to be derived from XT::Functions::LocalizableFunctionInterface!");

  typedef LocalVolumeTwoFormAccumulator<GridLayerImp, TestFunctionType, AnsatzFunctionType, FieldType> ThisType;
  typedef XT::Grid::internal::Codim0ReturnObject<GridLayerImp, FieldType> BaseType;

public:
  typedef LocalVolumeTwoFormInterface<typename TestFunctionType::LocalfunctionType,
                                      typename AnsatzFunctionType::LocalfunctionType,
                                      FieldType>
      LocalVolumeTwoFormType;
  typedef typename BaseType::GridLayerType GridLayerType;
  typedef typename BaseType::EntityType EntityType;

  LocalVolumeTwoFormAccumulator(const GridLayerType& grd_layr,
                                const LocalVolumeTwoFormType& local_op,
                                const TestFunctionType& test_function,
                                const AnsatzFunctionType& ansatz_function,
                                const XT::Grid::ApplyOn::WhichEntity<GridLayerType>& where)
    : grid_layer_(grd_layr)
    , local_operator_(local_op)
    , test_function_(test_function)
    , ansatz_function_(ansatz_function)
    , result_(0)
    , finalized_(false)
    , where_(where)
  {
  }

  LocalVolumeTwoFormAccumulator(const ThisType& other) = default;
  virtual ~LocalVolumeTwoFormAccumulator() = default;

  virtual bool apply_on(const GridLayerType& grid_layer, const EntityType& entity) const override final
  {
    return where_.apply_on(grid_layer, entity);
  }

  virtual FieldType compute_locally(const EntityType& entity) override final
  {
    DynamicMatrix<FieldType> local_twoform_result(1, 1, 0.); // \todo: make mutable member, after SMP refactor
    this->local_operator_.apply2(
        *test_function_.local_function(entity), *ansatz_function_.local_function(entity), local_twoform_result);
    return local_twoform_result[0][0];
  } // ... compute_locally(...)

  virtual void apply_local(const EntityType& entity) override
  {
    *result_ += compute_locally(entity);
  }

  virtual void finalize() override
  {
    if (!finalized_) {
      finalized_result_ = result_.sum();
      finalized_result_ = grid_layer_.comm().sum(finalized_result_);
      finalized_ = true;
    }
  } // ... finalize(...)

  virtual FieldType result() const override final
  {
    if (!finalized_)
      DUNE_THROW(XT::Common::Exceptions::you_are_using_this_wrong, "Call finalize() first!");
    return finalized_result_;
  }

private:
  const GridLayerType& grid_layer_;
  const LocalVolumeTwoFormType& local_operator_;
  const TestFunctionType& test_function_;
  const AnsatzFunctionType& ansatz_function_;
  Dune::XT::Common::PerThreadValue<FieldType> result_;
  bool finalized_;
  const XT::Grid::ApplyOn::WhichEntity<GridLayerType>& where_;
  FieldType finalized_result_;
}; // class LocalVolumeTwoFormAccumulator


template <class GridLayerType, class LocalOperatorType, class SourceType, class RangeType>
class LocalOperatorApplicator : public XT::Grid::internal::Codim0Object<GridLayerType>
{
  static_assert(is_local_operator<LocalOperatorType>::value,
                "LocalOperatorType has to be derived from LocalOperatorInterface!");
  static_assert(XT::Functions::is_localizable_function<SourceType>::value,
                "SourceType has to be derived from XT::Functions::LocalizableFunctionInterface!");
  static_assert(is_discrete_function<RangeType>::value, "RangeType has to be a DiscreteFunctionDefault!");
  typedef XT::Grid::internal::Codim0Object<GridLayerType> BaseType;

public:
  using typename BaseType::EntityType;

  LocalOperatorApplicator(const GridLayerType& grid_layer,
                          const LocalOperatorType& local_operator,
                          const SourceType& source,
                          RangeType& range,
                          const XT::Grid::ApplyOn::WhichEntity<GridLayerType>& where)
    : grid_layer_(grid_layer)
    , local_operator_(local_operator)
    , source_(source)
    , range_(range)
    , where_(where)
  {
  }

  virtual bool apply_on(const GridLayerType& grid_layer, const EntityType& entity) const
  {
    return where_.apply_on(grid_layer, entity);
  }

  virtual void apply_local(const EntityType& entity)
  {
    local_operator_.apply(source_, *range_.local_discrete_function(entity));
  }

private:
  const GridLayerType& grid_layer_;
  const LocalOperatorType& local_operator_;
  const SourceType& source_;
  RangeType& range_;
  const XT::Grid::ApplyOn::WhichEntity<GridLayerType>& where_;
}; // class LocalOperatorApplicator


<<<<<<< HEAD
template <class GridViewType, class LocalOperatorType, class SourceType, class RangeType>
class LocalOperatorJacobianAssembler : public XT::Grid::internal::Codim0Object<GridViewType>
{
  static_assert(is_local_operator<LocalOperatorType>::value,
                "LocalOperatorType has to be derived from LocalOperatorInterface!");
  static_assert(XT::Functions::is_localizable_function<SourceType>::value,
                "SourceType has to be derived from XT::Functions::LocalizableFunctionInterface!");
  static_assert(is_discrete_function<RangeType>::value, "RangeType has to be a DiscreteFunctionDefault!");
  typedef XT::Grid::internal::Codim0Object<GridViewType> BaseType;

public:
  using typename BaseType::EntityType;

  LocalOperatorJacobianAssembler(const GridViewType& grid_view,
                                 const LocalOperatorType& local_operator,
                                 const SourceType& x,
                                 const SourceType& source,
                                 RangeType& range,
                                 const XT::Grid::ApplyOn::WhichEntity<GridViewType>& where)
    : grid_view_(grid_view)
    , local_operator_(local_operator)
    , x_(x)
    , source_(source)
    , range_(range)
    , where_(where)
  {
  }

  virtual bool apply_on(const GridViewType& grid_view, const EntityType& entity) const
  {
    return where_.apply_on(grid_view, entity);
  }

  virtual void apply_local(const EntityType& entity)
  {
    local_operator_.assemble_jacobian(x_, source_, *range_.local_discrete_function(entity));
  }

private:
  const GridViewType& grid_view_;
  const LocalOperatorType& local_operator_;
  const SourceType& x_;
  const SourceType& source_;
  RangeType& range_;
  const XT::Grid::ApplyOn::WhichEntity<GridViewType>& where_;
}; // class LocalOperatorJacobianAssembler


template <class LocalCouplingTwoFormType>
class LocalCouplingTwoFormAssembler
=======
/**
 * \todo \attention Rename LocalCouplingTwoFormAssemblerFunctor -> LocalCouplingTwoFormAssembler after removing this
 *                  class!
 */
template <class TestSpace,
          class Intersection,
          class Matrix,
          class AnsatzSpace = TestSpace,
          class OuterTestSpace = TestSpace,
          class OuterAnsatzSpace = AnsatzSpace>
class DUNE_DEPRECATED_MSG("Use LocalCouplingTwoFormAssemblerFunctor instead (13.05.2017)!")
    LocalCouplingTwoFormAssembler
>>>>>>> 423502c2
{
  static_assert(is_space<TestSpace>::value, "");
  static_assert(is_space<AnsatzSpace>::value, "");
  static_assert(is_space<OuterTestSpace>::value, "");
  static_assert(is_space<OuterAnsatzSpace>::value, "");
  static_assert(XT::LA::is_matrix<Matrix>::value, "");
  static_assert(XT::Grid::is_intersection<Intersection>::value, "");

public:
  typedef TestSpace TestSpaceType;
  typedef AnsatzSpace AnsatzSpaceType;
  typedef OuterTestSpace OuterTestSpaceType;
  typedef OuterAnsatzSpace OuterAnsatzSpaceType;
  typedef Matrix MatrixType;
  typedef Intersection IntersectionType;
  typedef typename MatrixType::ScalarType FieldType;
  typedef LocalCouplingTwoFormInterface<typename TestSpaceType::BaseFunctionSetType,
                                        IntersectionType,
                                        typename AnsatzSpaceType::BaseFunctionSetType,
                                        typename OuterTestSpaceType::BaseFunctionSetType,
                                        typename OuterAnsatzSpaceType::BaseFunctionSetType,
                                        FieldType>
      LocalCouplingTwoFormType;

  explicit LocalCouplingTwoFormAssembler(const LocalCouplingTwoFormType& local_twoform)
    : local_coupling_twoform_(local_twoform)
  {
  }

  void assemble(const TestSpaceType& inner_test_space,
                const AnsatzSpaceType& inner_ansatz_space,
                const OuterTestSpaceType& outer_test_space,
                const OuterAnsatzSpaceType& outer_ansatz_space,
                const IntersectionType& intersection,
                MatrixType& global_matrix_in_in,
                MatrixType& global_matrix_out_out,
                MatrixType& global_matrix_in_out,
                MatrixType& global_matrix_out_in) const
  {
    assert(global_matrix_in_in.rows() >= inner_test_space.mapper().size());
    assert(global_matrix_in_in.cols() >= inner_ansatz_space.mapper().size());
    assert(global_matrix_out_out.rows() >= outer_test_space.mapper().size());
    assert(global_matrix_out_out.cols() >= outer_ansatz_space.mapper().size());
    assert(global_matrix_in_out.rows() >= inner_test_space.mapper().size());
    assert(global_matrix_in_out.cols() >= outer_ansatz_space.mapper().size());
    assert(global_matrix_out_in.rows() >= outer_test_space.mapper().size());
    assert(global_matrix_out_in.cols() >= inner_ansatz_space.mapper().size());
    const auto entity = intersection.inside();
    const auto neighbor = intersection.outside();
    // prepare
    const size_t rows_in = inner_test_space.mapper().numDofs(entity);
    const size_t cols_in = inner_ansatz_space.mapper().numDofs(entity);
    const size_t rows_out = outer_test_space.mapper().numDofs(neighbor);
    const size_t cols_out = outer_ansatz_space.mapper().numDofs(neighbor);
    // \todo: make mutable member, after SMP refactor
    DynamicMatrix<FieldType> local_matrix_in_in(rows_in, cols_in, 0.);
    DynamicMatrix<FieldType> local_matrix_out_out(rows_out, cols_out, 0.);
    DynamicMatrix<FieldType> local_matrix_in_out(rows_in, cols_out, 0.);
    DynamicMatrix<FieldType> local_matrix_out_in(rows_out, cols_in, 0.);
    // apply local two-form
    const auto test_base_in = inner_test_space.base_function_set(entity);
    const auto ansatz_base_in = inner_ansatz_space.base_function_set(entity);
    const auto test_base_out = outer_test_space.base_function_set(neighbor);
    const auto ansatz_base_out = outer_ansatz_space.base_function_set(neighbor);
    local_coupling_twoform_.apply2(test_base_in,
                                   ansatz_base_in,
                                   test_base_out,
                                   ansatz_base_out,
                                   intersection,
                                   local_matrix_in_in,
                                   local_matrix_out_out,
                                   local_matrix_in_out,
                                   local_matrix_out_in);
    // write local matrix to global
    // \todo: make mutable member, after SMP refactor
    const auto global_row_indices_in = inner_test_space.mapper().globalIndices(entity);
    const auto global_col_indices_in = inner_ansatz_space.mapper().globalIndices(entity);
    const auto global_row_indices_out = outer_test_space.mapper().globalIndices(neighbor);
    const auto global_col_indices_out = outer_ansatz_space.mapper().globalIndices(neighbor);
    assert(global_row_indices_in.size() == rows_in);
    assert(global_col_indices_in.size() == cols_in);
    assert(global_row_indices_out.size() == rows_out);
    assert(global_col_indices_out.size() == cols_out);
    for (size_t ii = 0; ii < rows_in; ++ii) {
      const auto& local_matrix_in_in_row = local_matrix_in_in[ii];
      const auto& local_matrix_in_out_row = local_matrix_in_out[ii];
      const size_t global_ii = global_row_indices_in[ii];
      for (size_t jj = 0; jj < cols_in; ++jj) {
        const size_t global_jj = global_col_indices_in[jj];
        global_matrix_in_in.add_to_entry(global_ii, global_jj, local_matrix_in_in_row[jj]);
      }
      for (size_t jj = 0; jj < cols_out; ++jj) {
        const size_t global_jj = global_col_indices_out[jj];
        global_matrix_in_out.add_to_entry(global_ii, global_jj, local_matrix_in_out_row[jj]);
      }
    }
    for (size_t ii = 0; ii < rows_out; ++ii) {
      const auto& local_matrix_out_in_row = local_matrix_out_in[ii];
      const auto& local_matrix_out_out_row = local_matrix_out_out[ii];
      const size_t global_ii = global_row_indices_out[ii];
      for (size_t jj = 0; jj < cols_in; ++jj) {
        const size_t global_jj = global_col_indices_in[jj];
        global_matrix_out_in.add_to_entry(global_ii, global_jj, local_matrix_out_in_row[jj]);
      }
      for (size_t jj = 0; jj < cols_out; ++jj) {
        const size_t global_jj = global_col_indices_out[jj];
        global_matrix_out_out.add_to_entry(global_ii, global_jj, local_matrix_out_out_row[jj]);
      }
    }
  } // ... assemble(...)

  void assemble(const TestSpaceType& inner_test_space,
                const AnsatzSpaceType& inner_ansatz_space,
                const OuterTestSpaceType& outer_test_space,
                const OuterAnsatzSpaceType& outer_ansatz_space,
                const IntersectionType& intersection,
                MatrixType& global_matrix) const
  {
    assemble(inner_test_space,
             inner_ansatz_space,
             outer_test_space,
             outer_ansatz_space,
             intersection,
             global_matrix,
             global_matrix,
             global_matrix,
             global_matrix);
  }

private:
  const LocalCouplingTwoFormType& local_coupling_twoform_;
}; // class LocalCouplingTwoFormAssembler


template <class GridLayerType, class LocalOperatorType, class SourceType, class RangeType>
class LocalCouplingOperatorApplicator : public XT::Grid::internal::Codim1Object<GridLayerType>
{
  static_assert(is_local_coupling_operator<LocalOperatorType>::value,
                "LocalOperatorType has to be derived from LocalCouplingOperatorInterface!");
  static_assert(XT::Functions::is_localizable_function<SourceType>::value,
                "SourceType has to be derived from XT::Functions::LocalizableFunctionInterface!");
  static_assert(is_discrete_function<RangeType>::value, "RangeType has to be a DiscreteFunctionDefault!");
  typedef XT::Grid::internal::Codim1Object<GridLayerType> BaseType;

public:
  using typename BaseType::EntityType;
  using typename BaseType::IntersectionType;

  LocalCouplingOperatorApplicator(const GridLayerType& grid_layer,
                                  const LocalOperatorType& local_operator,
                                  const SourceType& source,
                                  RangeType& range,
                                  const XT::Grid::ApplyOn::WhichIntersection<GridLayerType>& where)
    : grid_layer_(grid_layer)
    , local_operator_(local_operator)
    , source_(source)
    , range_(range)
    , where_(where)
  {
  }

  virtual bool apply_on(const GridLayerType& grid_layer, const IntersectionType& intersection) const
  {
    return where_.apply_on(grid_layer, intersection);
  }

  virtual void
  apply_local(const IntersectionType& intersection, const EntityType& inside_entity, const EntityType& outside_entity)
  {
    local_operator_.apply(source_,
                          intersection,
                          *range_.local_discrete_function(inside_entity),
                          *range_.local_discrete_function(outside_entity));
  }

private:
  const GridLayerType& grid_layer_;
  const LocalOperatorType& local_operator_;
  const SourceType& source_;
  RangeType& range_;
  const XT::Grid::ApplyOn::WhichIntersection<GridLayerType>& where_;
}; // class LocalCouplingOperatorApplicator


/**
 * \todo \attention Rename LocalBoundaryTwoFormAssemblerFunctor -> LocalBoundaryTwoFormAssembler after removing this
 *                  class!
 */
template <class TestSpace, class Intersection, class Matrix, class AnsatzSpace = TestSpace>
class DUNE_DEPRECATED_MSG("Use LocalBoundaryTwoFormAssemblerFunctor instead (13.05.2017)!")
    LocalBoundaryTwoFormAssembler
{
  static_assert(is_space<TestSpace>::value, "");
  static_assert(is_space<AnsatzSpace>::value, "");
  static_assert(XT::LA::is_matrix<Matrix>::value, "");
  static_assert(XT::Grid::is_intersection<Intersection>::value, "");

public:
  typedef TestSpace TestSpaceType;
  typedef AnsatzSpace AnsatzSpaceType;
  typedef Matrix MatrixType;
  typedef Intersection IntersectionType;
  typedef typename MatrixType::ScalarType FieldType;
  typedef LocalBoundaryTwoFormInterface<typename TestSpaceType::BaseFunctionSetType,
                                        IntersectionType,
                                        typename AnsatzSpaceType::BaseFunctionSetType,
                                        FieldType>
      LocalBoundaryTwoFormType;

public:
  explicit LocalBoundaryTwoFormAssembler(const LocalBoundaryTwoFormType& local_twoform)
    : local_twoform_(local_twoform)
  {
  }

  void assemble(const TestSpaceType& test_space,
                const AnsatzSpaceType& ansatz_space,
                const IntersectionType& intersection,
                MatrixType& global_matrix) const
  {
    const auto entity = intersection.inside();
    // prepare
    const size_t rows = test_space.mapper().numDofs(entity);
    const size_t cols = ansatz_space.mapper().numDofs(entity);
    Dune::DynamicMatrix<FieldType> local_matrix(rows, cols, 0.); // \todo: make mutable member, after SMP refactor
    // apply local two-form
    const auto test_base = test_space.base_function_set(entity);
    const auto ansatz_base = ansatz_space.base_function_set(entity);
    assert(test_base.size() == rows);
    assert(ansatz_base.size() == cols);
    local_twoform_.apply2(test_base, ansatz_base, intersection, local_matrix);
    // write local matrix to global
    // \todo: make mutable member, after SMP refactor
    const auto global_row_indices = test_space.mapper().globalIndices(entity);
    const auto global_col_indices = ansatz_space.mapper().globalIndices(entity);
    assert(global_row_indices.size() == rows);
    assert(global_col_indices.size() == cols);
    for (size_t ii = 0; ii < rows; ++ii) {
      const auto& local_matrix_row = local_matrix[ii];
      const size_t global_ii = global_row_indices[ii];
      for (size_t jj = 0; jj < cols; ++jj) {
        const size_t global_jj = global_col_indices[jj];
        global_matrix.add_to_entry(global_ii, global_jj, local_matrix_row[jj]);
      }
    } // write local matrix to global
  } // ... assemble(...)

private:
  const LocalBoundaryTwoFormType& local_twoform_;
}; // class LocalBoundaryTwoFormAssembler


template <class GridLayerType, class LocalOperatorType, class SourceType, class RangeType>
class LocalBoundaryOperatorApplicator : public XT::Grid::internal::Codim1Object<GridLayerType>
{
  static_assert(is_local_boundary_operator<LocalOperatorType>::value,
                "LocalOperatorType has to be derived from LocalCouplingOperatorInterface!");
  static_assert(XT::Functions::is_localizable_function<SourceType>::value,
                "SourceType has to be derived from XT::Functions::LocalizableFunctionInterface!");
  static_assert(is_discrete_function<RangeType>::value, "RangeType has to be a DiscreteFunctionDefault!");
  typedef XT::Grid::internal::Codim1Object<GridLayerType> BaseType;

public:
  using typename BaseType::EntityType;
  using typename BaseType::IntersectionType;

  LocalBoundaryOperatorApplicator(const GridLayerType& grid_layer,
                                  const LocalOperatorType& local_operator,
                                  const SourceType& source,
                                  RangeType& range,
                                  const XT::Grid::ApplyOn::WhichIntersection<GridLayerType>& where)
    : grid_layer_(grid_layer)
    , local_operator_(local_operator)
    , source_(source)
    , range_(range)
    , where_(where)
  {
  }

  virtual bool apply_on(const GridLayerType& grid_layer, const IntersectionType& intersection) const
  {
    return where_.apply_on(grid_layer, intersection);
  }

  virtual void apply_local(const IntersectionType& intersection,
                           const EntityType& inside_entity,
                           const EntityType& /*outside_entity*/)
  {
    local_operator_.apply(source_, intersection, *range_.local_discrete_function(inside_entity));
  }

private:
  const GridLayerType& grid_layer_;
  const LocalOperatorType& local_operator_;
  const SourceType& source_;
  RangeType& range_;
  const XT::Grid::ApplyOn::WhichIntersection<GridLayerType>& where_;
}; // class LocalBoundaryOperatorApplicator


template <class TestSpace, class Vector>
class LocalVolumeFunctionalAssembler
{
  static_assert(is_space<TestSpace>::value, "");
  static_assert(XT::LA::is_vector<Vector>::value, "");

public:
  typedef TestSpace TestSpaceType;
  typedef Vector VectorType;
  typedef typename TestSpaceType::EntityType EntityType;
  typedef typename VectorType::ScalarType FieldType;
  typedef LocalVolumeFunctionalInterface<typename TestSpaceType::BaseFunctionSetType, FieldType>
      LocalVolumeFunctionalType;

  explicit LocalVolumeFunctionalAssembler(const LocalVolumeFunctionalType& local_volume_functional)
    : local_volume_functional_(local_volume_functional)
  {
  }

  void assemble(const TestSpaceType& test_space, const EntityType& entity, VectorType& global_vector) const
  {
    // prepare
    const size_t size = test_space.mapper().numDofs(entity);
    DynamicVector<FieldType> local_vector(size, 0.); // \todo: make mutable member, after SMP refactor
    // apply local functional
    const auto test_basis = test_space.base_function_set(entity);
    assert(test_basis.size() == size);
    local_volume_functional_.apply(test_basis, local_vector);
    // write local vector to global
    // \todo: make mutable member, after SMP refactor
    const auto global_indices = test_space.mapper().globalIndices(entity);
    assert(global_indices.size() == size);
    for (size_t jj = 0; jj < size; ++jj)
      global_vector.add_to_entry(global_indices[jj], local_vector[jj]);
  } // ... assemble(...)

private:
  const LocalVolumeFunctionalType& local_volume_functional_;
}; // class LocalVolumeFunctionalAssembler


template <class TestSpace, class Intersection, class Vector>
class LocalFaceFunctionalAssembler
{
  static_assert(is_space<TestSpace>::value, "");
  static_assert(XT::Grid::is_intersection<Intersection>::value, "");
  static_assert(XT::LA::is_vector<Vector>::value, "");

public:
  typedef TestSpace TestSpaceType;
  typedef Intersection IntersectionType;
  typedef Vector VectorType;
  typedef typename VectorType::ScalarType FieldType;
  typedef LocalFaceFunctionalInterface<typename TestSpaceType::BaseFunctionSetType, IntersectionType, FieldType>
      LocalFaceFunctionalType;

  explicit LocalFaceFunctionalAssembler(const LocalFaceFunctionalType& local_face_functional)
    : local_face_functional_(local_face_functional)
  {
  }

  void assemble(const TestSpaceType& test_space, const IntersectionType& intersection, VectorType& global_vector) const
  {
    // prepare
    const auto entity = intersection.inside();
    const size_t size = test_space.mapper().numDofs(entity);
    Dune::DynamicVector<FieldType> local_vector(size, 0.); // \todo: make mutable member, after SMP refactor
    // apply local functional
    const auto test_basis = test_space.base_function_set(entity);
    assert(test_basis.size() == size);
    local_face_functional_.apply(test_basis, intersection, local_vector);
    // write local vector to global
    // \todo: make mutable member, after SMP refactor
    const auto global_indices = test_space.mapper().globalIndices(entity);
    assert(global_indices.size() == size);
    for (size_t jj = 0; jj < size; ++jj)
      global_vector.add_to_entry(global_indices[jj], local_vector[jj]);
  } // ... assemble(...)

private:
  const LocalFaceFunctionalType& local_face_functional_;
}; // class LocalFaceFunctionalAssembler


} // namespace GDT
} // namespace Dune

#endif // DUNE_GDT_LOCAL_ASSEMLBER_HH<|MERGE_RESOLUTION|>--- conflicted
+++ resolved
@@ -269,7 +269,6 @@
 }; // class LocalOperatorApplicator
 
 
-<<<<<<< HEAD
 template <class GridViewType, class LocalOperatorType, class SourceType, class RangeType>
 class LocalOperatorJacobianAssembler : public XT::Grid::internal::Codim0Object<GridViewType>
 {
@@ -318,9 +317,6 @@
 }; // class LocalOperatorJacobianAssembler
 
 
-template <class LocalCouplingTwoFormType>
-class LocalCouplingTwoFormAssembler
-=======
 /**
  * \todo \attention Rename LocalCouplingTwoFormAssemblerFunctor -> LocalCouplingTwoFormAssembler after removing this
  *                  class!
@@ -333,7 +329,6 @@
           class OuterAnsatzSpace = AnsatzSpace>
 class DUNE_DEPRECATED_MSG("Use LocalCouplingTwoFormAssemblerFunctor instead (13.05.2017)!")
     LocalCouplingTwoFormAssembler
->>>>>>> 423502c2
 {
   static_assert(is_space<TestSpace>::value, "");
   static_assert(is_space<AnsatzSpace>::value, "");
