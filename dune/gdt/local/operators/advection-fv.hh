// This file is part of the dune-gdt project:
//   https://github.com/dune-community/dune-gdt
// Copyright 2010-2018 dune-gdt developers and contributors. All rights reserved.
// License: Dual licensed as BSD 2-Clause License (http://opensource.org/licenses/BSD-2-Clause)
//      or  GPL-2.0+ (http://opensource.org/licenses/gpl-license)
//          with "runtime exception" (http://www.dune-project.org/license.html)
// Authors:
//   Felix Schindler (2018)
//   René Fritze     (2018)

#ifndef DUNE_GDT_LOCAL_OPERATORS_ADVECTION_FV_HH
#define DUNE_GDT_LOCAL_OPERATORS_ADVECTION_FV_HH

#include <functional>

#include <dune/xt/common/parameter.hh>

#include <dune/gdt/exceptions.hh>
#include <dune/gdt/local/dof-vector.hh>
#include <dune/gdt/type_traits.hh>

#include <dune/gdt/local/numerical-fluxes/interface.hh>

#include "interfaces.hh"

namespace Dune {
namespace GDT {


/**
 * \note Presumes that the basis evaluates to 1.
 *
 * \note See also LocalIntersectionOperatorInterface for a description of the template arguments.
 *
 * \sa LocalIntersectionOperatorInterface
 */
template <class I,
          class SV,
          class SGV,
          size_t m = 1,
          class SR = double,
          class RR = SR,
          class IRGV = SGV,
          class IRV = SV,
          class ORR = RR,
          class ORGV = IRGV,
          class ORV = IRV>
class LocalAdvectionFvCouplingOperator
  : public LocalIntersectionOperatorInterface<I, SV, SGV, m, 1, SR, m, 1, RR, IRGV, IRV, ORGV, ORV>
{
  using ThisType = LocalAdvectionFvCouplingOperator;
  using BaseType = LocalIntersectionOperatorInterface<I, SV, SGV, m, 1, SR, m, 1, RR, IRGV, IRV, ORGV, ORV>;

public:
  using BaseType::d;
  using typename BaseType::DiscreteSourceType;
  using typename BaseType::IntersectionType;
  using typename BaseType::LocalInsideRangeType;
  using typename BaseType::LocalOutsideRangeType;
  using typename BaseType::LocalSourceType;
  using typename BaseType::SourceSpaceType;
  using typename BaseType::SourceType;
  using DynamicStateType = typename XT::Functions::RangeTypeSelector<SR, m, 1>::dynamic_type;
  using NumericalFluxType = NumericalFluxInterface<I, d, m, RR>;
  using LocalIntersectionCoords = typename NumericalFluxType::LocalIntersectionCoords;
  static const typename LocalSourceType::DomainType static_x;

  // When using this constructor, source has to be set by a call to with_source before calling apply
  LocalAdvectionFvCouplingOperator(const NumericalFluxType& numerical_flux,
                                   const bool source_is_elementwise_constant = false)
    : BaseType(2, numerical_flux.parameter_type())
    , numerical_flux_(numerical_flux.copy())
    , source_is_elementwise_constant_(source_is_elementwise_constant)
    , u_(m)
    , v_(m)
    , g_(m)
  {}

  LocalAdvectionFvCouplingOperator(const SourceType& source,
                                   const NumericalFluxType& numerical_flux,
                                   const bool source_is_elementwise_constant = false)
    : BaseType(source, 2, numerical_flux.parameter_type())
    , numerical_flux_(numerical_flux.copy())
    , source_is_elementwise_constant_(source_is_elementwise_constant)
    , u_(m)
    , v_(m)
    , g_(m)
  {}

  LocalAdvectionFvCouplingOperator(const SourceSpaceType& source_space,
                                   const SV& source_vector,
                                   const NumericalFluxType& numerical_flux,
                                   const bool source_is_elementwise_constant = false)
    : BaseType(source_space, source_vector, 2, numerical_flux.parameter_type())
    , numerical_flux_(numerical_flux.copy())
    , source_is_elementwise_constant_(source_is_elementwise_constant)
    , u_(m)
    , v_(m)
    , g_(m)
  {}

  LocalAdvectionFvCouplingOperator(const DiscreteSourceType& source, const NumericalFluxType& numerical_flux)
    : ThisType(source, numerical_flux, source.space().type() == SpaceType::finite_volume)
  {}

  LocalAdvectionFvCouplingOperator(const ThisType& other)
    : BaseType(other)
    , numerical_flux_(other.numerical_flux_->copy())
    , source_is_elementwise_constant_(other.source_is_elementwise_constant_)
    , u_(m)
    , v_(m)
    , g_(m)
  {}

  std::unique_ptr<BaseType> copy() const override final
  {
    return std::make_unique<ThisType>(*this);
  }

  bool linear() const override final
  {
    return numerical_flux_->linear();
  }

  using BaseType::intersection;

  void apply(LocalInsideRangeType& local_range_inside,
             LocalOutsideRangeType& local_range_outside,
             const XT::Common::Parameter& param = {}) const override final
  {
<<<<<<< HEAD
    DUNE_THROW_IF((local_range_inside.space().type() != SpaceType::finite_volume)
                      || (local_range_outside.space().type() != SpaceType::finite_volume),
                  Exceptions::operator_error,
                  "Use LocalAdvectionDgCouplingOperator instead!");
=======
    DEBUG_THROW_IF((local_range_inside.space().type() != SpaceType::finite_volume)
                       || (local_range_outside.space().type() != SpaceType::finite_volume),
                   Exceptions::operator_error,
                   "Use LocalAdvectionDgCouplingOperator instead!");
>>>>>>> f1b5f8bc
    local_sources_[0]->evaluate(
        source_is_elementwise_constant_ ? static_x : intersection().geometryInInside().center(), u_, param);
    local_sources_[1]->evaluate(
        source_is_elementwise_constant_ ? static_x : intersection().geometryInOutside().center(), v_, param);
    const auto normal = intersection().centerUnitOuterNormal();
    if (numerical_flux_->x_dependent())
      x_in_intersection_coords_ = intersection().geometry().local(intersection().geometry().center());
    numerical_flux_->apply(x_in_intersection_coords_, u_, v_, normal, g_, param);
    const auto h_intersection = intersection().geometry().volume();
    const auto hinv_inside_element = 1. / intersection().inside().geometry().volume();
    const auto hinv_outside_element = 1. / intersection().outside().geometry().volume();
    auto& local_range_inside_dofs = local_range_inside.dofs();
    auto& local_range_outside_dofs = local_range_outside.dofs();
    for (size_t ii = 0; ii < m; ++ii) {
      const auto g_ii = g_[ii] * h_intersection;
<<<<<<< HEAD
      local_range_inside_dofs[ii] += g_ii * hinv_inside_element;
      local_range_outside_dofs[ii] -= g_ii * hinv_outside_element;
=======
      local_range_inside_dofs.add_to_entry(ii, g_ii * hinv_inside_element);
      local_range_outside_dofs.add_to_entry(ii, -g_ii * hinv_outside_element);
>>>>>>> f1b5f8bc
    }
  } // ... apply(...)

protected:
  void post_bind(const I& inter) override
  {
    BaseType::post_bind(inter);
    numerical_flux_->bind(inter);
  }

private:
  using BaseType::local_sources_;
  std::unique_ptr<NumericalFluxType> numerical_flux_;
  const bool source_is_elementwise_constant_;
  mutable LocalIntersectionCoords x_in_intersection_coords_;
  mutable DynamicStateType u_;
  mutable DynamicStateType v_;
  mutable DynamicStateType g_;
}; // class LocalAdvectionFvCouplingOperator

template <class I,
          class SV,
          class SGV,
          size_t m,
          class SR,
          class RR,
          class IRGV,
          class IRV,
          class ORR,
          class ORGV,
          class ORV>
const typename LocalAdvectionFvCouplingOperator<I, SV, SGV, m, SR, RR, IRGV, IRV, ORR, ORGV, ORV>::LocalSourceType::
    DomainType LocalAdvectionFvCouplingOperator<I, SV, SGV, m, SR, RR, IRGV, IRV, ORR, ORGV, ORV>::static_x;


template <class I, class SV, class SGV, size_t m = 1, class SF = double, class RF = SF, class RGV = SGV, class RV = SV>
class LocalAdvectionFvBoundaryTreatmentByCustomNumericalFluxOperator
  : public LocalIntersectionOperatorInterface<I, SV, SGV, m, 1, SF, m, 1, RF, RGV, RV>
{
  using ThisType = LocalAdvectionFvBoundaryTreatmentByCustomNumericalFluxOperator;
  using BaseType = LocalIntersectionOperatorInterface<I, SV, SGV, m, 1, SF, m, 1, RF, RGV, RV>;
  using CouplingOperatorType = LocalAdvectionFvCouplingOperator<I, SV, SGV, m, SF, RF, RGV, RV>;

public:
  using BaseType::d;
  using typename BaseType::DiscreteSourceType;
  using typename BaseType::IntersectionType;
  using typename BaseType::LocalInsideRangeType;
  using typename BaseType::LocalOutsideRangeType;
  using typename BaseType::SourceSpaceType;
  using typename BaseType::SourceType;

  using D = typename IntersectionType::ctype;
  using StateDomainType = FieldVector<typename SGV::ctype, SGV::dimension>;
  using DynamicStateType = typename CouplingOperatorType::DynamicStateType;
<<<<<<< HEAD
  using LambdaType = std::function<void(const DynamicStateType& /*u*/,
                                        const StateDomainType& /*n*/,
=======
  using LambdaType = std::function<void(const IntersectionType& /*intersection*/,
                                        const FieldVector<D, d - 1>& /*xx_in_reference_intersection_coordinates*/,
                                        const DynamicStateType& /*u*/,
>>>>>>> f1b5f8bc
                                        DynamicStateType& /*g*/,
                                        const XT::Common::Parameter& /*param*/)>;

  // When using this constructor, source has to be set by a call to with_source before calling apply
  LocalAdvectionFvBoundaryTreatmentByCustomNumericalFluxOperator(
      LambdaType numerical_boundary_flux_lambda,
      const XT::Common::ParameterType& boundary_treatment_param_type = {},
      const bool source_is_elementwise_constant = false)
    : BaseType(1, boundary_treatment_param_type)
    , numerical_boundary_flux_(numerical_boundary_flux_lambda)
    , source_is_elementwise_constant_(source_is_elementwise_constant)
    , u_(m)
    , g_(m)
  {}

  LocalAdvectionFvBoundaryTreatmentByCustomNumericalFluxOperator(
      const SourceType& source,
      LambdaType numerical_boundary_flux_lambda,
      const XT::Common::ParameterType& boundary_treatment_param_type = {},
      const bool source_is_elementwise_constant = false)
    : BaseType(source, 1, boundary_treatment_param_type)
    , numerical_boundary_flux_(numerical_boundary_flux_lambda)
    , source_is_elementwise_constant_(source_is_elementwise_constant)
    , u_(m)
    , g_(m)
  {}

  LocalAdvectionFvBoundaryTreatmentByCustomNumericalFluxOperator(
      const SourceSpaceType& source_space,
      const SV& source_vector,
      LambdaType numerical_boundary_flux_lambda,
      const XT::Common::ParameterType& boundary_treatment_param_type = {},
      const bool source_is_elementwise_constant = false)
    : BaseType(source_space, source_vector, 1, boundary_treatment_param_type)
    , numerical_boundary_flux_(numerical_boundary_flux_lambda)
    , source_is_elementwise_constant_(source_is_elementwise_constant)
    , u_(m)
    , g_(m)
  {}

  LocalAdvectionFvBoundaryTreatmentByCustomNumericalFluxOperator(
      const DiscreteSourceType& source,
      LambdaType numerical_boundary_flux_lambda,
      const XT::Common::ParameterType& boundary_treatment_param_type = {})
    : ThisType(source,
               numerical_boundary_flux_lambda,
               boundary_treatment_param_type,
               source.space().type() == SpaceType::finite_volume)
  {}

  LocalAdvectionFvBoundaryTreatmentByCustomNumericalFluxOperator(const ThisType& other)
    : BaseType(other)
    , numerical_boundary_flux_(other.numerical_boundary_flux_)
    , source_is_elementwise_constant_(other.source_is_elementwise_constant_)
    , u_(m)
    , g_(m)
  {}

  std::unique_ptr<BaseType> copy() const override final
  {
    return std::make_unique<ThisType>(*this);
  }

  /// \todo store some numerical_flux_linear in ctor and return that
  bool linear() const override final
  {
    return false;
  }

  using BaseType::intersection;

  void apply(LocalInsideRangeType& local_range_inside,
             LocalOutsideRangeType& /*local_range_outside*/,
             const XT::Common::Parameter& param = {}) const override final
  {
    DUNE_THROW_IF(local_range_inside.space().type() != SpaceType::finite_volume,
                  Exceptions::operator_error,
                  "Use LocalAdvectionDgBoundaryTreatmentByCustomNumericalFluxOperator instead!");
    local_sources_[0]->evaluate(source_is_elementwise_constant_ ? CouplingOperatorType::static_x
                                                                : intersection().geometryInInside().center(),
                                u_);
<<<<<<< HEAD
    const auto normal = intersection().centerUnitOuterNormal();
    numerical_boundary_flux_(u_, normal, g_, param);
    auto& local_range_inside_dofs = local_range_inside.dofs();
    const auto factor = intersection().geometry().volume() / intersection().inside().geometry().volume();
    for (size_t ii = 0; ii < m; ++ii)
      local_range_inside_dofs[ii] += g_[ii] * factor;
=======
    numerical_boundary_flux_(
        intersection(), intersection().geometry().local(intersection().geometry().center()), u_, g_, param);
    auto& local_range_inside_dofs = local_range_inside.dofs();
    const auto factor = intersection().geometry().volume() / intersection().inside().geometry().volume();
    for (size_t ii = 0; ii < m; ++ii)
      local_range_inside_dofs.add_to_entry(ii, g_[ii] * factor);
>>>>>>> f1b5f8bc
  } // ... apply(...)

private:
  using BaseType::local_sources_;
  const LambdaType numerical_boundary_flux_;
  const bool source_is_elementwise_constant_;
  mutable DynamicStateType u_;
  mutable DynamicStateType g_;
}; // class LocalAdvectionFvBoundaryTreatmentByCustomNumericalFluxOperator


template <class I, class SV, class SGV, size_t m = 1, class SF = double, class RF = SF, class RGV = SGV, class RV = SV>
class LocalAdvectionFvBoundaryTreatmentByCustomExtrapolationOperator
  : public LocalIntersectionOperatorInterface<I, SV, SGV, m, 1, SF, m, 1, RF, RGV, RV>
{
  using ThisType = LocalAdvectionFvBoundaryTreatmentByCustomExtrapolationOperator;
  using BaseType = LocalIntersectionOperatorInterface<I, SV, SGV, m, 1, SF, m, 1, RF, RGV, RV>;
  using CouplingOperatorType = LocalAdvectionFvCouplingOperator<I, SV, SGV, m, SF, RF, RGV, RV>;

public:
  using BaseType::d;
  using typename BaseType::DiscreteSourceType;
  using typename BaseType::IntersectionType;
  using typename BaseType::LocalInsideRangeType;
  using typename BaseType::LocalOutsideRangeType;
  using typename BaseType::SourceSpaceType;
  using typename BaseType::SourceType;

  using D = typename IntersectionType::ctype;
  using NumericalFluxType = NumericalFluxInterface<I, d, m, RF>;
  using LocalIntersectionCoords = typename NumericalFluxType::LocalIntersectionCoords;
  using FluxType = typename NumericalFluxType::FluxType;
  using DynamicStateType = typename CouplingOperatorType::DynamicStateType;
  using LambdaType = std::function<void(const IntersectionType& /*intersection*/,
                                        const FieldVector<D, d - 1>& /*xx_in_reference_intersection_coordinates*/,
                                        const FluxType& /*flux*/,
                                        const DynamicStateType& /*u*/,
                                        DynamicStateType& /*v*/,
                                        const XT::Common::Parameter& /*param*/)>;

  // When using this constructor, source has to be set by a call to with_source before calling apply
  LocalAdvectionFvBoundaryTreatmentByCustomExtrapolationOperator(
      const NumericalFluxType& numerical_flux,
      LambdaType boundary_extrapolation_lambda,
      const XT::Common::ParameterType& boundary_treatment_param_type = {},
      const bool source_is_elementwise_constant = false)
    : BaseType(1, numerical_flux.parameter_type() + boundary_treatment_param_type)
    , numerical_flux_(numerical_flux.copy())
    , extrapolate_(boundary_extrapolation_lambda)
    , source_is_elementwise_constant_(source_is_elementwise_constant)
    , u_(m)
    , v_(m)
    , g_(m)
  {}

  LocalAdvectionFvBoundaryTreatmentByCustomExtrapolationOperator(
      const SourceType& source,
      const NumericalFluxType& numerical_flux,
      LambdaType boundary_extrapolation_lambda,
      const XT::Common::ParameterType& boundary_treatment_param_type = {},
      const bool source_is_elementwise_constant = false)
    : BaseType(source, 1, numerical_flux.parameter_type() + boundary_treatment_param_type)
    , numerical_flux_(numerical_flux.copy())
    , extrapolate_(boundary_extrapolation_lambda)
    , source_is_elementwise_constant_(source_is_elementwise_constant)
    , u_(m)
    , v_(m)
    , g_(m)
  {}

  LocalAdvectionFvBoundaryTreatmentByCustomExtrapolationOperator(
      const SourceSpaceType& source_space,
      const SV& source_vector,
      const NumericalFluxType& numerical_flux,
      LambdaType boundary_extrapolation_lambda,
      const XT::Common::ParameterType& boundary_treatment_param_type = {},
      const bool source_is_elementwise_constant = false)
    : BaseType(source_space, source_vector, 1, numerical_flux.parameter_type() + boundary_treatment_param_type)
    , numerical_flux_(numerical_flux.copy())
    , extrapolate_(boundary_extrapolation_lambda)
    , source_is_elementwise_constant_(source_is_elementwise_constant)
  {}

  LocalAdvectionFvBoundaryTreatmentByCustomExtrapolationOperator(
      const DiscreteSourceType& source,
      const NumericalFluxType& numerical_flux,
      LambdaType boundary_extrapolation_lambda,
      const XT::Common::ParameterType& boundary_treatment_param_type = {})
    : ThisType(source,
               numerical_flux,
               boundary_extrapolation_lambda,
               boundary_treatment_param_type,
               source.space().type() == SpaceType::finite_volume)
  {}

  LocalAdvectionFvBoundaryTreatmentByCustomExtrapolationOperator(const ThisType& other)
    : BaseType(other)
    , numerical_flux_(other.numerical_flux_->copy())
    , extrapolate_(other.extrapolate_)
    , source_is_elementwise_constant_(other.source_is_elementwise_constant_)
    , u_(m)
    , v_(m)
    , g_(m)
  {}

  std::unique_ptr<BaseType> copy() const override final
  {
    return std::make_unique<ThisType>(*this);
  }

  bool linear() const override final
  {
    return numerical_flux_->linear();
  }

  using BaseType::intersection;

  void apply(LocalInsideRangeType& local_range_inside,
             LocalOutsideRangeType& /*local_range_outside*/,
             const XT::Common::Parameter& param = {}) const override final
  {
    DUNE_THROW_IF(local_range_inside.space().type() != SpaceType::finite_volume,
                  Exceptions::operator_error,
                  "Use LocalAdvectionDgBoundaryTreatmentByCustomExtrapolationOperator instead!");
    if (numerical_flux_->x_dependent())
      x_in_intersection_coords_ = intersection().geometry().local(intersection().geometry().center());
    local_sources_[0]->evaluate(source_is_elementwise_constant_ ? CouplingOperatorType::static_x
                                                                : intersection().geometryInInside().center(),
                                u_,
                                param);
    extrapolate_(intersection(),
                 ReferenceElements<D, d - 1>::general(intersection().type()).position(0, 0),
                 numerical_flux_->flux(),
                 u_,
                 v_,
                 param);
    const auto normal = intersection().centerUnitOuterNormal();
    numerical_flux_->apply(x_in_intersection_coords_, u_, v_, normal, g_, param);
    auto& local_range_inside_dofs = local_range_inside.dofs();
    const auto factor = intersection().geometry().volume() / intersection().inside().geometry().volume();
    for (size_t ii = 0; ii < m; ++ii)
<<<<<<< HEAD
      local_range_inside_dofs[ii] += g_[ii] * factor;
=======
      local_range_inside_dofs.add_to_entry(ii, g_[ii] * factor);
>>>>>>> f1b5f8bc
  } // ... apply(...)

protected:
  void post_bind(const I& inter) override
  {
    BaseType::post_bind(inter);
    numerical_flux_->bind(inter);
  }

private:
  using BaseType::local_sources_;
  std::unique_ptr<NumericalFluxType> numerical_flux_;
  const LambdaType extrapolate_;
  const bool source_is_elementwise_constant_;
  mutable LocalIntersectionCoords x_in_intersection_coords_;
  mutable DynamicStateType u_;
  mutable DynamicStateType v_;
  mutable DynamicStateType g_;
}; // class LocalAdvectionFvBoundaryTreatmentByCustomExtrapolationOperator


} // namespace GDT
} // namespace Dune

#endif // DUNE_GDT_LOCAL_OPERATORS_ADVECTION_FV_HH<|MERGE_RESOLUTION|>--- conflicted
+++ resolved
@@ -128,17 +128,10 @@
              LocalOutsideRangeType& local_range_outside,
              const XT::Common::Parameter& param = {}) const override final
   {
-<<<<<<< HEAD
-    DUNE_THROW_IF((local_range_inside.space().type() != SpaceType::finite_volume)
-                      || (local_range_outside.space().type() != SpaceType::finite_volume),
-                  Exceptions::operator_error,
-                  "Use LocalAdvectionDgCouplingOperator instead!");
-=======
     DEBUG_THROW_IF((local_range_inside.space().type() != SpaceType::finite_volume)
                        || (local_range_outside.space().type() != SpaceType::finite_volume),
                    Exceptions::operator_error,
                    "Use LocalAdvectionDgCouplingOperator instead!");
->>>>>>> f1b5f8bc
     local_sources_[0]->evaluate(
         source_is_elementwise_constant_ ? static_x : intersection().geometryInInside().center(), u_, param);
     local_sources_[1]->evaluate(
@@ -154,13 +147,8 @@
     auto& local_range_outside_dofs = local_range_outside.dofs();
     for (size_t ii = 0; ii < m; ++ii) {
       const auto g_ii = g_[ii] * h_intersection;
-<<<<<<< HEAD
-      local_range_inside_dofs[ii] += g_ii * hinv_inside_element;
-      local_range_outside_dofs[ii] -= g_ii * hinv_outside_element;
-=======
       local_range_inside_dofs.add_to_entry(ii, g_ii * hinv_inside_element);
       local_range_outside_dofs.add_to_entry(ii, -g_ii * hinv_outside_element);
->>>>>>> f1b5f8bc
     }
   } // ... apply(...)
 
@@ -216,14 +204,9 @@
   using D = typename IntersectionType::ctype;
   using StateDomainType = FieldVector<typename SGV::ctype, SGV::dimension>;
   using DynamicStateType = typename CouplingOperatorType::DynamicStateType;
-<<<<<<< HEAD
-  using LambdaType = std::function<void(const DynamicStateType& /*u*/,
-                                        const StateDomainType& /*n*/,
-=======
   using LambdaType = std::function<void(const IntersectionType& /*intersection*/,
                                         const FieldVector<D, d - 1>& /*xx_in_reference_intersection_coordinates*/,
                                         const DynamicStateType& /*u*/,
->>>>>>> f1b5f8bc
                                         DynamicStateType& /*g*/,
                                         const XT::Common::Parameter& /*param*/)>;
 
@@ -305,21 +288,12 @@
     local_sources_[0]->evaluate(source_is_elementwise_constant_ ? CouplingOperatorType::static_x
                                                                 : intersection().geometryInInside().center(),
                                 u_);
-<<<<<<< HEAD
-    const auto normal = intersection().centerUnitOuterNormal();
-    numerical_boundary_flux_(u_, normal, g_, param);
-    auto& local_range_inside_dofs = local_range_inside.dofs();
-    const auto factor = intersection().geometry().volume() / intersection().inside().geometry().volume();
-    for (size_t ii = 0; ii < m; ++ii)
-      local_range_inside_dofs[ii] += g_[ii] * factor;
-=======
     numerical_boundary_flux_(
         intersection(), intersection().geometry().local(intersection().geometry().center()), u_, g_, param);
     auto& local_range_inside_dofs = local_range_inside.dofs();
     const auto factor = intersection().geometry().volume() / intersection().inside().geometry().volume();
     for (size_t ii = 0; ii < m; ++ii)
       local_range_inside_dofs.add_to_entry(ii, g_[ii] * factor);
->>>>>>> f1b5f8bc
   } // ... apply(...)
 
 private:
@@ -461,11 +435,7 @@
     auto& local_range_inside_dofs = local_range_inside.dofs();
     const auto factor = intersection().geometry().volume() / intersection().inside().geometry().volume();
     for (size_t ii = 0; ii < m; ++ii)
-<<<<<<< HEAD
-      local_range_inside_dofs[ii] += g_[ii] * factor;
-=======
       local_range_inside_dofs.add_to_entry(ii, g_[ii] * factor);
->>>>>>> f1b5f8bc
   } // ... apply(...)
 
 protected:
