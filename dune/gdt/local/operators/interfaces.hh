--- conflicted
+++ resolved
@@ -95,7 +95,11 @@
 
   virtual std::unique_ptr<ThisType> copy() const = 0;
 
-<<<<<<< HEAD
+  virtual bool linear() const
+  {
+    return false;
+  }
+
   virtual void apply(LocalRangeType& local_range, const XT::Common::Parameter& param = {}) const = 0;
 
   virtual std::unique_ptr<ThisType> with_source(const SourceType& src) const
@@ -119,15 +123,6 @@
 protected:
   XT::Common::ConstStorageProvider<SourceType> source_;
   std::unique_ptr<LocalSourceType> local_source_;
-=======
-  virtual bool linear() const
-  {
-    return false;
-  }
-
-  virtual void
-  apply(const SourceType& source, LocalRangeType& local_range, const XT::Common::Parameter& param = {}) const = 0;
->>>>>>> 9e663e99
 }; // class LocalElementOperatorInterface
 
 
