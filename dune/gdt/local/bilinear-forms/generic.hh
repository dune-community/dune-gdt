// This file is part of the dune-gdt project:
//   https://github.com/dune-community/dune-gdt
// Copyright 2010-2018 dune-gdt developers and contributors. All rights reserved.
// License: Dual licensed as BSD 2-Clause License (http://opensource.org/licenses/BSD-2-Clause)
//      or  GPL-2.0+ (http://opensource.org/licenses/gpl-license)
//          with "runtime exception" (http://www.dune-project.org/license.html)
// Authors:
//   Felix Schindler (2018)
//   René Fritze     (2018)

#ifndef DUNE_GDT_LOCAL_BILINEAR_FORMS_GENERIC_HH
#define DUNE_GDT_LOCAL_BILINEAR_FORMS_GENERIC_HH

#include <functional>

#include "interfaces.hh"

namespace Dune {
namespace GDT {


/**
 * See also LocalElementBilinearFormInterface for a description of the template arguments.
 *
 * \sa LocalElementBilinearFormInterface
 */
template <class E,
          size_t t_r = 1,
          size_t t_rC = 1,
          class TR = double,
          class F = double,
          size_t a_r = t_r,
          size_t a_rC = t_rC,
          class AR = TR>
class GenericLocalElementBilinearForm : public LocalElementBilinearFormInterface<E, t_r, t_rC, TR, F, a_r, a_rC, AR>
{
  using ThisType = GenericLocalElementBilinearForm;
  using BaseType = LocalElementBilinearFormInterface<E, t_r, t_rC, TR, F, a_r, a_rC, AR>;

public:
  using typename BaseType::LocalAnsatzBasisType;
  using typename BaseType::LocalTestBasisType;

  using GenericFunctionType = std::function<void(const LocalTestBasisType& /*test_basis*/,
                                                 const LocalAnsatzBasisType& /*ansatz_basis*/,
                                                 DynamicMatrix<F>& /*result*/,
                                                 const XT::Common::Parameter& /*param*/)>;

  GenericLocalElementBilinearForm(GenericFunctionType func, const XT::Common::ParameterType& param_type = {})
    : BaseType(param_type)
    , func_(func)
  {}

  std::unique_ptr<BaseType> copy() const override final
  {
    return std::make_unique<ThisType>(*this);
  }

  using BaseType::apply2;

  void apply2(const LocalTestBasisType& test_basis,
              const LocalAnsatzBasisType& ansatz_basis,
              DynamicMatrix<F>& result,
              const XT::Common::Parameter& param = {}) const override final
  {
    // prepare storage
    const size_t rows = test_basis.size(param);
    const size_t cols = ansatz_basis.size(param);
    if (result.rows() < rows || result.cols() < cols)
      result.resize(rows, cols);
    result *= 0;
    // compute
    func_(test_basis, ansatz_basis, result, this->parse_parameter(param));
  } // ... apply2(...)

private:
  const GenericFunctionType func_;
}; // class GenericLocalElementBilinearForm


/**
 * See also LocalCouplingIntersectionBilinearFormInterface for a description of the template arguments.
 *
 * \sa LocalCouplingIntersectionBilinearFormInterface
 */
template <class I,
          size_t t_r = 1,
          size_t t_rC = 1,
          class TR = double,
          class F = double,
          size_t a_r = t_r,
          size_t a_rC = t_rC,
          class AR = TR>
class GenericLocalCouplingIntersectionBilinearForm
  : public LocalCouplingIntersectionBilinearFormInterface<I, t_r, t_rC, TR, F, a_r, a_rC, AR>
{
<<<<<<< HEAD
  using ThisType = GenericLocalCouplingIntersectionBilinearForm<I, t_r, t_rC, TR, F, a_r, a_rC, AR>;
=======
  using ThisType = GenericLocalCouplingIntersectionBilinearForm;
>>>>>>> 3a285d68
  using BaseType = LocalCouplingIntersectionBilinearFormInterface<I, t_r, t_rC, TR, F, a_r, a_rC, AR>;

public:
  using typename BaseType::IntersectionType;
  using typename BaseType::LocalAnsatzBasisType;
  using typename BaseType::LocalTestBasisType;

  using GenericFunctionType = std::function<void(const IntersectionType& /*intersection*/,
                                                 const LocalTestBasisType& /*test_basis_inside*/,
                                                 const LocalAnsatzBasisType& /*ansatz_basis_inside*/,
                                                 const LocalTestBasisType& /*test_basis_outside*/,
                                                 const LocalAnsatzBasisType& /*ansatz_basis_outside*/,
                                                 DynamicMatrix<F>& /*result_in_in*/,
                                                 DynamicMatrix<F>& /*result_in_out*/,
                                                 DynamicMatrix<F>& /*result_out_in*/,
                                                 DynamicMatrix<F>& /*result_out_out*/,
                                                 const XT::Common::Parameter& /*param*/)>;

  GenericLocalCouplingIntersectionBilinearForm(GenericFunctionType func,
                                               const XT::Common::ParameterType& param_type = {})
    : BaseType(param_type)
    , func_(func)
  {}

  GenericLocalCouplingIntersectionBilinearForm(ThisType&& source) = default;

  std::unique_ptr<BaseType> copy() const override final
  {
    return std::make_unique<ThisType>(*this);
  }

  using BaseType::apply2;

  void apply2(const IntersectionType& intersection,
              const LocalTestBasisType& test_basis_inside,
              const LocalAnsatzBasisType& ansatz_basis_inside,
              const LocalTestBasisType& test_basis_outside,
              const LocalAnsatzBasisType& ansatz_basis_outside,
              DynamicMatrix<F>& result_in_in,
              DynamicMatrix<F>& result_in_out,
              DynamicMatrix<F>& result_out_in,
              DynamicMatrix<F>& result_out_out,
              const XT::Common::Parameter& param = {}) const override final
  {
    // prepare storage
    const size_t rows_in = test_basis_inside.size(param);
    const size_t rows_out = test_basis_outside.size(param);
    const size_t cols_in = ansatz_basis_inside.size(param);
    const size_t cols_out = ansatz_basis_outside.size(param);
    const auto ensure_size_and_clear = [](auto& m, const auto& r, const auto& c) {
      if (m.rows() < r || m.cols() < c)
        m.resize(r, c);
      m *= 0;
    };
    ensure_size_and_clear(result_in_in, rows_in, cols_in);
    ensure_size_and_clear(result_in_out, rows_in, cols_out);
    ensure_size_and_clear(result_out_in, rows_out, cols_in);
    ensure_size_and_clear(result_out_out, rows_out, cols_out);
    // compute
    func_(intersection,
          test_basis_inside,
          ansatz_basis_inside,
          test_basis_outside,
          ansatz_basis_outside,
          result_in_in,
          result_in_out,
          result_out_in,
          result_out_out,
          param);
  } // ... apply2(...)

private:
  const GenericFunctionType func_;
}; // class GenericLocalCouplingIntersectionBilinearForm


} // namespace GDT
} // namespace Dune

#endif // DUNE_GDT_LOCAL_BILINEAR_FORMS_GENERIC_HH<|MERGE_RESOLUTION|>--- conflicted
+++ resolved
@@ -94,11 +94,7 @@
 class GenericLocalCouplingIntersectionBilinearForm
   : public LocalCouplingIntersectionBilinearFormInterface<I, t_r, t_rC, TR, F, a_r, a_rC, AR>
 {
-<<<<<<< HEAD
-  using ThisType = GenericLocalCouplingIntersectionBilinearForm<I, t_r, t_rC, TR, F, a_r, a_rC, AR>;
-=======
   using ThisType = GenericLocalCouplingIntersectionBilinearForm;
->>>>>>> 3a285d68
   using BaseType = LocalCouplingIntersectionBilinearFormInterface<I, t_r, t_rC, TR, F, a_r, a_rC, AR>;
 
 public:
