--- conflicted
+++ resolved
@@ -43,13 +43,9 @@
   using typename BaseType::LocalTestBasisType;
 
   explicit LocalLinearAdvectionIntegrand(XT::Functions::GridFunction<E, d, 1, F> direction,
-<<<<<<< HEAD
+                                         bool advection_in_divergence_form = true,
                                          const std::string& logging_prefix = "",
                                          const std::array<bool, 3>& logging_state = XT::Common::default_logger_state())
-=======
-                                         bool advection_in_divergence_form = true,
-                                         const std::string& logging_prefix = "")
->>>>>>> cee195fd
     : BaseType(direction.parameter_type(),
                logging_prefix.empty() ? "LocalLinearAdvectionIntegrand" : logging_prefix,
                logging_state)
@@ -106,6 +102,8 @@
       result.resize(rows, cols);
     result *= 0;
     // evaluate
+    test_basis.jacobians(point_in_reference_element, test_basis_grads_, param);
+    ansatz_basis.evaluate(point_in_reference_element, ansatz_basis_values_, param);
     const auto direction = local_direction_->evaluate(point_in_reference_element, param);
     if (advection_in_divergence_form_) {
       test_basis.jacobians(point_in_reference_element, test_basis_grads_, param);
