// This file is part of the dune-gdt project:
//   https://github.com/dune-community/dune-gdt
// Copyright 2010-2018 dune-gdt developers and contributors. All rights reserved.
// License: Dual licensed as BSD 2-Clause License (http://opensource.org/licenses/BSD-2-Clause)
//      or  GPL-2.0+ (http://opensource.org/licenses/gpl-license)
//          with "runtime exception" (http://www.dune-project.org/license.html)
// Authors:
//   Felix Schindler (2013 - 2018)
//   Kirsten Weber   (2013)
//   René Fritze     (2014, 2016, 2018)
//   René Milk       (2017)
//   Tobias Leibner  (2014, 2016 - 2018)

#warning This header is deprecated, use and include <dune/gdt/local/integrands/laplace.hh> instead!

#ifndef DUNE_GDT_LOCAL_INTEGRANDS_ELLIPTIC_HH
#  define DUNE_GDT_LOCAL_INTEGRANDS_ELLIPTIC_HH

#  include <dune/xt/common/memory.hh>
#  include <dune/xt/la/container/eye-matrix.hh>
#  include <dune/xt/functions/base/function-as-grid-function.hh>
#  include <dune/xt/functions/constant.hh>
#  include <dune/xt/functions/interfaces/grid-function.hh>

#  include "interfaces.hh"

namespace Dune {
namespace GDT {


/**
 * This class is deprecated, use LocalLaplaceIntegrand instead (10.08.2019)!
 * Given an inducing scalar function lambda and an inducing matrix-valued function kappa, computes
 * `lambda(x) * {[kappa(x) \nabla phi(x)] * \nabla psi(x)}` for all combinations of phi in the ansatz basis and psi in
 * the test basis.
 * If phi and psi are vector-valued, \nabla phi is the jacobian matrix and we are actually computing
 * `lambda(x) * {[kappa(x) (\nabla phi(x))^T] : (\nabla psi(x))^T}`, where ':' denotes the matrix scalar product.
 */
template <class E, size_t r = 1, class F = double>
<<<<<<< HEAD
class /*DXT_DEPRECATED_MSG("Use LocalLaplaceIntegrand instead (10.08.2019)!")*/ LocalEllipticIntegrand
=======
class [[deprecated("Use LocalLaplaceIntegrand instead (10.08.2019)!")]] LocalEllipticIntegrand
>>>>>>> 4b30d98a
  : public LocalBinaryElementIntegrandInterface<E, r, 1, F, F, r, 1, F>
{
  using BaseType = LocalBinaryElementIntegrandInterface<E, r, 1, F, F, r, 1, F>;
  using ThisType = LocalEllipticIntegrand;

public:
  using BaseType::d;
  using typename BaseType::DomainType;
  using typename BaseType::ElementType;
  using typename BaseType::LocalAnsatzBasisType;
  using typename BaseType::LocalTestBasisType;

  using DiffusionFactorType = XT::Functions::GridFunctionInterface<E, 1, 1, F>;
  using DiffusionTensorType = XT::Functions::GridFunctionInterface<E, d, d, F>;

  LocalEllipticIntegrand(
      const F& diffusion_factor = F(1),
      const XT::Common::FieldMatrix<F, d, d>& diffusion_tensor = XT::LA::eye_matrix<FieldMatrix<F, d, d>>(d, d))
    : BaseType()
    , diffusion_factor_(new XT::Functions::FunctionAsGridFunctionWrapper<E, 1, 1, F>(
          new XT::Functions::ConstantFunction<d, 1, 1, F>(diffusion_factor)))
    , diffusion_tensor_(new XT::Functions::FunctionAsGridFunctionWrapper<E, d, d, F>(
          new XT::Functions::ConstantFunction<d, d, d, F>(diffusion_tensor)))
    , local_diffusion_factor_(diffusion_factor_.access().local_function())
    , local_diffusion_tensor_(diffusion_tensor_.access().local_function())
  {}

  LocalEllipticIntegrand(const XT::Functions::FunctionInterface<d, 1, 1, F>& diffusion_factor,
                         const XT::Functions::FunctionInterface<d, d, d, F>& diffusion_tensor)
    : BaseType(diffusion_factor.parameter_type() + diffusion_tensor.parameter_type())
    , diffusion_factor_(new XT::Functions::FunctionAsGridFunctionWrapper<E, 1, 1, F>(diffusion_factor))
    , diffusion_tensor_(new XT::Functions::FunctionAsGridFunctionWrapper<E, d, d, F>(diffusion_tensor))
    , local_diffusion_factor_(diffusion_factor_.access().local_function())
    , local_diffusion_tensor_(diffusion_tensor_.access().local_function())
  {}

  LocalEllipticIntegrand(const DiffusionFactorType& diffusion_factor, const DiffusionTensorType& diffusion_tensor)
    : BaseType(diffusion_factor.parameter_type() + diffusion_tensor.parameter_type())
    , diffusion_factor_(diffusion_factor)
    , diffusion_tensor_(diffusion_tensor)
    , local_diffusion_factor_(diffusion_factor_.access().local_function())
    , local_diffusion_tensor_(diffusion_tensor_.access().local_function())
  {}

  LocalEllipticIntegrand(const ThisType& other)
    : BaseType(other.parameter_type())
    , diffusion_factor_(other.diffusion_factor_)
    , diffusion_tensor_(other.diffusion_tensor_)
    , local_diffusion_factor_(diffusion_factor_.access().local_function())
    , local_diffusion_tensor_(diffusion_tensor_.access().local_function())
  {}

  LocalEllipticIntegrand(ThisType&& source) = default;

  std::unique_ptr<BaseType> copy() const override final
  {
    return std::make_unique<ThisType>(*this);
  }

protected:
  void post_bind(const ElementType& ele) override
  {
#  ifndef NDEBUG
    if (!ele.geometry().affine())
      std::cerr << "Warning: integration order has to be increased for non-affine geometries!" << std::endl;
#  endif
    local_diffusion_factor_->bind(ele);
    local_diffusion_tensor_->bind(ele);
  }

public:
  int order(const LocalTestBasisType& test_basis,
            const LocalAnsatzBasisType& ansatz_basis,
            const XT::Common::Parameter& param = {}) const override final
  {
    return local_diffusion_factor_->order(param) + local_diffusion_tensor_->order(param) + test_basis.order(param)
           + ansatz_basis.order(param);
  }

  void evaluate(const LocalTestBasisType& test_basis,
                const LocalAnsatzBasisType& ansatz_basis,
                const DomainType& point_in_reference_element,
                DynamicMatrix<F>& result,
                const XT::Common::Parameter& param = {}) const override final
  {
    // prepare storage
    const size_t rows = test_basis.size(param);
    const size_t cols = ansatz_basis.size(param);
    if (result.rows() < rows || result.cols() < cols)
      result.resize(rows, cols);
    result *= 0;
    // evaluate
    test_basis.jacobians(point_in_reference_element, test_basis_grads_, param);
    ansatz_basis.jacobians(point_in_reference_element, ansatz_basis_grads_, param);
    const auto diffusion = local_diffusion_tensor_->evaluate(point_in_reference_element, param)
                           * local_diffusion_factor_->evaluate(point_in_reference_element, param)[0];
    // compute elliptic evaluation
    for (size_t ii = 0; ii < rows; ++ii)
      for (size_t jj = 0; jj < cols; ++jj)
        for (size_t rr = 0; rr < r; ++rr)
          result[ii][jj] += (diffusion * ansatz_basis_grads_[jj][rr]) * test_basis_grads_[ii][rr];
  } // ... evaluate(...)

private:
  const XT::Common::ConstStorageProvider<DiffusionFactorType> diffusion_factor_;
  const XT::Common::ConstStorageProvider<DiffusionTensorType> diffusion_tensor_;
  std::unique_ptr<typename DiffusionFactorType::LocalFunctionType> local_diffusion_factor_;
  std::unique_ptr<typename DiffusionTensorType::LocalFunctionType> local_diffusion_tensor_;
  mutable std::vector<typename LocalTestBasisType::DerivativeRangeType> test_basis_grads_;
  mutable std::vector<typename LocalAnsatzBasisType::DerivativeRangeType> ansatz_basis_grads_;
}; // class LocalEllipticIntegrand


} // namespace GDT
} // namespace Dune

#endif // DUNE_GDT_LOCAL_INTEGRANDS_ELLIPTIC_HH<|MERGE_RESOLUTION|>--- conflicted
+++ resolved
@@ -37,11 +37,7 @@
  * `lambda(x) * {[kappa(x) (\nabla phi(x))^T] : (\nabla psi(x))^T}`, where ':' denotes the matrix scalar product.
  */
 template <class E, size_t r = 1, class F = double>
-<<<<<<< HEAD
-class /*DXT_DEPRECATED_MSG("Use LocalLaplaceIntegrand instead (10.08.2019)!")*/ LocalEllipticIntegrand
-=======
-class [[deprecated("Use LocalLaplaceIntegrand instead (10.08.2019)!")]] LocalEllipticIntegrand
->>>>>>> 4b30d98a
+class /*[[deprecated("Use LocalLaplaceIntegrand instead (10.08.2019)!")]]*/ LocalEllipticIntegrand
   : public LocalBinaryElementIntegrandInterface<E, r, 1, F, F, r, 1, F>
 {
   using BaseType = LocalBinaryElementIntegrandInterface<E, r, 1, F, F, r, 1, F>;
