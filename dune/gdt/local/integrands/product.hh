--- conflicted
+++ resolved
@@ -32,13 +32,10 @@
  * in the ansatz basis and psi in the test basis.
  *
  * \note Note that f can also be given as a scalar value or omitted.
-<<<<<<< HEAD
-=======
  *
  * \note Applying f to the ansatz basis can be done by passing f^T (the transposed of f)
  *
  * \sa local_binary_to_unary_element_integrand
->>>>>>> 3a285d68
  */
 template <class E, size_t r = 1, class TR = double, class F = double, class AR = TR>
 class LocalElementProductIntegrand : public LocalBinaryElementIntegrandInterface<E, r, 1, TR, F, r, 1, AR>
@@ -127,11 +124,7 @@
 class LocalCouplingIntersectionProductIntegrand
   : public LocalQuaternaryIntersectionIntegrandInterface<I, r, 1, TR, F, r, 1, AR>
 {
-<<<<<<< HEAD
-  using ThisType = LocalCouplingIntersectionProductIntegrand<I, r, TR, F, AR>;
-=======
   using ThisType = LocalCouplingIntersectionProductIntegrand;
->>>>>>> 3a285d68
   using BaseType = LocalQuaternaryIntersectionIntegrandInterface<I, r, 1, TR, F, r, 1, AR>;
 
 public:
@@ -261,11 +254,7 @@
 template <class I, size_t r = 1, class TR = double, class F = double, class AR = TR>
 class LocalIntersectionProductIntegrand : public LocalBinaryIntersectionIntegrandInterface<I, r, 1, TR, F, r, 1, AR>
 {
-<<<<<<< HEAD
-  using ThisType = LocalIntersectionProductIntegrand<I, r, TR, F, AR>;
-=======
   using ThisType = LocalIntersectionProductIntegrand;
->>>>>>> 3a285d68
   using BaseType = LocalBinaryIntersectionIntegrandInterface<I, r, 1, TR, F, r, 1, AR>;
 
 public:
