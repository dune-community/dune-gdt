--- conflicted
+++ resolved
@@ -41,11 +41,7 @@
           class AF = TF>
 class LocalBinaryToUnaryElementIntegrand : public LocalUnaryElementIntegrandInterface<E, t_r, t_rC, TF, F>
 {
-<<<<<<< HEAD
-  using ThisType = LocalBinaryToUnaryElementIntegrand<E, t_r, t_rC, TF, F, a_r, a_rC, AF>;
-=======
   using ThisType = LocalBinaryToUnaryElementIntegrand;
->>>>>>> 3a285d68
   using BaseType = LocalUnaryElementIntegrandInterface<E, t_r, t_rC, TF, F>;
 
 public:
