--- conflicted
+++ resolved
@@ -29,19 +29,11 @@
 namespace GDT {
 
 
-<<<<<<< HEAD
-template <class GV, class LocalFiniteElementFamily>
+template <class GV, class LocalFiniteElementFamily, size_t basis_functions_per_subentity = 1>
 class ContinuousMapper : public MapperInterface<GV>
 {
   static_assert(is_local_finite_element_family<LocalFiniteElementFamily>::value, "");
-  using ThisType = ContinuousMapper<GV, LocalFiniteElementFamily>;
-=======
-template <class GV, class FiniteElement, size_t basis_functions_per_subentity = 1>
-class ContinuousMapper : public MapperInterface<GV>
-{
-  static_assert(is_local_finite_element<FiniteElement>::value, "");
-  using ThisType = ContinuousMapper<GV, FiniteElement, basis_functions_per_subentity>;
->>>>>>> cdaa0df3
+  using ThisType = ContinuousMapper<GV, LocalFiniteElementFamily, basis_functions_per_subentity>;
   using BaseType = MapperInterface<GV>;
 
   template <int d>
@@ -75,46 +67,7 @@
     , local_finite_elements_(local_finite_elements)
     , order_(order)
     , max_local_size_(0)
-<<<<<<< HEAD
     , mapper_(grid_view_, [&](const auto& geometry_type, const auto /*grid_dim*/) {
-=======
-    , mapper_(nullptr)
-  {
-    DUNE_THROW_IF(d == 3 && finite_elements_->size() != 1, // Probably due to non-conforming intersections.
-                  Exceptions::mapper_error,
-                  "The mapper does not seem to work with multiple finite elements in 3d!");
-    // collect all entities (for all codims) which are used to attach DoFs to
-    for (auto&& geometry_type : grid_view_.indexSet().types(0)) {
-      // get the finite element for this geometry type
-      const auto finite_element_search_result = finite_elements_->find(geometry_type);
-      DUNE_THROW_IF(finite_element_search_result == finite_elements_->end(),
-                    Exceptions::mapper_error,
-                    "Missing finite element for the required geometry type " << geometry_type << "!");
-      const auto& finite_element = *finite_element_search_result->second;
-      max_local_size_ = std::max(max_local_size_, finite_element.size());
-      // loop over all keys of this finite element
-      const auto& reference_element = ReferenceElements<D, d>::general(geometry_type);
-      const auto& coeffs = finite_element.coefficients();
-      for (size_t ii = 0; ii < coeffs.size(); ++ii) {
-        const auto& local_key = coeffs.local_key(ii);
-        // Currently only works if each subEntity has exactly basis_functions_per_subentity DoFs, if there is a variable
-        // number of DoFs per element we would need to do more complicated things in the global index mapping.
-        DUNE_THROW_IF(!(local_key.index() < basis_functions_per_subentity),
-                      Exceptions::mapper_error,
-                      "This case is not covered yet, when we have a variable number of DoFs per (sub)entity!");
-        // find the (sub)entity for this key
-        const auto sub_entity = local_key.subEntity();
-        const auto codim = local_key.codim();
-        const auto& subentity_geometry_type = reference_element.type(sub_entity, codim);
-        // and add the respective geometry type
-        all_DoF_attached_geometry_types_.insert(subentity_geometry_type);
-      }
-    }
-    DUNE_THROW_IF(all_DoF_attached_geometry_types_.size() == 0,
-                  Exceptions::mapper_error,
-                  "This must not happen, the finite elements report no DoFs attached to (sub)entities!");
-    mapper_ = std::make_shared<Implementation>(grid_view_, [&](const auto& geometry_type, const auto /*grid_dim*/) {
->>>>>>> cdaa0df3
       return all_DoF_attached_geometry_types_.count(geometry_type) > 0;
     })
   {
@@ -140,11 +93,7 @@
 
   size_t size() const override final
   {
-<<<<<<< HEAD
-    return mapper_.size();
-=======
-    return basis_functions_per_subentity * mapper_->size();
->>>>>>> cdaa0df3
+    return basis_functions_per_subentity * mapper_.size();
   }
 
   size_t max_local_size() const override final
@@ -164,13 +113,8 @@
       DUNE_THROW(Exceptions::mapper_error,
                  "local_size(element) = " << coeffs.size() << "\n   local_index = " << local_index);
     const auto& local_key = coeffs.local_key(local_index);
-<<<<<<< HEAD
-    // No need to assert local_key.index() == 0, has been checked in the ctor!
-    return mapper_.subIndex(element, local_key.subEntity(), local_key.codim());
-=======
-    return basis_functions_per_subentity * mapper_->subIndex(element, local_key.subEntity(), local_key.codim())
+    return basis_functions_per_subentity * mapper_.subIndex(element, local_key.subEntity(), local_key.codim())
            + local_key.index();
->>>>>>> cdaa0df3
   } // ... mapToGlobal(...)
 
   using BaseType::global_indices;
@@ -184,13 +128,8 @@
       indices.resize(local_sz, 0);
     for (size_t ii = 0; ii < local_sz; ++ii) {
       const auto& local_key = coeffs.local_key(ii);
-<<<<<<< HEAD
-      // No need to assert local_key.index() == 0, has been checked in the ctor!
-      indices[ii] = mapper_.subIndex(element, local_key.subEntity(), local_key.codim());
-=======
-      indices[ii] = basis_functions_per_subentity * mapper_->subIndex(element, local_key.subEntity(), local_key.codim())
+      indices[ii] = basis_functions_per_subentity * mapper_.subIndex(element, local_key.subEntity(), local_key.codim())
                     + local_key.index();
->>>>>>> cdaa0df3
     }
   } // ... globalIndices(...)
 
@@ -210,9 +149,11 @@
       const auto& coeffs = finite_element.coefficients();
       for (size_t ii = 0; ii < coeffs.size(); ++ii) {
         const auto& local_key = coeffs.local_key(ii);
-        DUNE_THROW_IF(local_key.index() != 0, // Would require twisting of DoFs and possibly more knowledge from the FE
+        // Currently only works if each subEntity has exactly basis_functions_per_subentity DoFs, if there is a variable
+        // number of DoFs per element we would need to do more complicated things in the global index mapping.
+        DUNE_THROW_IF(!(local_key.index() < basis_functions_per_subentity),
                       Exceptions::mapper_error,
-                      "This case is not covered yet, when we have more than one DoF per (sub)entity!");
+                      "This case is not covered yet, when we have a variable number of DoFs per (sub)entity!");
         // find the (sub)entity for this key
         const auto sub_entity = local_key.subEntity();
         const auto codim = local_key.codim();
