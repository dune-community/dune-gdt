--- conflicted
+++ resolved
@@ -137,31 +137,24 @@
   } // ... local_constraints(..., Constraints::Dirichlet<...> ...)
   /** @} */
 
-<<<<<<< HEAD
+  static constexpr bool associates_data_with(int codim, std::integral_constant<int, 1>)
+  {
+    return codim == dimDomain;
+  }
+
+  static constexpr bool associates_data_with(int codim, std::integral_constant<int, 2>)
+  {
+    return dimDomain == 1 ? codim >= 0 : codim > 0;
+  }
+
+  static constexpr bool associates_data_with(int codim)
+  {
+    // actually: return polOrder > 2 ? true : associates_data_with(codim, std::integral_constant<int, polOrder>());
+    return codim == 0;
+  }
+
 protected:
   std::vector<DomainType> lagrange_points_order_1(const EntityType& entity) const
-=======
-  static constexpr bool associates_data_with(int codim, std::integral_constant<int, 1>)
-  {
-    return codim == dimDomain;
-  }
-
-  static constexpr bool associates_data_with(int codim, std::integral_constant<int, 2>)
-  {
-    return dimDomain == 1 ? codim >= 0 : codim > 0;
-  }
-
-  static constexpr bool associates_data_with(int codim)
-  {
-    // actually: return polOrder > 2 ? true : associates_data_with(codim, std::integral_constant<int, polOrder>());
-    return codim == 0;
-  }
-
-private:
-  void possible_convex_combination_coefficients(std::set<std::vector<double>>& vectors_in,
-                                                const std::vector<double>& possible_coefficients,
-                                                const size_t final_size) const
->>>>>>> 7cfbbfb5
   {
     // check
     static_assert(polOrder == 1, "Not tested for higher polynomial orders!");
