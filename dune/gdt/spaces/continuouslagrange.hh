--- conflicted
+++ resolved
@@ -43,15 +43,6 @@
   };
 
   template< class G, int p, class R, int r, int rC >
-<<<<<<< HEAD
-  struct SpaceChooser< G, p, R, r, rC, GDT::ChooseSpaceBackend::fem_localfunctions >
-  {
-    typedef GDT::Spaces::ContinuousLagrange::FemLocalfunctionsBased< GridLayerType, p, R, r > Type;
-  };
-
-  template< class G, int p, class R, int r, int rC >
-=======
->>>>>>> 3ab725dd
   struct SpaceChooser< G, p, R, r, rC, GDT::ChooseSpaceBackend::pdelab >
   {
     typedef GDT::Spaces::ContinuousLagrange::PdelabBased< GridLayerType, p, R, r > Type;
