--- conflicted
+++ resolved
@@ -159,15 +159,9 @@
   using typename BaseType::FieldType;
 
 private:
-<<<<<<< HEAD
-  typedef typename XT::Grid::extract_entity_t<GridViewType> E;
-  typedef typename GridViewType::ctype D;
-  static const size_t d = GridViewType::dimension;
-=======
   using E = XT::Grid::extract_entity_t<GridLayerType>;
   typedef typename GridLayerType::ctype D;
   static const size_t d = GridLayerType::dimension;
->>>>>>> f3542bd6
 
 public:
   L2LocalProjectionOperator(const size_t over_integrate, GridLayerType grid_layer)
