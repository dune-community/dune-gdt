// This file is part of the dune-gdt project:
//   http://users.dune-project.org/projects/dune-gdt
// Copyright holders: Felix Schindler
// License: BSD 2-Clause License (http://opensource.org/licenses/BSD-2-Clause)
//
// Contributors: Kirsten Weber

#ifndef DUNE_GDT_DISCRETEFUNCTION_DEFAULT_HH
#define DUNE_GDT_DISCRETEFUNCTION_DEFAULT_HH

#include <memory>
#include <type_traits>

#include <dune/common/exceptions.hh>
#include <dune/stuff/common/disable_warnings.hh>
# include <dune/common/fvector.hh>

# include <dune/grid/io/file/vtk.hh>
#include <dune/stuff/common/reenable_warnings.hh>

#include <dune/stuff/la/container/interfaces.hh>
#include <dune/stuff/functions/interfaces.hh>
#include <dune/stuff/common/memory.hh>

#include <dune/gdt/spaces/interface.hh>

#include "local.hh"

namespace Dune {
namespace GDT {


template< class SpaceImp, class VectorImp >
class ConstDiscreteFunction
  : public Stuff::LocalizableFunctionInterface< typename SpaceImp::EntityType,
                                                typename SpaceImp::DomainFieldType, SpaceImp::dimDomain,
                                                typename SpaceImp::RangeFieldType, SpaceImp::dimRange, SpaceImp::dimRangeCols >
{
  static_assert(std::is_base_of< SpaceInterface< typename SpaceImp::Traits >, SpaceImp >::value,
                "SpaceImp has to be derived from SpaceInterface!");
  static_assert(std::is_base_of
                < Dune::Stuff::LA::VectorInterface< typename VectorImp::Traits, typename VectorImp::Traits::ScalarType >,
                  VectorImp >::value,
                "VectorImp has to be derived from Stuff::LA::VectorInterface!");
  static_assert(std::is_same< typename SpaceImp::RangeFieldType, typename VectorImp::ScalarType >::value,
                "Types do not match!");
  typedef Stuff::LocalizableFunctionInterface
      < typename SpaceImp::EntityType, typename SpaceImp::DomainFieldType, SpaceImp::dimDomain,
        typename SpaceImp::RangeFieldType, SpaceImp::dimRange, SpaceImp::dimRangeCols >
    BaseType;
  typedef ConstDiscreteFunction< SpaceImp, VectorImp > ThisType;
public:
  typedef SpaceImp                              SpaceType;
  typedef VectorImp                             VectorType;
  typedef typename BaseType::EntityType         EntityType;
  typedef typename BaseType::LocalfunctionType  LocalfunctionType;

  static const unsigned int                   dimDomain = BaseType::dimDomain;
  typedef typename BaseType::DomainFieldType  DomainFieldType;
  typedef typename BaseType::DomainType       DomainType;

  static const unsigned int                     dimRange = BaseType::dimRange;
  static const unsigned int                     dimRangeCols = BaseType::dimRangeCols;
  typedef typename BaseType::RangeFieldType     RangeFieldType;
  typedef typename BaseType::RangeType          RangeType;
  typedef typename BaseType::JacobianRangeType  JacobianRangeType;

  typedef ConstLocalDiscreteFunction< SpaceType, VectorType > ConstLocalDiscreteFunctionType;

  ConstDiscreteFunction(const SpaceType& sp, const VectorType& vec, const std::string nm = "gdt.constdiscretefunction")
    : space_(sp)
    , vector_(vec)
    , name_(nm)
  {
    assert(vector_.size() == space_->mapper().size() && "Given vector has wrong size!");
  }

  ConstDiscreteFunction(const ThisType& other)
    : space_(other.space())
    , vector_(other.vector_)
    , name_(other.name_)
  {}

  ConstDiscreteFunction(ThisType&& source) = default;

  virtual ~ConstDiscreteFunction() {}

  ThisType& operator=(const ThisType& other) = delete;

  virtual ThisType* copy() const override
  {
    return new ThisType(*this);
  }

  virtual std::string name() const override
  {
    return name_;
  }

  const SpaceType& space() const
  {
    return *space_;
  }

  const VectorType& vector() const
  {
    return vector_;
  }

  std::unique_ptr< ConstLocalDiscreteFunctionType > local_discrete_function(const EntityType& entity) const
  {
    assert(space_->grid_view().indexSet().contains(entity));
    return DSC::make_unique< ConstLocalDiscreteFunctionType >(*space_, vector_, entity);
  }

  virtual std::unique_ptr< LocalfunctionType > local_function(const EntityType& entity) const override
  {
    return local_discrete_function(entity);
  }

  void visualize(const std::string filename,
                 const bool subsampling = (SpaceType::polOrder > 1),
                 VTK::OutputType vtk_output_type = VTK::appendedraw) const
  {
    BaseType::template visualize< typename SpaceType::GridViewType >(space().grid_view(),
                                                                     filename,
                                                                     subsampling,
                                                                     vtk_output_type);
  }

  bool dofs_valid() const
  {
    return vector().valid();
  }

protected:
  const DS::PerThreadValue<SpaceType> space_;
private:
  const VectorType& vector_;
  const std::string name_;
}; // class ConstDiscreteFunction


template< class SpaceImp, class VectorImp >
class DiscreteFunction
  : Stuff::Common::StorageProvider< VectorImp >
  , public ConstDiscreteFunction< SpaceImp, VectorImp >
{
  typedef Stuff::Common::StorageProvider< VectorImp > VectorProviderBaseType;
  typedef ConstDiscreteFunction< SpaceImp, VectorImp >  BaseType;
  typedef DiscreteFunction< SpaceImp, VectorImp >       ThisType;
public:
  typedef typename BaseType::SpaceType          SpaceType;
  typedef typename BaseType::VectorType         VectorType;
  typedef typename BaseType::EntityType         EntityType;
  typedef typename BaseType::LocalfunctionType  LocalfunctionType;

  typedef LocalDiscreteFunction< SpaceType, VectorType > LocalDiscreteFunctionType;

  DiscreteFunction(const SpaceType& sp, VectorType& vec, const std::string nm = "gdt.discretefunction")
    : VectorProviderBaseType(vec)
    , BaseType(sp, VectorProviderBaseType::storage_access(), nm)
  {}

  DiscreteFunction(const SpaceType& sp, VectorType&& vec, const std::string nm = "gdt.discretefunction")
    : VectorProviderBaseType(vec)
    , BaseType(sp, VectorProviderBaseType::storage_access(), nm)
  {}

  DiscreteFunction(const SpaceType& sp, const std::string nm = "gdt.discretefunction")
    : VectorProviderBaseType(new VectorType(sp.mapper().size()))
    , BaseType(sp, VectorProviderBaseType::storage_access(), nm)
  {}

  // manual copy ctor needed bc. of the storage provider
  DiscreteFunction(const ThisType& other)
    : VectorProviderBaseType(new VectorType(other.vector()))
    , BaseType(other.space(), VectorProviderBaseType::storage_access(), other.name())
  {}

<<<<<<< HEAD
  // manual move ctor needed bc. of the storage provider
  DiscreteFunction(ThisType&& source)
    : VectorProviderBaseType(new VectorType(source.vector()))
    , BaseType(source.space(), VectorProviderBaseType::storage_access(), source.name())
  {}
=======
  //! \todo is this intentionally c&p of the copy ctor?
  DiscreteFunction(ThisType&& source) = default;
>>>>>>> 14a06051

  virtual ~DiscreteFunction() {}

  ThisType& operator=(const ThisType& other) = delete;

  virtual ThisType* copy() const override
  {
    return new ThisType(*this);
  }

  using BaseType::vector;

  VectorType& vector()
  {
    return this->storage_access();
  }

  using BaseType::local_discrete_function;

  std::unique_ptr< LocalDiscreteFunctionType > local_discrete_function(const EntityType& entity)
  {
    assert(space_->grid_view().indexSet().contains(entity));
    return DSC::make_unique< LocalDiscreteFunctionType >(*space_, this->storage_access(), entity);
  }

private:
  using BaseType::space_;
}; // class DiscreteFunction


template< class SpaceType, class VectorType >
ConstDiscreteFunction< SpaceType,
                       VectorType > make_const_discrete_function(const SpaceType& space,
                                                                 const VectorType& vector,
                                                                 const std::string nm = "gdt.constdiscretefunction")
{
  return ConstDiscreteFunction< SpaceType, VectorType >(space, vector, nm);
}


template< class SpaceType, class VectorType >
DiscreteFunction< SpaceType, VectorType > make_discrete_function(const SpaceType& space,
                                                                 VectorType& vector,
                                                                 const std::string nm = "gdt.discretefunction")
{
  return DiscreteFunction< SpaceType, VectorType >(space, vector, nm);
}


template< class VectorType, class SpaceType >
DiscreteFunction< SpaceType, VectorType > make_discrete_function(const SpaceType& space,
                                                                 const std::string nm = "gdt.discretefunction")
{
  return DiscreteFunction< SpaceType, VectorType >(space, nm);
}


} // namespace GDT
} // namespace Dune

#endif // DUNE_GDT_DISCRETEFUNCTION_DEFAULT_HH<|MERGE_RESOLUTION|>--- conflicted
+++ resolved
@@ -81,7 +81,11 @@
     , name_(other.name_)
   {}
 
-  ConstDiscreteFunction(ThisType&& source) = default;
+  ConstDiscreteFunction(ThisType&& source)
+    : space_(source.space())
+    , vector_(source.vector_)
+    , name_(source.name_)
+  {}
 
   virtual ~ConstDiscreteFunction() {}
 
@@ -134,7 +138,7 @@
   }
 
 protected:
-  const DS::PerThreadValue<SpaceType> space_;
+  const DS::PerThreadValue< SpaceType > space_;
 private:
   const VectorType& vector_;
   const std::string name_;
@@ -178,16 +182,11 @@
     , BaseType(other.space(), VectorProviderBaseType::storage_access(), other.name())
   {}
 
-<<<<<<< HEAD
   // manual move ctor needed bc. of the storage provider
   DiscreteFunction(ThisType&& source)
     : VectorProviderBaseType(new VectorType(source.vector()))
     , BaseType(source.space(), VectorProviderBaseType::storage_access(), source.name())
   {}
-=======
-  //! \todo is this intentionally c&p of the copy ctor?
-  DiscreteFunction(ThisType&& source) = default;
->>>>>>> 14a06051
 
   virtual ~DiscreteFunction() {}
 
