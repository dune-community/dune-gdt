// This file is part of the dune-gdt project:
//   http://users.dune-project.org/projects/dune-gdt
// Copyright holders: Felix Schindler
// License: BSD 2-Clause License (http://opensource.org/licenses/BSD-2-Clause)

#define DUNE_STUFF_FUNCTIONS_DISABLE_CHECKS

// This one has to come first (includes the config.h)!
#include <dune/stuff/common/disable_warnings.hh>
#include <dune/stuff/test/test_common.hh>
#include <dune/stuff/common/reenable_warnings.hh>

#ifdef HAVE_FASP
#undef HAVE_FASP
#endif

#include <dune/common/exceptions.hh>

#if ENABLE_ALUGRID
#include <dune/stuff/common/disable_warnings.hh>
#include <dune/grid/alugrid.hh>
#include <dune/stuff/common/reenable_warnings.hh>


#include <dune/stuff/common/color.hh>
#include <dune/stuff/common/print.hh>
#include <dune/stuff/common/float_cmp.hh>

#include "elliptic-testcases.hh"
#include "elliptic-cg-discretization.hh"
#include "elliptic-sipdg-discretization.hh"
#include "elliptic-swipdg-discretization.hh"

// change this to toggle output
std::ostream& test_out = std::cout;
// std::ostream& test_out = DSC_LOG.devnull();

<<<<<<< HEAD
typedef Dune::ALUConformGrid<2, 2> AluConform2dGridType;
=======

class errors_are_not_as_expected : public Dune::Exception
{
};

std::vector<double> truncate_vector(const std::vector<double>& in, const size_t size)
{
  assert(size <= in.size());
  if (size == in.size())
    return in;
  else {
    std::vector<double> ret(size);
    for (size_t ii = 0; ii < size; ++ii)
      ret[ii] = in[ii];
    return ret;
  }
} // ... truncate_vector(...)


typedef Dune::ALUGrid<2, 2, Dune::simplex, Dune::conforming> AluConform2dGridType;
>>>>>>> b8798246

typedef testing::Types<EllipticTestCase::ESV07<AluConform2dGridType>,
                       EllipticTestCase::LocalThermalBlock<AluConform2dGridType>,
                       EllipticTestCase::ER07<AluConform2dGridType>,
                       EllipticTestCase::MixedBoundaryTypes<AluConform2dGridType>,
                       EllipticTestCase::Spe10Model1<AluConform2dGridType>> AluConform2dTestCases;


template <class TestCase>
struct EllipticCGDiscretization : public ::testing::Test
{
  void produces_correct_results() const
  {
    const TestCase test_case;
    test_case.print_header(test_out);
    test_out << std::endl;
    EllipticCG::EocStudy<TestCase, 1> eoc_study(test_case);
    auto errors = eoc_study.run(test_out);
    for (const auto& norm : eoc_study.provided_norms())
      if (!Dune::Stuff::Common::FloatCmp::lt(errors[norm],
                                             truncate_vector(eoc_study.expected_results(norm), errors[norm].size()))) {
        std::stringstream ss;
        Dune::Stuff::Common::print(errors[norm], "errors           (" + norm + ")", ss);
        Dune::Stuff::Common::print(eoc_study.expected_results(norm), "   expected results (" + norm + ")", ss);
        DUNE_THROW_COLORFULLY(errors_are_not_as_expected, ss.str());
      }
  }
}; // EllipticCGDiscretization

template <class TestCase>
struct EllipticSIPDGDiscretization : public ::testing::Test
{
  void produces_correct_results() const
  {
    if (std::is_same<TestCase,
                     EllipticTestCase::Spe10Model1<Dune::ALUGrid<2, 2, Dune::simplex, Dune::conforming>>>::value) {
      std::cerr << Dune::Stuff::Common::colorStringRed(
                       "EllipticSIPDGDiscretization does not work for "
                       "EllipticTestCase::Spe10Model1< Dune::ALUGrid< 2, 2, Dune::simplex, "
                       "Dune::conforming > >!")
                << std::endl;
    } else {
      const TestCase test_case;
      test_case.print_header(test_out);
      test_out << std::endl;
      EllipticSIPDG::EocStudy<TestCase, 1> eoc_study_1(test_case);
      auto errors_1 = eoc_study_1.run(test_out);
      for (const auto& norm : eoc_study_1.provided_norms())
        if (!Dune::Stuff::Common::FloatCmp::lt(
                errors_1[norm], truncate_vector(eoc_study_1.expected_results(norm), errors_1[norm].size()))) {
          std::stringstream ss;
          Dune::Stuff::Common::print(errors_1[norm], "errors           (" + norm + ")", ss);
          Dune::Stuff::Common::print(eoc_study_1.expected_results(norm), "   expected results (" + norm + ")", ss);
          DUNE_THROW_COLORFULLY(errors_are_not_as_expected, ss.str());
        }
      test_out << std::endl;
      EllipticSIPDG::EocStudy<TestCase, 2> eoc_study_2(test_case);
      auto errors_2 = eoc_study_2.run(test_out);
      for (const auto& norm : eoc_study_2.provided_norms())
        if (!Dune::Stuff::Common::FloatCmp::lt(
                errors_2[norm], truncate_vector(eoc_study_2.expected_results(norm), errors_2[norm].size()))) {
          std::stringstream ss;
          Dune::Stuff::Common::print(errors_2[norm], "errors           (" + norm + ")", ss);
          Dune::Stuff::Common::print(eoc_study_2.expected_results(norm), "   expected results (" + norm + ")", ss);
          DUNE_THROW_COLORFULLY(errors_are_not_as_expected, ss.str());
        }
    }
  }
}; // EllipticSIPDGDiscretization

template <class TestCase>
struct EllipticSWIPDGDiscretization : public ::testing::Test
{
  void produces_correct_results() const
  {
    const TestCase test_case;
    test_case.print_header(test_out);
    test_out << std::endl;
    EllipticSWIPDG::EocStudy<TestCase, 1> eoc_study_1(test_case);
    auto errors_1 = eoc_study_1.run(test_out);
    for (const auto& norm : eoc_study_1.provided_norms())
      if (!Dune::Stuff::Common::FloatCmp::lt(
              errors_1[norm], truncate_vector(eoc_study_1.expected_results(norm), errors_1[norm].size()))) {
        std::stringstream ss;
        Dune::Stuff::Common::print(errors_1[norm], "errors           (" + norm + ")", ss);
        Dune::Stuff::Common::print(eoc_study_1.expected_results(norm), "   expected results (" + norm + ")", ss);
        DUNE_THROW_COLORFULLY(errors_are_not_as_expected, ss.str());
      }
    test_out << std::endl;
    EllipticSWIPDG::EocStudy<TestCase, 2> eoc_study_2(test_case);
    auto errors_2 = eoc_study_2.run(test_out);
    for (const auto& norm : eoc_study_2.provided_norms())
      if (!Dune::Stuff::Common::FloatCmp::lt(
              errors_2[norm], truncate_vector(eoc_study_2.expected_results(norm), errors_2[norm].size()))) {
        std::stringstream ss;
        Dune::Stuff::Common::print(errors_2[norm], "errors           (" + norm + ")", ss);
        Dune::Stuff::Common::print(eoc_study_2.expected_results(norm), "   expected results (" + norm + ")", ss);
        DUNE_THROW_COLORFULLY(errors_are_not_as_expected, ss.str());
      }
  }
};


TYPED_TEST_CASE(EllipticSIPDGDiscretization, AluConform2dTestCases);
TYPED_TEST(EllipticSIPDGDiscretization, produces_correct_results)
{
  this->produces_correct_results();
}

TYPED_TEST_CASE(EllipticSWIPDGDiscretization, AluConform2dTestCases);
TYPED_TEST(EllipticSWIPDGDiscretization, produces_correct_results)
{
  this->produces_correct_results();
}

TYPED_TEST_CASE(EllipticCGDiscretization, AluConform2dTestCases);
TYPED_TEST(EllipticCGDiscretization, produces_correct_results)
{
  this->produces_correct_results();
}


int main(int argc, char** argv)
{
  try {
    test_init(argc, argv);
    return RUN_ALL_TESTS();
  } catch (Dune::Exception& e) {
    std::cerr << "\nDune reported error: " << e.what() << std::endl;
    std::abort();
  } catch (std::exception& e) {
    std::cerr << "\n" << e.what() << std::endl;
    std::abort();
  } catch (...) {
    std::cerr << "Unknown exception thrown!" << std::endl;
    std::abort();
  } // try
}

#else // ENABLE_ALUGRID
#warning "nothing tested in elliptic-discretizations.cc because alugrid is missing"
int main(int, char**)
{
  return 0;
}
#endif // ENABLE_ALUGRID<|MERGE_RESOLUTION|>--- conflicted
+++ resolved
@@ -21,7 +21,6 @@
 #include <dune/grid/alugrid.hh>
 #include <dune/stuff/common/reenable_warnings.hh>
 
-
 #include <dune/stuff/common/color.hh>
 #include <dune/stuff/common/print.hh>
 #include <dune/stuff/common/float_cmp.hh>
@@ -35,30 +34,7 @@
 std::ostream& test_out = std::cout;
 // std::ostream& test_out = DSC_LOG.devnull();
 
-<<<<<<< HEAD
-typedef Dune::ALUConformGrid<2, 2> AluConform2dGridType;
-=======
-
-class errors_are_not_as_expected : public Dune::Exception
-{
-};
-
-std::vector<double> truncate_vector(const std::vector<double>& in, const size_t size)
-{
-  assert(size <= in.size());
-  if (size == in.size())
-    return in;
-  else {
-    std::vector<double> ret(size);
-    for (size_t ii = 0; ii < size; ++ii)
-      ret[ii] = in[ii];
-    return ret;
-  }
-} // ... truncate_vector(...)
-
-
 typedef Dune::ALUGrid<2, 2, Dune::simplex, Dune::conforming> AluConform2dGridType;
->>>>>>> b8798246
 
 typedef testing::Types<EllipticTestCase::ESV07<AluConform2dGridType>,
                        EllipticTestCase::LocalThermalBlock<AluConform2dGridType>,
